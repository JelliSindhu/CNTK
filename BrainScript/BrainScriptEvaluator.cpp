--- conflicted
+++ resolved
@@ -1,4 +1,3 @@
-<<<<<<< HEAD
 // BrainScriptEvaluator.cpp -- execute what's given in a config file
 
 // main TODO items:
@@ -29,7 +28,11 @@
 #define _CRT_SECURE_NO_WARNINGS // "secure" CRT not available on all platforms  --add this at the top of all CPP files that give "function or variable may be unsafe" warnings
 
 #include "Basics.h"
+
+#include "ScriptableObjects.h"
 #include "BrainScriptEvaluator.h"
+#include "BrainScriptParser.h"
+
 #include <deque>
 #include <set>
 #include <functional>
@@ -40,15 +43,14 @@
 #define let const auto
 #endif
 
-namespace Microsoft { namespace MSR { namespace CNTK { class ComputationNodeObject; class ComputationNetwork; } } }
-
 namespace Microsoft { namespace MSR { namespace BS {
 
     using namespace std;
     using namespace msra::strfun;
     using namespace Microsoft::MSR::CNTK;
-
-    bool trace = true;      // enable to get debug output
+    using namespace Microsoft::MSR::ScriptableObjects;
+
+    bool trace = false;     // enable to get debug output
 
 #define exprPathSeparator L"."
 
@@ -104,7 +106,7 @@
             {
                 if (i > range.first)
                     result.append(L"\n");
-                result.append(FormatConfigValue(arr->At(i, TextLocation()), how));
+                result.append(FormatConfigValue(arr->At(i, [](const wstring &){ LogicError("FormatConfigValue: out of bounds index while iterating??"); }), how));
             }
             return HasToString::NestString(result, L'(', false, L')');
         }
@@ -143,155 +145,6 @@
         // other
         wstring m_nodeName;                     // node name in the graph
         static wstring TidyName(wstring name)
-=======
-// BrainScriptEvaluator.cpp -- execute what's given in a config file
-
-// main TODO items:
-//  - dictionary merging, to allow overwriting from command line
-//     - [ d1 ] + [ d2 ] will install a filter in d1 to first check against d2
-//     - d2 can have fully qualified names on the LHS, and the filter is part of a chain that is passed down to inner dictionaries created
-//     - d1 + d2 == wrapper around d1 with filter(d2)
-//       When processing [ ] expressions inside d1, the current filter chain is applied straight away.
-//     - model merging =
-//        - Network exposes dictionary          // or use explicit expression new ConfigRecord(network)?
-//        - ^^ + [ new nodes ] - [ nodes to delete ]
-//          creates modified network
-//        - pass into new NDLComputationNetwork
-//     - also, any access needs to go up the chain and check for qualified matches there, and take the first
-//       Or is that maybe the sole solution to the filter problem? [ ] + [ ] just computes a merged dict with possibly fully qualified names detected downstream?
-//  - I get stack overflows...? What's wrong with stack usage?? Need to use more references? Or only a problem in Debug?
-//  - a way to explicitly access a symbol up from the current scope, needed for function parameters of the same name as dict entries created from them, e.g. the optional 'tag'
-//     - ..X (e.g. ..tag)? Makes semi-sense, but syntactically easy, and hopefully not used too often
-//     - or MACRO.X (e.g. Parameter.tag); latter would require to reference macros by name as a clearly defined mechanism, but hard to implement (ambiguity)
-//  - name lookup should inject TextLocation into error stack
-//  - doc strings for every parameter? E.g. LearnableParameter(rows{"Output dimension"},cols{"Input dimension"}) = new ...
-//     - identifier become more complicated; they become a struct that carries the doc string
-//  - expression-path problem:
-//     - macro arg expressions get their path assigned when their thunk is created, the thunk remembers it
-//     - however, really, the thunk should get the expression path from the context it is executed in, not the context it was created in
-//     - maybe there is some clever scheme of overwriting when a result comes back? E.g. we retrieve a value but its name is not right, can we patch it up? Very tricky to find the right rules/conditions
-
-#define _CRT_SECURE_NO_WARNINGS // "secure" CRT not available on all platforms  --add this at the top of all CPP files that give "function or variable may be unsafe" warnings
-
-#include "Basics.h"
-
-#include "ScriptableObjects.h"
-#include "BrainScriptEvaluator.h"
-#include "BrainScriptParser.h"
-
-#include <deque>
-#include <set>
-#include <functional>
-#include <memory>
-#include <cmath>
-
-#ifndef let
-#define let const auto
-#endif
-
-namespace Microsoft { namespace MSR { namespace BS {
-
-    using namespace std;
-    using namespace msra::strfun;
-    using namespace Microsoft::MSR::CNTK;
-    using namespace Microsoft::MSR::ScriptableObjects;
-
-    bool trace = false;     // enable to get debug output
-
-#define exprPathSeparator L"."
-
-    // =======================================================================
-    // string formatting
-    // =======================================================================
-
-    // 'how' is the center of a printf format string, without % and type. Example %.2f -> how=".2"
-    // TODO: change to taking a regular format string and a :: array of args that are checked. Support d,e,f,g,x,c,s (s also for ToString()).
-    // TODO: :: array. Check if that is the right operator for e.g. Haskell.
-    // TODO: turn Print into PrintF; e.g. PrintF provides 'format' arg. Printf('solution to %s is %d', 'question' :: 42)
-    static wstring FormatConfigValue(ConfigValuePtr arg, const wstring & how)
-    {
-        size_t pos = how.find(L'%');
-        if (pos != wstring::npos)
-            RuntimeError("FormatConfigValue: format string must not contain %");
-        if (arg.Is<String>())
-        {
-            return wstrprintf((L"%" + how + L"s").c_str(), arg.AsRef<String>().c_str());
-        }
-        else if (arg.Is<Double>())
-        {
-            let val = arg.AsRef<Double>();
-            if (val == (int)val)
-                return wstrprintf((L"%" + how + L"d").c_str(), (int)val);
-            else
-                return wstrprintf((L"%" + how + L"f").c_str(), val);
-        }
-        else if (arg.Is<ConfigRecord>())            // TODO: should have its own ToString() method
-        {
-            let record = arg.AsPtr<ConfigRecord>();
-            let memberIds = record->GetMemberIds(); // TODO: test this after change to ids
-            wstring result;
-            bool first = true;
-            for (let & id : memberIds)
-            {
-                if (first)
-                    first = false;
-                else
-                    result.append(L"\n");
-                result.append(id);
-                result.append(L" = ");
-                result.append(FormatConfigValue((*record)[id], how));
-            }
-            return HasToString::NestString(result, L'[', true, L']');
-        }
-        else if (arg.Is<ConfigArray>())             // TODO: should have its own ToString() method
-        {
-            let arr = arg.AsPtr<ConfigArray>();
-            wstring result;
-            let range = arr->GetIndexRange();
-            for (int i = range.first; i <= range.second; i++)
-            {
-                if (i > range.first)
-                    result.append(L"\n");
-                result.append(FormatConfigValue(arr->At(i, [](const wstring &){ LogicError("FormatConfigValue: out of bounds index while iterating??"); }), how));
-            }
-            return HasToString::NestString(result, L'(', false, L')');
-        }
-        else if (arg.Is<HasToString>())
-            return arg.AsRef<HasToString>().ToString();
-        else
-            return msra::strfun::utf16(arg.TypeName());             // cannot print this type
-    }
-
-#if 0
-    // #######################################################################
-    // BEGIN MOVE TO EXTERNAL CODE
-    // #######################################################################
-
-    // =======================================================================
-    // dummy implementation of several ComputationNode derivates for experimental purposes
-    // =======================================================================
-
-    struct Matrix { size_t rows; size_t cols; Matrix(size_t rows, size_t cols) : rows(rows), cols(cols) { } };
-    typedef shared_ptr<Matrix> MatrixPtr;
-
-    // a ComputationNode that derives from MustFinalizeInit does not resolve some args immediately (just keeps ConfigValuePtrs),
-    // assuming they are not ready during construction.
-    // This is specifically meant to be used by DelayNode, see comments there.
-    struct MustFinalizeInit { virtual void FinalizeInit() = 0; };   // derive from this to indicate ComputationNetwork should call FinalizeIitlate initialization
-
-    // TODO: implement ConfigRecord should this expose a config dict to query the dimension (or only InputValues?)? Expose Children too? As list and by name?
-    struct ComputationNode : public Object, public HasToString, public HasName
-    {
-        typedef shared_ptr<ComputationNode> ComputationNodePtr;
-
-        // inputs and output
-        vector<ComputationNodePtr> m_children;  // these are the inputs
-        MatrixPtr m_functionValue;              // this is the result
-
-        // other
-        wstring m_nodeName;                     // node name in the graph
-        static wstring TidyName(wstring name)
->>>>>>> 173de462
         {
 #if 0
             // clean out the intermediate name, e.g. A._b.C -> A.C for pretty printing of names, towards dictionary access
@@ -730,273 +583,6 @@
         }
         // TODO: RegexReplace!
     public:
-        StringFunction(const ConfigRecord & config)
-        {
-            wstring & us = *this;   // we write to this
-            let arg = config[L"arg"];
-            let whatArg = config[L"what"];
-            wstring what = whatArg;
-            if (what == L"Format")
-                us = FormatConfigValue(arg, config[L"how"]);
-            else if (what == L"Chr")
-                us = wstring(1, (wchar_t)(double)arg);
-            else if (what == L"Substr")
-                us = Substr(arg, config[L"pos"], config[L"chars"]);
-            else if (what == L"Replace")
-                us = Replace(arg, config[L"replacewhat"], config[L"withwhat"]);
-            else
-                // TODO: this should become whatArg.Fail(...)
-                throw EvaluationError(L"unknown 'what' value to StringFunction: " + what, whatArg.GetLocation());
-        }
-    };
-
-    // NumericFunctions
-    //  - Floor()
-    //  - Length() (of string or array)
-    class NumericFunction : public BoxOf<Double>
-    {
-    public:
-        NumericFunction(const ConfigRecord & config) : BoxOf<Double>(0.0)
-        {
-            double & us = *this;   // we write to this
-            let arg = config[L"arg"];
-            let whatArg = config[L"what"];
-            wstring what = whatArg;
-            if (what == L"Floor")
-                us = floor((double)arg);
-            else if (what == L"Length")
-            {
-                if (arg.Is<String>())
-                    us = (double)((wstring&)arg).size();
-                else        // otherwise expect an array
-                {
-                    let arr = (ConfigArray)arg;
-                    let range = arr.GetIndexRange();
-                    us = (double)(range.second + 1 - range.first);
-                }
-            }
-            else
-                throw EvaluationError(L"unknown 'what' value to NumericFunction: " + what, whatArg.GetLocation());
-        }
-    };
-
-    // =======================================================================
-    // general-purpose use Actions
-    // =======================================================================
-
-    // sample runtime objects for testing
-    // We are trying all sorts of traits here, even if they make no sense for PrintAction.
-    class PrintAction : public Object, public HasName
-    {
-    public:
-        PrintAction(const ConfigRecord & config)
-        {
-            let what = config(L"what", L"This specifies the object to print.");
-            let str = what.Is<String>() ? what : FormatConfigValue(what, L""); // convert to string (without formatting information)
-            fprintf(stderr, "%ls\n", str.c_str());
-        }
-<<<<<<< HEAD
-        /*HasName::*/ void SetName(const wstring & name)
-        {
-            name;
-        }
-    };
-
-    class AnotherAction : public Object
-    {
-    public:
-        AnotherAction(const ConfigRecord &) { fprintf(stderr, "Another\n"); }
-        virtual ~AnotherAction(){}
-    };
-
-    // FailAction just throw a config error
-    class FailAction : public Object
-    {
-    public:
-        FailAction(const ConfigRecord & config)
-        {
-            // note: not quite optimal yet in terms of how the error is shown; e.g. ^ not showing under offending variable
-            wstring message = config[L"what"];
-            bool fail = true;
-            if (fail)   // this will trick the VS compiler into not issuing warning 4702: unreachable code
-                throw EvaluationError(message, TextLocation()/*no location means it will show the parent's location*/);
-        }
-    };
-
-
-    // =======================================================================
-    // Evaluator -- class for evaluating a syntactic parse tree
-    // Evaluation converts a parse tree from ParseConfigString/File() into a graph of live C++ objects.
-    // =======================================================================
-
-    // -----------------------------------------------------------------------
-    // error handling
-    // -----------------------------------------------------------------------
-
-    __declspec_noreturn static void Fail(const wstring & msg, TextLocation where) { throw EvaluationError(msg, where); }
-    __declspec_noreturn static void TypeExpected(const wstring & what, ExpressionPtr e) { Fail(L"expected expression of type '" + what + L"'", e->location); }
-    __declspec_noreturn static void UnknownIdentifier(const wstring & id, TextLocation where) { Fail(L"unknown identifier '" + id + L"'", where); }
-
-    // -----------------------------------------------------------------------
-    // access to ConfigValuePtr content with error messages
-    // -----------------------------------------------------------------------
-
-    // get value
-    template<typename T>
-    static shared_ptr<T> AsPtr(ConfigValuePtr value, ExpressionPtr e, const wchar_t * typeForMessage)
-    {
-        if (!value.Is<T>())
-            TypeExpected(typeForMessage, e);
-        return value.AsPtr<T>();
-    }
-
-    static double ToDouble(ConfigValuePtr value, ExpressionPtr e)
-    {
-        let val = dynamic_cast<Double*>(value.get());
-        if (!val)
-            TypeExpected(L"number", e);
-        double & dval = *val;
-        return dval;    // great place to set breakpoint
-    }
-
-    // get number and return it as an integer (fail if it is fractional)
-    static int ToInt(ConfigValuePtr value, ExpressionPtr e)
-    {
-        let val = ToDouble(value, e);
-        let res = (int)(val);
-        if (val != res)
-            TypeExpected(L"integer", e);
-        return res;
-    }
-
-    static bool ToBoolean(ConfigValuePtr value, ExpressionPtr e)
-    {
-        let val = dynamic_cast<Bool*>(value.get());            // TODO: factor out this expression
-        if (!val)
-            TypeExpected(L"boolean", e);
-        return *val;
-    }
-
-    // -----------------------------------------------------------------------
-    // configurable runtime types ("new" expression)
-    // -----------------------------------------------------------------------
-
-    // internal types (such as string functions)
-#define DefineRuntimeType(T) { L ## #T, MakeRuntimeTypeConstructor<T>() }
-    template<class C>
-    static ConfigurableRuntimeType MakeRuntimeTypeConstructor()
-    {
-        ConfigurableRuntimeType rtInfo;
-        rtInfo.construct = [](const IConfigRecordPtr config) // lambda to construct
-        {
-            return MakeRuntimeObject<C>(config);
-        };
-        rtInfo.isConfigRecord = is_base_of<IConfigRecord, C>::value;
-        return rtInfo;
-    }
-
-    // external types (such as CNTK proper--that's external to BrainScript)
-    const ConfigurableRuntimeType * FindExternalRuntimeTypeInfo(const wstring & typeId);
-
-    // get information about configurable runtime types
-    static const ConfigurableRuntimeType * FindRuntimeTypeInfo(const wstring & typeId)
-    {
-        // lookup table for "new" expression
-        // This table lists all C++ types that can be instantiated from "new" expressions, and gives a constructor lambda and type flags.
-        static map<wstring, ConfigurableRuntimeType> configurableRuntimeTypes =
-        {
-            // Functions
-            DefineRuntimeType(StringFunction),
-            DefineRuntimeType(NumericFunction),
-            // Actions
-            DefineRuntimeType(PrintAction),
-            DefineRuntimeType(FailAction),
-            DefineRuntimeType(AnotherAction),
-        };
-
-        // first check our own internal types
-        let newIter = configurableRuntimeTypes.find(typeId);
-        if (newIter != configurableRuntimeTypes.end())
-            return &newIter->second;
-        
-        // not our own type: check external types
-        return FindExternalRuntimeTypeInfo(typeId);
-    }
-
-    // -----------------------------------------------------------------------
-    // name lookup
-    // -----------------------------------------------------------------------
-
-    static ConfigValuePtr Evaluate(const ExpressionPtr & e, const IConfigRecordPtr & scope, wstring exprPath, const wstring & exprId); // forward declare
-
-=======
-    };
-
-#if 0
-    // get information about configurable runtime types
-    const ConfigurableRuntimeType * FindExternalRuntimeTypeInfo(const wstring & typeId)
-    {
-        // lookup table for "new" expression
-        // This table lists all C++ types that can be instantiated from "new" expressions, and gives a constructor lambda and type flags.
-        static map<wstring, ConfigurableRuntimeType> configurableRuntimeTypes =
-        {
-            // ComputationNodes
-            DefineRuntimeType(ComputationNode),
-            DefineRuntimeType(RecurrentComputationNode),
-            // other relevant classes
-            DefineRuntimeType(NDLComputationNetwork),           // currently our fake
-            // glue to experimental integration
-            //{ L"ExperimentalComputationNetwork", MakeExperimentalComputationNetworkConstructor() },
-            //{ L"Computation", MakeExperimentalComputationNodeConstructor() },
-        };
-
-        // first check our own
-        let newIter = configurableRuntimeTypes.find(typeId);
-        if (newIter != configurableRuntimeTypes.end())
-            return &newIter->second;
-        return nullptr; // not found
-    }
-#endif
-
-    // #######################################################################
-    // END MOVE TO EXTERNAL CODE
-    // #######################################################################
-#endif
-
-    // =======================================================================
-    // built-in functions (implemented as Objects that are also their value)
-    // =======================================================================
-
-    // StringFunction implements
-    //  - Format
-    //  - Chr(c) -- gives a string of one character with Unicode value 'c'
-    //  - Replace(s,what,withwhat) -- replace all occurences of 'what' with 'withwhat'
-    //  - Substr(s,begin,num) -- get a substring
-    // TODO: RegexReplace()
-    class StringFunction : public String
-    {
-        // actual operations that we perform
-        static wstring Replace(wstring s, const wstring & what, const wstring & withwhat)
-        {
-            wstring res = s;
-            auto pos = res.find(what);
-            while (pos != wstring::npos)
-            {
-                res = res.substr(0, pos) + withwhat + res.substr(pos + what.size());
-                pos = res.find(what, pos + withwhat.size());
-            }
-            return res;
-        }
-        static wstring Substr(const wstring & s, int ibegin, int inum)
-        {
-            // negative index indexes from end; index may exceed
-            let begin = min(ibegin < 0 ? s.size() + ibegin : ibegin, s.size());
-            // 'num' is allowed to exceed
-            let num = min(inum < 0 ? SIZE_MAX : inum, s.size() - begin);
-            return s.substr(begin, num);
-        }
-        // TODO: RegexReplace!
-    public:
         StringFunction(const IConfigRecordPtr & configp)
         {
             let & config = *configp;
@@ -1226,7 +812,6 @@
 
     static ConfigValuePtr Evaluate(const ExpressionPtr & e, const IConfigRecordPtr & scope, wstring exprPath, const wstring & exprId); // forward declare
 
->>>>>>> 173de462
     // look up a member by id in the search scope
     // If it is not found, it tries all lexically enclosing scopes inside out. This is handled by the ConfigRecord itself.
     static const ConfigValuePtr & ResolveIdentifier(const wstring & id, const TextLocation & idLocation, const IConfigRecordPtr & scope)
@@ -1291,72 +876,6 @@
     template<typename T>
     static ConfigValuePtr CompOp(const ExpressionPtr &  e, const T & left, const T & right, const IConfigRecordPtr &, const wstring & exprPath)
     {
-<<<<<<< HEAD
-        if (e->op == L"==")      return MakePrimitiveConfigValuePtr(left == right, e->location, exprPath);
-        else if (e->op == L"!=") return MakePrimitiveConfigValuePtr(left != right, e->location, exprPath);
-        else if (e->op == L"<")  return MakePrimitiveConfigValuePtr(left <  right, e->location, exprPath);
-        else if (e->op == L">")  return MakePrimitiveConfigValuePtr(left >  right, e->location, exprPath);
-        else if (e->op == L"<=") return MakePrimitiveConfigValuePtr(left <= right, e->location, exprPath);
-        else if (e->op == L">=") return MakePrimitiveConfigValuePtr(left >= right, e->location, exprPath);
-        else LogicError("unexpected infix op");
-    }
-    static ConfigValuePtr NumOp(const ExpressionPtr &  e, ConfigValuePtr leftVal, ConfigValuePtr rightVal, const IConfigRecordPtr & scope, const wstring & exprPath)
-    {
-        let left = leftVal.AsRef<Double>();
-        let right = rightVal.AsRef<Double>();
-        if (e->op == L"+")       return MakePrimitiveConfigValuePtr(left + right,      e->location, exprPath);
-        else if (e->op == L"-")  return MakePrimitiveConfigValuePtr(left - right,      e->location, exprPath);
-        else if (e->op == L"*")  return MakePrimitiveConfigValuePtr(left * right,      e->location, exprPath);
-        else if (e->op == L"/")  return MakePrimitiveConfigValuePtr(left / right,      e->location, exprPath);
-        else if (e->op == L"%")  return MakePrimitiveConfigValuePtr(fmod(left, right), e->location, exprPath);
-        else if (e->op == L"**") return MakePrimitiveConfigValuePtr(pow(left, right),  e->location, exprPath);
-        else return CompOp<double>(e, left, right, scope, exprPath);
-    };
-    static ConfigValuePtr StrOp(const ExpressionPtr &  e, ConfigValuePtr leftVal, ConfigValuePtr rightVal, const IConfigRecordPtr & scope, const wstring & exprPath)
-    {
-        let left = leftVal.AsRef<String>();
-        let right = rightVal.AsRef<String>();
-        if (e->op == L"+")  return ConfigValuePtr(make_shared<String>(left + right), e->location, exprPath);
-        else return CompOp<wstring>(e, left, right, scope, exprPath);
-    };
-    static ConfigValuePtr BoolOp(const ExpressionPtr &  e, ConfigValuePtr leftVal, ConfigValuePtr rightVal, const IConfigRecordPtr & scope, const wstring & exprPath)
-    {
-        let left = leftVal.AsRef<Bool>();
-        //let right = rightVal.AsRef<Bool>();   // we do this inline, as to get the same short-circuit semantics as C++ (if rightVal is thunked, it will remain so unless required for this operation)
-        if (e->op == L"||")       return MakePrimitiveConfigValuePtr(left || rightVal.AsRef<Bool>(), e->location, exprPath);
-        else if (e->op == L"&&")  return MakePrimitiveConfigValuePtr(left && rightVal.AsRef<Bool>(), e->location, exprPath);
-        else if (e->op == L"^")   return MakePrimitiveConfigValuePtr(left ^  rightVal.AsRef<Bool>(), e->location, exprPath);
-        else return CompOp<bool>(e, left, rightVal.AsRef<Bool>(), scope, exprPath);
-    };
-    // NodeOps handle the magic CNTK types, that is, infix operations between ComputeNode objects.
-    // TODO: rename to MagicOps
-    static ConfigValuePtr NodeOp(const ExpressionPtr &  e, ConfigValuePtr leftVal, ConfigValuePtr rightVal, const IConfigRecordPtr & scope, const wstring & exprPath)
-    {
-        // special cases/overloads:
-        //  - unary minus -> NegateNode
-        //  - product with a scalar
-        // TODO: test these two (code was updated after originally tested)
-        wstring operationName;
-        if (e->op == L"-(")
-        {
-            if (rightVal.get()) LogicError("unexpected infix op");
-            operationName = L"Negate";
-        }
-        else if (e->op == L"*")
-        {
-            if (rightVal.Is<Double>())          // ComputeNode * scalar
-                swap(leftVal, rightVal);        // -> scalar * ComputeNode
-            if (leftVal.Is<Double>()) operationName = L"Scale";       // scalar * ComputeNode
-            else                      operationName = L"Times";       // ComputeNode * ComputeNode (matrix produt)
-        }
-        else                                // ComputeNode OP ComputeNode
-        {
-            if (e->op == L"+")       operationName = L"Plus";
-            else if (e->op == L"-")  operationName = L"Minus";
-            else if (e->op == L".*") operationName = L"ElementTimes";
-            else LogicError("unexpected infix op");
-        }
-=======
         if (e->op == L"==")      return MakePrimitiveConfigValuePtr(left == right, MakeFailFn(e->location), exprPath);
         else if (e->op == L"!=") return MakePrimitiveConfigValuePtr(left != right, MakeFailFn(e->location), exprPath);
         else if (e->op == L"<")  return MakePrimitiveConfigValuePtr(left <  right, MakeFailFn(e->location), exprPath);
@@ -1421,412 +940,10 @@
             else if (e->op == L".*") operationName = L"ElementTimes";
             else LogicError("unexpected infix op");
         }
->>>>>>> 173de462
         // directly instantiate a ComputationNode for the magic operators * + and - that are automatically translated.
         // find creation lambda
         let rtInfo = FindRuntimeTypeInfo(L"ComputationNode");
         if (!rtInfo)
-<<<<<<< HEAD
-            LogicError("unknown magic runtime-object class");
-        // form the ConfigRecord
-        auto config = make_shared<ConfigRecord>(scope);
-        // Note on scope: This config holds the arguments of the XXXNode runtime-object instantiations.
-        // When they fetch their parameters, they should only look in this record, not in any parent scope (if they don't find what they are looking for, it's a bug in this routine here).
-        // The values themselves are already in ConfigValuePtr form, so we won't need any scope lookups there either.
-        config->Add(L"operation", e->location, ConfigValuePtr(make_shared<String>(operationName), e->location, exprPath));
-        vector<ConfigValuePtr> inputs;
-        if (operationName == L"Scale")
-        {
-            // if we scale, the first operand is a Double, and we must convert that into a 1x1 Constant
-            auto constantConfig = make_shared<ConfigRecord>(config);
-            let leftLocation = leftVal.GetLocation();
-            constantConfig->Add(L"operation", leftLocation, ConfigValuePtr(make_shared<String>(L"Constant"), leftLocation, exprPath));
-            let one = MakePrimitiveConfigValuePtr(1.0, leftVal.GetLocation(), exprPath);
-            constantConfig->Add(L"rows",      leftLocation, one);
-            constantConfig->Add(L"cols",      leftLocation, one);
-            constantConfig->Add(L"value",     leftLocation, leftVal);
-            let value = ConfigValuePtr(rtInfo->construct(constantConfig), e->location, exprPath);
-            let valueWithName = dynamic_cast<HasName*>(value.get());
-            if (valueWithName)
-                valueWithName->SetName(value.GetExpressionName());
-            leftVal = value;            // and that's our actual left value
-        }
-        inputs.push_back(leftVal);
-        if (operationName != L"Negate") // Negate only has one input (rightVal is a nullptr)
-            inputs.push_back(rightVal);
-        config->Add(L"inputs", leftVal.GetLocation(), ConfigValuePtr(make_shared<ConfigArray>(0, move(inputs)), leftVal.GetLocation(), exprPath));
-        config->Add(L"tag", leftVal.GetLocation(), ConfigValuePtr(make_shared<String>(), leftVal.GetLocation(), exprPath)); // infix nodes have no tag
-        // instantiate
-        let value = ConfigValuePtr(rtInfo->construct(config), e->location, exprPath);
-        let valueWithName = dynamic_cast<HasName*>(value.get());
-        if (valueWithName)
-            valueWithName->SetName(value.GetExpressionName());
-        return value;
-    };
-    static ConfigValuePtr BadOp(const ExpressionPtr & e, ConfigValuePtr, ConfigValuePtr, const IConfigRecordPtr &, const wstring &) { InvalidInfixOpTypes(e); };
-
-    // lookup table for infix operators
-    // This lists all infix operators with lambdas for evaluating them.
-    static map<wstring, InfixOps> infixOps =
-    {
-        // NumbersOp StringsOp BoolOp ComputeNodeOp DictOp  TODO: this comment is incomplete
-        { L"*",  InfixOps(NumOp, BadOp, BadOp,  NodeOp, BadOp) },
-        { L"/",  InfixOps(NumOp, BadOp, BadOp,  BadOp,  BadOp) },
-        { L".*", InfixOps(BadOp, BadOp, BadOp,  NodeOp, BadOp) },
-        { L"**", InfixOps(NumOp, BadOp, BadOp,  BadOp,  BadOp) },
-        { L"%",  InfixOps(NumOp, BadOp, BadOp,  BadOp,  BadOp) },
-        { L"+",  InfixOps(NumOp, StrOp, BadOp,  NodeOp, BadOp) },
-        { L"-",  InfixOps(NumOp, BadOp, BadOp,  NodeOp, BadOp) },
-        { L"==", InfixOps(NumOp, StrOp, BoolOp, BadOp,  BadOp) },
-        { L"!=", InfixOps(NumOp, StrOp, BoolOp, BadOp,  BadOp) },
-        { L"<",  InfixOps(NumOp, StrOp, BoolOp, BadOp,  BadOp) },
-        { L">",  InfixOps(NumOp, StrOp, BoolOp, BadOp,  BadOp) },
-        { L"<=", InfixOps(NumOp, StrOp, BoolOp, BadOp,  BadOp) },
-        { L">=", InfixOps(NumOp, StrOp, BoolOp, BadOp,  BadOp) },
-        { L"&&", InfixOps(BadOp, BadOp, BoolOp, BadOp,  BadOp) },
-        { L"||", InfixOps(BadOp, BadOp, BoolOp, BadOp,  BadOp) },
-        { L"^",  InfixOps(BadOp, BadOp, BoolOp, BadOp,  BadOp) }
-    };
-
-    // -----------------------------------------------------------------------
-    // thunked (delayed) evaluation
-    // -----------------------------------------------------------------------
-
-    // create a lambda that calls Evaluate() on an expr to get or realize its value
-    // Unresolved ConfigValuePtrs (i.e. containing a Thunk) may only be moved, not copied.
-    static ConfigValuePtr MakeEvaluateThunkPtr(const ExpressionPtr & expr, const IConfigRecordPtr & scope, const wstring & exprPath, const wstring & exprId)
-    {
-        function<ConfigValuePtr()> f = [expr, scope, exprPath, exprId]()   // lambda that computes this value of 'expr'
-        {
-            if (trace)
-                TextLocation::Trace(expr->location, msra::strfun::wstrprintf(L"thunk SP=0x%p", &exprPath).c_str(), expr->op.c_str(), (exprPath + L":" + exprId).c_str());
-            let value = Evaluate(expr, scope, exprPath, exprId);
-            return value;   // this is a great place to set a breakpoint!
-        };
-        return ConfigValuePtr::MakeThunk(f, expr->location, exprPath);
-    }
-
-    // -----------------------------------------------------------------------
-    // main evaluator function (highly recursive)
-    // -----------------------------------------------------------------------
-
-    // Evaluate()
-    //  - input:  expression
-    //  - output: ConfigValuePtr that holds the evaluated value of the expression
-    //  - secondary inputs:
-    //     - scope: parent ConfigRecord to pass on to nested ConfigRecords we create, for recursive name lookup
-    //     - exprPath, exprId: for forming the expression path
-    // On expression paths:
-    //  - expression path encodes the path through the expression tree
-    //  - this is meant to be able to give ComputationNodes a name for later lookup that behaves the same as looking up an object directly
-    //  - not all nodes get their own path, in particular nodes with only one child, e.g. "-x", that would not be useful to address
-    // Note that returned values may include complex value types like dictionaries (ConfigRecord) and functions (ConfigLambda).
-    // TODO: change ConfigRecordPtr to IConfigRecordPtr if possible, throughout
-    static ConfigValuePtr Evaluate(const ExpressionPtr & e, const IConfigRecordPtr & scope, wstring exprPath, const wstring & exprId)
-    {
-        try // catch clause for this will catch error, inject this tree node's TextLocation, and rethrow
-        {
-            // expression names
-            // Merge exprPath and exprId into one unless one is empty
-            if (!exprPath.empty() && !exprId.empty())
-                exprPath.append(exprPathSeparator);
-            exprPath.append(exprId);
-            // tracing
-            if (trace)
-                TextLocation::Trace(e->location, msra::strfun::wstrprintf(L"eval SP=0x%p", &exprPath).c_str(), e->op.c_str(), exprPath.c_str());
-            // --- literals
-            if (e->op == L"d")       return MakePrimitiveConfigValuePtr(e->d, e->location, exprPath);         // === double literal
-            else if (e->op == L"s")  return ConfigValuePtr(make_shared<String>(e->s), e->location, exprPath); // === string literal
-            else if (e->op == L"b")  return MakePrimitiveConfigValuePtr(e->b, e->location, exprPath);         // === bool literal
-            else if (e->op == L"new")                                                   // === 'new' expression: instantiate C++ runtime object right here
-            {
-                // find the constructor lambda
-                let rtInfo = FindRuntimeTypeInfo(e->id);
-                if (!rtInfo)
-                    Fail(L"unknown runtime type " + e->id, e->location);
-                // form the config record
-                let & dictExpr = e->args[0];
-                let argsExprPath = rtInfo->isConfigRecord ? L"" : exprPath;   // reset expr-name path if object exposes a dictionary
-                let value = ConfigValuePtr(rtInfo->construct(ConfigRecordFromDictExpression(dictExpr, scope, argsExprPath)), e->location, exprPath); // this constructs it
-                // if object has a name, we set it
-                let valueWithName = dynamic_cast<HasName*>(value.get());
-                if (valueWithName)
-                    valueWithName->SetName(value.GetExpressionName());
-                return value;   // we return the created but not initialized object as the value, so others can reference it
-            }
-            else if (e->op == L"if")                                                    // === conditional expression
-            {
-                let condition = ToBoolean(Evaluate(e->args[0], scope, exprPath, L"if"), e->args[0]);
-                if (condition)
-                    return Evaluate(e->args[1], scope, exprPath, L"");      // pass exprName through 'if' since only of the two exists
-                else
-                    return Evaluate(e->args[2], scope, exprPath, L"");
-            }
-            // --- functions
-            else if (e->op == L"=>")                                                    // === lambda (all macros are stored as lambdas)
-            {
-                // on scope: The lambda expression remembers the lexical scope of the '=>'; this is how it captures its context.
-                let & argListExpr = e->args[0];           // [0] = argument list ("()" expression of identifiers, possibly optional args)
-                if (argListExpr->op != L"()") LogicError("parameter list expected");
-                let & fnExpr = e->args[1];                // [1] = expression of the function itself
-                let f = [argListExpr, fnExpr, scope, exprPath](vector<ConfigValuePtr> && args, ConfigLambda::NamedParams && namedArgs, const wstring & callerExprPath) -> ConfigValuePtr
-                {
-                    // TODO: document namedArgs--does it have a parent scope? Or is it just a dictionary? Should we just use a shared_ptr<map,ConfigValuPtr>> instead for clarity?
-                    // on exprName
-                    //  - 'callerExprPath' is the name to which the result of the fn evaluation will be assigned
-                    //  - 'exprPath' (outside) is the name of the macro we are defining this lambda under
-                    let & argList = argListExpr->args;
-                    if (args.size() != argList.size()) LogicError("function application with mismatching number of arguments");
-                    // To execute a function body with passed arguments, we
-                    //  - create a new scope that contains all positional and named args
-                    //  - then evaluate the expression with that scope
-                    //  - parent scope for this is the scope of the function definition (captured context)
-                    //    Note that the 'scope' variable in here (we are in a lambda) is the scope of the '=>' expression, that is, the macro definition.
-                    // create a ConfigRecord with param names from 'argList' and values from 'args'
-                    let argScope = make_shared<ConfigRecord>(scope); // look up in params first; then proceed upwards in lexical scope of '=>' (captured context)
-                    //let thisScope = MakeScope(argScope, scope);   
-                    // create an entry for every argument value
-                    // Note that these values should normally be thunks since we only want to evaluate what's used.
-                    for (size_t i = 0; i < args.size(); i++)    // positional arguments
-                    {
-                        let argName = argList[i];       // parameter name
-                        if (argName->op != L"id")
-                            LogicError("function parameter list must consist of identifiers");
-                        auto argVal = move(args[i]);         // value of the parameter
-                        argScope->Add(argName->id, argName->location, move(argVal));
-                        // note: these are expressions for the parameter values; so they must be evaluated in the current scope
-                    }
-                    // also named arguments
-                    for (auto & namedArg : namedArgs)
-                    {
-                        let id = namedArg.first;
-                        auto argVal = move(namedArg.second);
-                        let location = argVal.GetLocation();    // note: do before argVal gets destroyed in the upcoming move()
-                        argScope->Add(id, location, move(argVal));
-                    }
-                    // get the macro name for the exprPath
-                    wstring macroId = exprPath;
-                    let pos = macroId.find(exprPathSeparator);
-                    if (pos != wstring::npos)
-                        macroId.erase(0, pos + 1);
-                    // now evaluate the function
-                    return Evaluate(fnExpr, argScope, callerExprPath, L""/*L"[" + macroId + L"]"*/);  // bring args into scope; keep lex scope of '=>' as upwards chain
-                };
-                // positional args
-                vector<wstring> paramNames;
-                let & argList = argListExpr->args;
-                for (let & arg : argList)
-                {
-                    if (arg->op != L"id")
-                        LogicError("function parameter list must consist of identifiers");
-                    paramNames.push_back(arg->id);
-                }
-                // named args
-                // The nammedArgs in the definition lists optional arguments with their default values
-                ConfigLambda::NamedParams namedParams;
-                for (let & namedArg : argListExpr->namedArgs)
-                {
-                    let & id = namedArg.first;
-                    //let & location = namedArg.second.first;   // location of identifier
-                    let & expr = namedArg.second.second;      // expression to evaluate to get default value
-                    namedParams[id] = move(MakeEvaluateThunkPtr(expr, scope/*evaluate default value in context of definition*/, exprPath/*TODO??*/, id));
-                    //namedParams->Add(id, location/*loc of id*/, ConfigValuePtr(MakeEvaluateThunkPtr(expr, scope/*evaluate default value in context of definition*/, exprPath, id), expr->location, exprPath/*TODO??*/));
-                    // the thunk is called if the default value is ever used
-                }
-                return ConfigValuePtr(make_shared<ConfigLambda>(move(paramNames), move(namedParams), f), e->location, exprPath);
-            }
-            else if (e->op == L"(")                                         // === apply a function to its arguments
-            {
-                let & lambdaExpr = e->args[0];            // [0] = function
-                let & argsExpr = e->args[1];              // [1] = arguments passed to the function ("()" expression of expressions)
-                let lambda = AsPtr<ConfigLambda>(Evaluate(lambdaExpr, scope, exprPath, L""/*macros are not visible in expression names*/), lambdaExpr, L"function");
-                if (argsExpr->op != L"()") LogicError("argument list expected");
-                // put all args into a vector of values
-                // Like in an [] expression, we do not evaluate at this point, but pass in a lambda to compute on-demand.
-                let & args = argsExpr->args;
-                if (args.size() != lambda->GetNumParams())
-                    Fail(wstrprintf(L"function expects %d parameters, %d were provided", (int)lambda->GetNumParams(), (int)args.size()), argsExpr->location);
-                vector<ConfigValuePtr> argVals(args.size());
-                //bool onlyOneArg = args.size() == 1 && argsExpr->namedArgs.empty();
-                for (size_t i = 0; i < args.size(); i++)    // positional arguments
-                {
-                    let argValExpr = args[i];               // expression to evaluate arg [i]
-                    let argName = lambda->GetParamNames()[i];
-                    argVals[i] = move(MakeEvaluateThunkPtr(argValExpr, scope, exprPath/*TODO??*/, /*onlyOneArg ? L"" :*/ argName));
-                    // Make it a thunked value and pass by rvalue ref since unresolved ConfigValuePtrs may not be copied.
-                    /*this wstrprintf should be gone, this is now the exprName*/
-                    // Note on scope: macro arguments form a scope (ConfigRecord), the expression for an arg does not have access to that scope.
-                    // E.g. F(A,B) is used as F(13,A) then that A must come from outside, it is not the function argument.
-                    // This is a little inconsistent with real records, e.g. [ A = 13 ; B = A ] where this A now does refer to this record.
-                    // However, it is still the expected behavior, because in a real record, the user sees all the other names, while when
-                    // passing args to a function, he does not; and also the parameter names can depend on the specific lambda being used.
-                }
-                // named args are put into a ConfigRecord
-                // We could check whether the named ars are actually accepted by the lambda, but we leave that to Apply() so that the check also happens for lambda calls from CNTK C++ code.
-                let & namedArgs = argsExpr->namedArgs;
-                ConfigLambda::NamedParams namedArgVals;
-                // TODO: no scope here? ^^ Where does the scope come in? Maybe not needed since all values are already resolved? Document this!
-                for (let namedArg : namedArgs)
-                {
-                    let id = namedArg.first;                // id of passed in named argument
-                    let location = namedArg.second.first;   // location of expression
-                    let expr = namedArg.second.second;      // expression of named argument
-                    namedArgVals[id] = move(MakeEvaluateThunkPtr(expr, scope, exprPath/*TODO??*/, id));
-                    // the thunk is evaluated when/if the passed actual value is ever used the first time
-                    // This array owns the Thunk, and passes it by styd::move() to Apply, since it is not allowed to copy unresolved ConfigValuePtrs.
-                    // Note on scope: same as above.
-                    // E.g. when a function declared as F(A=0,B=0) is called as F(A=13,B=A), then A in B=A is not A=13, but anything from above.
-                    // For named args, it is far less clear whether users would expect this. We still do it for consistency with positional args, which are far more common.
-                }
-                // call the function!
-                return lambda->Apply(move(argVals), move(namedArgVals), exprPath);
-            }
-            // --- variable access
-            else if (e->op == L"[]")                                                // === record (-> ConfigRecord)
-            {
-                let newScope = make_shared<ConfigRecord>(scope);      // new scope: inside this record, all symbols from above are also visible
-                // create an entry for every dictionary entry.
-                //let thisScope = MakeScope(record, scope);         // lexical scope includes this dictionary itself, so we can access forward references
-                // We do not evaluate the members at this point.
-                // Instead, as the value, we keep the ExpressionPtr itself wrapped in a lambda that evaluates that ExpressionPtr to a ConfigValuePtr when called.
-                // Members are evaluated on demand when they are used.
-                for (let & entry : e->namedArgs)
-                {
-                    let & id = entry.first;
-                    let & expr = entry.second.second;             // expression to compute the entry
-                    newScope->Add(id, entry.second.first/*loc of id*/, MakeEvaluateThunkPtr(expr, newScope/*scope*/, exprPath/*TODO??*/, id));
-                    // Note on scope: record assignments are like a "let rec" in F#/OCAML. That is, all record members are visible to all
-                    // expressions that initialize the record members. E.g. [ A = 13 ; B = A ] assigns B as 13, not to a potentially outer A.
-                    // (To explicitly access an outer A, use the slightly ugly syntax ...A)
-                }
-                // BUGBUG: wrong text location passed in. Should be the one of the identifier, not the RHS. NamedArgs store no location for their identifier.
-                return ConfigValuePtr(newScope, e->location, exprPath);
-            }
-            else if (e->op == L"id") return ResolveIdentifier(e->id, e->location, scope);   // === variable/macro access within current scope
-            else if (e->op == L".")                                                         // === variable/macro access in given ConfigRecord element
-            {
-                let & recordExpr = e->args[0];
-                return RecordLookup(recordExpr, e->id, e->location, scope/*for evaluating recordExpr*/, exprPath);
-            }
-            // --- arrays
-            else if (e->op == L":")                                                         // === array expression (-> ConfigArray)
-            {
-                // this returns a flattened list of all members as a ConfigArray type
-                let arr = make_shared<ConfigArray>();       // note: we could speed this up by keeping the left arg and appending to it
-                for (size_t i = 0; i < e->args.size(); i++) // concatenate the two args
-                {
-                    let & expr = e->args[i];
-                    let item = Evaluate(expr, scope, exprPath, wstrprintf(L"[%d]", i));           // result can be an item or a vector
-                    if (item.Is<ConfigArray>())
-                        arr->Append(item.AsRef<ConfigArray>());     // append all elements (this flattens it)
-                    else
-                        arr->Append(item);
-                }
-                return ConfigValuePtr(arr, e->location, exprPath);  // location will be that of the first ':', not sure if that is best way
-            }
-            else if (e->op == L"array")                                                     // === array constructor from lambda function
-            {
-                let & firstIndexExpr = e->args[0];    // first index
-                let & lastIndexExpr  = e->args[1];    // last index
-                let & initLambdaExpr = e->args[2];    // lambda to initialize the values
-                let firstIndex = ToInt(Evaluate(firstIndexExpr, scope, exprPath, L"array_first"), firstIndexExpr);
-                let lastIndex  = ToInt(Evaluate(lastIndexExpr,  scope, exprPath, L"array_last"),  lastIndexExpr);
-                let lambda = AsPtr<ConfigLambda>(Evaluate(initLambdaExpr, scope, exprPath, L"_initializer"), initLambdaExpr, L"function");
-                if (lambda->GetNumParams() != 1)
-                    Fail(L"'array' requires an initializer function with one argument (the index)", initLambdaExpr->location);
-                // At this point, we must know the dimensions and the initializer lambda, but we don't need to know all array elements.
-                // Resolving array members on demand allows recursive access to the array variable, e.g. h[t] <- f(h[t-1]).
-                // create a vector of Thunks to initialize each value
-                vector<ConfigValuePtr> elementThunks;
-                for (int index = firstIndex; index <= lastIndex; index++)
-                {
-                    let indexValue = MakePrimitiveConfigValuePtr((double)index, e->location, exprPath/*never needed*/);           // index as a ConfigValuePtr
-                    let elemExprPath = exprPath.empty() ? L"" : wstrprintf(L"%ls[%d]", exprPath.c_str(), index);    // expression name shows index lookup
-                    let initExprPath = exprPath.empty() ? L"" : wstrprintf(L"_lambda");    // expression name shows initializer with arg
-                    // create an expression
-                    function<ConfigValuePtr()> f = [indexValue, initLambdaExpr, scope, elemExprPath, initExprPath]()   // lambda that computes this value of 'expr'
-                    {
-                        if (trace)
-                            TextLocation::PrintIssue(vector<TextLocation>(1, initLambdaExpr->location), L"", wstrprintf(L"index %d", (int)indexValue).c_str(), L"executing array initializer thunk");
-                        // apply initLambdaExpr to indexValue and return the resulting value
-                        let initLambda = AsPtr<ConfigLambda>(Evaluate(initLambdaExpr, scope, initExprPath, L""), initLambdaExpr, L"function");  // get the function itself (most of the time just a simple name)
-                        vector<ConfigValuePtr> argVals(1, indexValue);              // create an arg list with indexValue as the one arg
-                        // TODO: where does the current scope come in? Aren't we looking up in namedArgs directly?
-                        let value = initLambda->Apply(move(argVals), ConfigLambda::NamedParams(), elemExprPath);
-                        // TODO: change this ^^ to the const & version of Apply() once it is there
-                        return value;   // this is a great place to set a breakpoint!
-                    };
-                    elementThunks.push_back(ConfigValuePtr::MakeThunk(f, initLambdaExpr->location, elemExprPath/*TODO??*/));
-                }
-                auto arr = make_shared<ConfigArray>(firstIndex, move(elementThunks));
-                return ConfigValuePtr(arr, e->location, exprPath);
-            }
-            else if (e->op == L"[")                                         // === access array element by index
-            {
-                let arrValue = Evaluate(e->args[0], scope, exprPath, L"_vector");
-                let & indexExpr = e->args[1];
-                let arr = AsPtr<ConfigArray>(arrValue, indexExpr, L"array");
-                let index = ToInt(Evaluate(indexExpr, scope, exprPath, L"_index"), indexExpr);
-                return arr->At(index, indexExpr->location); // note: the array element may be as of now unresolved; this resolved it
-            }
-            // --- unary operators '+' '-' and '!'
-            else if (e->op == L"+(" || e->op == L"-(")                      // === unary operators + and -
-            {
-                let & argExpr = e->args[0];
-                let argValPtr = Evaluate(argExpr, scope, exprPath, e->op == L"+(" ? L"" : L"_negate");
-                // note on exprPath: since - has only one argument, we do not include it in the expessionPath
-                if (argValPtr.Is<Double>())
-                    if (e->op == L"+(") return argValPtr;
-                    else return MakePrimitiveConfigValuePtr(-(double)argValPtr, e->location, exprPath);
-                else if (argValPtr.Is<ComputationNodeObject>())   // -ComputationNode becomes NegateNode(arg)
-                    if (e->op == L"+(") return argValPtr;
-                    else return NodeOp(e, argValPtr, ConfigValuePtr(), scope, exprPath);
-                else
-                    Fail(L"operator '" + e->op.substr(0, 1) + L"' cannot be applied to this operand (which has type " + msra::strfun::utf16(argValPtr.TypeName()) + L")", e->location);
-            }
-            else if (e->op == L"!(")                                        // === unary operator !
-            {
-                let arg = ToBoolean(Evaluate(e->args[0], scope, exprPath, L"_not"), e->args[0]);
-                return MakePrimitiveConfigValuePtr(!arg, e->location, exprPath);
-            }
-            // --- regular infix operators such as '+' and '=='
-            else
-            {
-                let opIter = infixOps.find(e->op);
-                if (opIter == infixOps.end())
-                    LogicError("e->op " + utf8(e->op) + " not implemented");
-                let & functions = opIter->second;
-                let & leftArg = e->args[0];
-                let & rightArg = e->args[1];
-                let leftValPtr  = Evaluate(leftArg,  scope, exprPath, L"/*" + e->op + L"*/left");
-                let rightValPtr = Evaluate(rightArg, scope, exprPath, L"/*" + e->op + L"*/right");
-                if (leftValPtr.Is<Double>() && rightValPtr.Is<Double>())
-                    return functions.NumbersOp(e, leftValPtr, rightValPtr, scope, exprPath);
-                else if (leftValPtr.Is<String>() && rightValPtr.Is<String>())
-                    return functions.StringsOp(e, leftValPtr, rightValPtr, scope, exprPath);
-                else if (leftValPtr.Is<Bool>() && rightValPtr.Is<Bool>())
-                    return functions.BoolOp(e, leftValPtr, rightValPtr, scope, exprPath);
-                // ComputationNode is "magic" in that we map *, +, and - to know classes of fixed names.
-                else if (leftValPtr.Is<ComputationNodeObject>() && rightValPtr.Is<ComputationNodeObject>())
-                    return functions.ComputeNodeOp(e, leftValPtr, rightValPtr, scope, exprPath);
-                else if (leftValPtr.Is<ComputationNodeObject>() && rightValPtr.Is<Double>())
-                    return functions.ComputeNodeOp(e, leftValPtr, rightValPtr, scope, exprPath);
-                else if (leftValPtr.Is<Double>() && rightValPtr.Is<ComputationNodeObject>())
-                    return functions.ComputeNodeOp(e, leftValPtr, rightValPtr, scope, exprPath);
-                // TODO: DictOp  --maybe not; maybedo this in ModelMerger class instead
-                else
-                    InvalidInfixOpTypes(e);
-            }
-            //LogicError("should not get here");
-        }
-        catch (ConfigError & err)
-        {
-            // in case of an error, we keep track of all parent locations in the parse as well, to make it easier for the user to spot the error
-            err.AddLocation(e->location);
-            throw;
-        }
-    }
-=======
             LogicError("unknown magic runtime-object class");
         // form the ConfigRecord for the ComputeNode that corresponds to the operation
         auto config = make_shared<ConfigRecord>(scope, MakeFailFn(e->location));
@@ -2228,7 +1345,6 @@
             throw;
         }
     }
->>>>>>> 173de462
 
     static ConfigValuePtr EvaluateParse(ExpressionPtr e)
     {
