//
// <copyright file="LUSequenceReader.cpp" company="Microsoft">
//     Copyright (c) Microsoft Corporation.  All rights reserved.
// </copyright>
//
// LUSequenceReader.cpp : Defines the exported functions for the DLL application.
//


#include "stdafx.h"
#define DATAREADER_EXPORTS  // creating the exports here
#include "DataReader.h"
#include "LUSequenceReader.h"
#ifdef LEAKDETECT
#include <vld.h> // leak detection
#endif
#include <fstream>
#include <random>       // std::default_random_engine
#include "fileutil.h"

namespace Microsoft { namespace MSR { namespace CNTK {

// GetIdFromLabel - get an Id from a Label
// mbStartSample - the starting sample we are ensureing are good
// endOfDataCheck - check if we are at the end of the dataset (no wraparound)
// returns - true if we have more to read, false if we hit the end of the dataset
template<class ElemType>
/* return value used to be unsigned */
long LUSequenceReader<ElemType>::GetIdFromLabel(const LabelType& labelValue, LabelInfo& labelInfo)
{
    auto found = labelInfo.word4idx.find(labelValue);

    return found->second;
}

template<class ElemType>
BatchLUSequenceReader<ElemType>::~BatchLUSequenceReader()
{
    if (m_labelTemp.size() > 0)
        m_labelTemp.clear();
    if (m_featureTemp.size() > 0)
        m_featureTemp.clear();
    for (int index = labelInfoMin; index < labelInfoMax; ++index)
    {
        delete[] m_labelInfo[index].m_id2classLocal;
        delete[] m_labelInfo[index].m_classInfoLocal;
    };
}

template<class ElemType>
void BatchLUSequenceReader<ElemType>::ReadLabelInfo(const wstring & vocfile,
    map<wstring, long> & word4idx,
    bool readClass,
    map<wstring, long>& word4cls,
    map<long, wstring>& idx4word,
    map<long, long>& idx4class,
    int & mNbrCls)
{
    char strFileName[MAX_STRING];
    wstring strtmp;
    size_t sz;
    long b;

    wcstombs_s(&sz, strFileName, 2048, vocfile.c_str(), vocfile.length());

    wifstream vin; 
    vin.open(strFileName, wifstream::in);
    if (!vin.good())
        LogicError("LUSequenceReader cannot open %ls \n", strFileName);

    wstring wstr = L" ";
    b = 0;
    this->nwords = 0;
    int prevcls = -1;

    mNbrCls = 0;
    while (vin.good())
    {
        getline(vin, strtmp); 
        strtmp = wtrim(strtmp);
        if (strtmp.length() == 0)
            break; 
        if (readClass)
        {
            vector<wstring> wordandcls = wsep_string(strtmp, wstr);
#ifdef __unix__
            long cls = (long)wcstol(wordandcls[1].c_str(),nullptr,10);
#else
            long cls = (long)_wtoi(wordandcls[1].c_str());
#endif
            word4cls[wordandcls[0]] = cls;

            idx4class[b] = cls;

            if (idx4class[b] != prevcls)
            {
                if (idx4class[b] < prevcls)
                    LogicError("LUSequenceReader: the word list needs to be grouped into classes and the classes indices need to be ascending.");
                prevcls = idx4class[b];
            }

            word4idx[wordandcls[0]] = b;
            idx4word[b++] = wordandcls[0];
            if (mNbrCls < cls)
                mNbrCls = cls;
        }
        else {
            word4idx[strtmp] = b;
            idx4word[b++] = strtmp;
        }
        this->nwords++;
    }
    vin.close();

    if (readClass)
        mNbrCls++;
}

template<class ElemType>
void BatchLUSequenceReader<ElemType>::GetClassInfo(LabelInfo& lblInfo)
{
    if (lblInfo.m_clsinfoRead || lblInfo.mNbrClasses == 0) return;

    // populate local CPU matrix
    if (lblInfo.m_id2classLocal == nullptr)
        lblInfo.m_id2classLocal = new Matrix<ElemType>(CPUDEVICE);
    if (lblInfo.m_classInfoLocal == nullptr)
        lblInfo.m_classInfoLocal = new Matrix<ElemType>(CPUDEVICE);

    lblInfo.m_classInfoLocal->SwitchToMatrixType(MatrixType::DENSE, matrixFormatDense, false);
    lblInfo.m_classInfoLocal->Resize(2, lblInfo.mNbrClasses);

    //move to CPU since element-wise operation is expensive and can go wrong in GPU
    int curDevId = lblInfo.m_classInfoLocal->GetDeviceId();
    lblInfo.m_classInfoLocal->TransferFromDeviceToDevice(curDevId, CPUDEVICE, true, false, false);

    int clsidx;
    int prvcls = -1;
    for (size_t j = 0; j < this->nwords; j++)
    {
        clsidx = lblInfo.idx4class[(long)j];
        if (prvcls != clsidx)
        {
            if (prvcls >= 0)
                (*lblInfo.m_classInfoLocal)(1, prvcls) = (float)j;
            prvcls = clsidx;
            (*lblInfo.m_classInfoLocal)(0, prvcls) = (float)j;
        }
    }
    (*lblInfo.m_classInfoLocal)(1, prvcls) = (float)this->nwords;

    lblInfo.m_classInfoLocal->TransferFromDeviceToDevice(CPUDEVICE, curDevId, true, false, false);

    lblInfo.m_clsinfoRead = true;
}

// GetIdFromLabel - get an Id from a Label
// mbStartSample - the starting sample we are ensureing are good
// endOfDataCheck - check if we are at the end of the dataset (no wraparound)
// returns - true if we have more to read, false if we hit the end of the dataset
template<class ElemType>
bool LUSequenceReader<ElemType>::GetIdFromLabel(const vector<LabelIdType>& labelValue, vector<LabelIdType>& val)
{
    val.clear();

    for (size_t i = 0; i < labelValue.size(); i++)
    {
        val.push_back(labelValue[i]);
    }
    return true;
}

template<class ElemType>
int LUSequenceReader<ElemType>::GetSentenceEndIdFromOutputLabel()
{

    // now get the labels
    LabelInfo& featIn = m_labelInfo[labelInfoOut];

    auto found = featIn.word4idx.find(featIn.endSequence);

    // not yet found, add to the map
    if (found != featIn.word4idx.end())
    {
        return (int)found->second;
    }
    else return -1;
}

// GetData - Gets metadata from the specified section (into CPU memory) 
// sectionName - section name to retrieve data from
// numRecords - number of records to read
// data - pointer to data buffer, if NULL, dataBufferSize will be set to size of required buffer to accomidate request
// dataBufferSize - [in] size of the databuffer in bytes
//                  [out] size of buffer filled with data
// recordStart - record to start reading from, defaults to zero (start of data)
// returns: true if data remains to be read, false if the end of data was reached
template<class ElemType>
bool LUSequenceReader<ElemType>::GetData(const std::wstring& , size_t , void* , size_t& , size_t )
{
    return false;
}

//bool LUSequenceReader<ElemType>::CheckIdFromLabel(const typename LUSequenceParser<ElemType>::LabelType& labelValue, const LabelInfo& labelInfo, typename LUSequenceParser<ElemType>::LabelIdType & labelId)
template<class ElemType>
bool LUSequenceReader<ElemType>::CheckIdFromLabel(const LabelType& labelValue, const LabelInfo& labelInfo, unsigned & labelId)
{
    auto found = labelInfo.mapLabelToId.find(labelValue);

    // not yet found, add to the map
    if (found == labelInfo.mapLabelToId.end())
    {
        return false; 
    }
    labelId = found->second;
    return true; 
}

template<class ElemType>
void LUSequenceReader<ElemType>::WriteLabelFile()
{
    // update the label dimension if it is not big enough, need it here because m_labelIdMax get's updated in the processing loop (after a read)
    for (int index = labelInfoMin; index < labelInfoMax; ++index)
    {
        LabelInfo& labelInfo = m_labelInfo[index];

        // write out the label file if they don't have one
        if (!labelInfo.fileToWrite.empty())
        {
            if (labelInfo.mapIdToLabel.size() > 0)
            {
                File labelFile(labelInfo.fileToWrite, fileOptionsWrite | fileOptionsText);
                for (int i=0; i < labelInfo.mapIdToLabel.size(); ++i)
                {
                    labelFile << labelInfo.mapIdToLabel[i] << '\n';
                }
                labelInfo.fileToWrite.clear();
            }
            else if (!m_cachingWriter)
            {
                fprintf(stderr, "WARNING: file %ws NOT written to disk, label files only written when starting at epoch zero!", labelInfo.fileToWrite.c_str());
            }
        }
    }
}

template<class ElemType>
void LUSequenceReader<ElemType>::LoadLabelFile(const std::wstring &filePath, std::vector<LabelType>& retLabels)
{
    // initialize with file name
    std::wstring path = filePath;
    
    wchar_t stmp[MAX_STRING];
    wstring str; 
    retLabels.resize(0);
    wifstream vin;
#ifdef __unix__
    vin.open(ws2s(path).c_str(), ifstream::in);
#else
    vin.open(path.c_str(), ifstream::in);
#endif

    while (vin.good())
    {
        vin.getline(stmp, MAX_STRING);
        wstring temp = stmp;
        str = wtrim(temp);
        if (str.length() == 0)
            break; 

        // check for a comment line
        wstring::size_type pos = str.find_first_not_of(L" \t");
        if (pos != -1)
        {
            str = wtrim(str);
            retLabels.push_back((LabelType)str);
        }
    }
    vin.close();  
}

template<class ElemType>
void LUSequenceReader<ElemType>::ChangeMaping(const map<LabelType, LabelType>& maplist,
    const LabelType & unkstr,
    map<LabelType, LabelIdType> & word4idx)
{
    auto punk = word4idx.find(unkstr);
    for(auto ptr = word4idx.begin(); ptr != word4idx.end(); ptr++)
    {
        LabelType wrd = ptr->first;
        LabelIdType idx = -1; 
        if (maplist.find(wrd) != maplist.end())
        {
            LabelType mpp = maplist.find(wrd)->second; 
            idx = word4idx[mpp];
        }
        else
        {
            if (punk == word4idx.end())
            {
                RuntimeError("check unk list is missing ");
            }
            idx = punk->second;
        }

        word4idx[wrd] = idx;
    }
}


template<class ElemType>
void BatchLUSequenceReader<ElemType>::Init(const ConfigParameters& readerConfig)
{
    // See if the user wants caching
    m_cachingReader = NULL;
    m_cachingWriter = NULL;

    LoadWordMapping(readerConfig);

    std::vector<std::wstring> features;
    std::vector<std::wstring> labels;
    GetFileConfigNames(readerConfig, features, labels);
    if (features.size() > 0)
    {
        m_featuresName = features[0];
    }

    {
        wstring tInputLabel = readerConfig("inputLabel", L"");
        wstring tOutputLabel = readerConfig("outputLabel", L"");

        if (labels.size() == 2)
        {
            if (tInputLabel == L"" && tOutputLabel == L"")
            {
                for (int index = labelInfoMin; index < labelInfoMax; ++index)
                {
                    m_labelsName[index] = labels[index];
                }
            }
            else
            {
                int index = 0;
                for (int i = labelInfoMin; i < labelInfoMax; ++i)
                {
                    if (labels[i] == tInputLabel)
                        m_labelsName[index] = labels[i];
                }
                if (m_labelsName[index] == L"")
                    RuntimeError("cannot find input label");

                index = 1;
                for (int i = labelInfoMin; i < labelInfoMax; ++i)
                {
                    if (labels[i] == tOutputLabel)
                        m_labelsName[index] = labels[i];
                }
                if (m_labelsName[index] == L"")
                    RuntimeError("cannot find output label");
            }
        }
        else
            RuntimeError("two label definitions (in and out) required for Sequence Reader");

        ConfigParameters featureConfig = readerConfig(m_featuresName, "");
        ConfigParameters labelConfig[2] = { readerConfig(m_labelsName[0], ""), readerConfig(m_labelsName[1], "") };

        for (int index = labelInfoMin; index < labelInfoMax; ++index)
        {
            m_labelInfo[index].idMax = 0;
            m_labelInfo[index].beginSequence = (wstring) labelConfig[index]("beginSequence", "");
            m_labelInfo[index].endSequence = (wstring) labelConfig[index]("endSequence", "");
            m_labelInfo[index].busewordmap = labelConfig[index]("usewordmap", "false");

            m_labelInfo[index].isproposal = labelConfig[index]("isproposal", "false");

            m_labelInfo[index].m_clsinfoRead = false;

            // determine label type desired
            std::string labelType(labelConfig[index]("labelType", "Category"));
            if (labelType == "Category")
            {
                m_labelInfo[index].type = labelCategory;
            }
            else
                LogicError("LUSequence reader only supports category label");

            // if we have labels, we need a label Mapping file, it will be a file with one label per line
            if (m_labelInfo[index].type != labelNone)
            {
                string mode = labelConfig[index]("mode", "plain");//plain, class

                m_labelInfo[index].m_classInfoLocal = nullptr;
                m_labelInfo[index].m_id2classLocal = nullptr;

                if (mode == "class")
                {
                    m_labelInfo[index].readerMode = ReaderMode::Class;
                }

                std::wstring wClassFile = labelConfig[index]("token", "");
                if (wClassFile != L""){
                    ReadLabelInfo(wClassFile, m_labelInfo[index].word4idx, 
                        m_labelInfo[index].readerMode == ReaderMode::Class, 
                        m_labelInfo[index].word4cls,
                        m_labelInfo[index].idx4word, m_labelInfo[index].idx4class, m_labelInfo[index].mNbrClasses);

                    GetClassInfo(m_labelInfo[index]);
                }
                if (m_labelInfo[index].busewordmap)
                    ChangeMaping(mWordMapping, mUnkStr, m_labelInfo[index].word4idx);
                m_labelInfo[index].dim = (long)m_labelInfo[index].idx4word.size();
            }

        }
    }

    // initialize all the variables
    m_mbStartSample = m_epoch = m_totalSamples = m_epochStartSample = m_seqIndex = 0;
    m_endReached = false;
    m_readNextSampleLine = 0;
    m_readNextSample = 0;

    ConfigArray wContext = readerConfig("wordContext", "0");
    intargvector wordContext = wContext;
    m_wordContext = wordContext;

    // The input data is a combination of the label Data and extra feature dims together
//    m_featureCount = m_featureDim + m_labelInfo[labelInfoIn].dim;
    m_featureCount = 1; 

    std::wstring m_file = readerConfig("file");
    if (m_traceLevel > 0)
        fprintf(stderr, "reading sequence file %ws\n", m_file.c_str());

    const LabelInfo& labelIn = m_labelInfo[labelInfoIn];
    const LabelInfo& labelOut = m_labelInfo[labelInfoOut];
    m_parser.ParseInit(m_file.c_str(), labelIn.dim, labelOut.dim, labelIn.beginSequence, labelIn.endSequence, labelOut.beginSequence, labelOut.endSequence, mUnkStr);

    mBlgSize = readerConfig("nbruttsineachrecurrentiter", "1");

    mRandomize = false;
    if (readerConfig.Exists("randomize"))
    {
        string randomizeString = readerConfig("randomize");
        if (randomizeString == "None")
        {
            ;
        }
        else if (randomizeString == "Auto" || randomizeString == "True")
        {
            mRandomize = true;
        }
    }

    mEqualLengthOutput = readerConfig("equalLength", "true");
    mAllowMultPassData = readerConfig("dataMultiPass", "false");

    mIgnoreSentenceBeginTag = readerConfig("ignoresentencebegintag", "false");

}

template<class ElemType>
void BatchLUSequenceReader<ElemType>::Reset()
{
    mProcessed.clear();
    mToProcess.clear();
    mLastProcssedSentenceId = 0;
    mPosInSentence = 0;
    mLastPosInSentence = 0;
    mNumRead = 0;

    if (m_labelTemp.size() > 0)
        m_labelTemp.clear();
    if (m_featureTemp.size() > 0)
        m_featureTemp.clear();
    m_parser.mSentenceIndex2SentenceInfo.clear();
}

template<class ElemType>
void BatchLUSequenceReader<ElemType>::StartMinibatchLoop(size_t mbSize, size_t epoch, size_t requestedEpochSamples)
{
    if (m_featuresBuffer==NULL)
    {
        const LabelInfo& labelInfo = m_labelInfo[( m_labelInfo[labelInfoOut].type == labelNextWord)?labelInfoIn:labelInfoOut];
        m_featuresBuffer = new ElemType[mbSize*labelInfo.dim];
        memset(m_featuresBuffer,0,sizeof(ElemType)*mbSize*labelInfo.dim);
    }

    if (m_labelsBuffer==NULL)
    {
        const LabelInfo& labelInfo = m_labelInfo[( m_labelInfo[labelInfoOut].type == labelNextWord)?labelInfoIn:labelInfoOut];
        if (labelInfo.type == labelCategory)
        {
            m_labelsBuffer = new ElemType[labelInfo.dim*mbSize];
            memset(m_labelsBuffer,0,sizeof(ElemType)*labelInfo.dim*mbSize);
            m_labelsIdBuffer = new long[mbSize];
            memset(m_labelsIdBuffer,0,sizeof(long)*mbSize);
        }
        else if (labelInfo.type != labelNone)
        {
            m_labelsBuffer = new ElemType[mbSize];
            memset(m_labelsBuffer,0,sizeof(ElemType)*mbSize);
            m_labelsIdBuffer = NULL;
        }
    }

    m_mbSize = mbSize;
    m_epochSize = requestedEpochSamples;

    // we use epochSize, which might not be set yet, so use a default value for allocations if not yet set
    m_epoch = epoch;
    m_mbStartSample = epoch*m_epochSize;

    // allocate room for the data
    m_featureData.reserve(m_featureCount*m_mbSize);
    if (m_labelInfo[labelInfoOut].type == labelCategory)
        m_labelIdData.reserve(m_mbSize);
    else if (m_labelInfo[labelInfoOut].type != labelNone)
        m_labelData.reserve(m_mbSize);
    m_sequence.reserve(m_seqIndex); // clear out the sequence array

    m_clsinfoRead = false; 
    m_idx2clsRead = false; 

    mTotalSentenceSofar = 0;
    m_totalSamples = 0;

    Reset();

    m_parser.ParseReset(); /// restart from the corpus begining

}

template<class ElemType>
size_t BatchLUSequenceReader<ElemType>::FindNextSentences(size_t numRead)
{
    vector<size_t> sln ;

    if (mToProcess.size() > 0 && mProcessed.size() > 0)
    {
        bool allDone = true; 
        for (int s = 0; s < mToProcess.size(); s++)
        {
            size_t mp = mToProcess[s];
            if (mProcessed[mp] == false)
            {
                allDone = false;
                break;
            }
        }
        if (allDone)
        {
            mLastPosInSentence = 0;
            mToProcess.clear();
            /// reset sentence Begin and setnenceEnd
            mSentenceEnd = false;
            mSentenceBegin = false;
        }
    }

    if (mToProcess.size() > 0 && mProcessed.size() > 0)
    {
        size_t nbrToProcess = mToProcess.size();
        mSentenceBeginAt.resize(nbrToProcess, -1);
        mSentenceEndAt.resize(nbrToProcess, -1);
        mSentenceLength.clear();
        mMaxSentenceLength = 0;

        for (size_t i = 0; i < nbrToProcess; i++)
        {
            size_t seq = mToProcess[i];
            size_t ln = m_parser.mSentenceIndex2SentenceInfo[seq].sLen;
            mSentenceLength.push_back(ln);
            mMaxSentenceLength = max(mMaxSentenceLength, ln); 
        }
        return mToProcess.size();
    }

    mMaxSentenceLength = 0;

    if (m_parser.mSentenceIndex2SentenceInfo.size() == 0)
        return mMaxSentenceLength;

    size_t iNumber = min(numRead, mProcessed.size());
    int previousLn = -1;
    for (size_t seq = mLastProcssedSentenceId, inbrReader = 0; inbrReader < iNumber; seq++)
    {
        if (seq >= mProcessed.size())
            break;

        if (mProcessed[seq]) continue;

        if (mEqualLengthOutput)
        {
            if (mProcessed[seq] == false && mToProcess.size() < mBlgSize)
            {
                int ln = (int)m_parser.mSentenceIndex2SentenceInfo[seq].sLen;
                if (ln == previousLn || previousLn == -1)
                {
                    sln.push_back(ln);
                    mToProcess.push_back(seq);
                    mMaxSentenceLength = max((int)mMaxSentenceLength, ln);
                    if (previousLn == -1)
                        mLastProcssedSentenceId = seq + 1;  /// update index for the next retrieval
                    previousLn = ln;
                }
            }

            if (mToProcess.size() == mBlgSize) break;
            inbrReader++;
        }
        else
        {
            if (mProcessed[seq] == false && mToProcess.size() < mBlgSize)
            {
                size_t ln = m_parser.mSentenceIndex2SentenceInfo[seq].sLen;
                sln.push_back(ln);
                mToProcess.push_back(seq);
                mMaxSentenceLength = max(mMaxSentenceLength, ln);
            }

            if (mToProcess.size() == mBlgSize) break;
            inbrReader++;
        }
    }

    size_t nbrToProcess = mToProcess.size();
    mSentenceBeginAt.resize(nbrToProcess, -1);
    mSentenceEndAt.resize(nbrToProcess, -1);

    mSentenceLength = sln;

    return mToProcess.size();
}

template<class ElemType>
bool BatchLUSequenceReader<ElemType>::EnsureDataAvailable(size_t /*mbStartSample*/)
{
    bool bDataIsThere = true; 

    m_featureData.clear();
    m_labelIdData.clear();
    m_featureWordContext.clear();

    // now get the labels
    LabelInfo& featIn = m_labelInfo[labelInfoIn];
    LabelInfo& labelIn = m_labelInfo[labelInfoOut];

    // see how many we already read
    std::vector<SequencePosition> seqPos;

    if (mTotalSentenceSofar > m_epochSize)
        return false;
    else
    {
        size_t nbrSentenceRead = FindNextSentences(mBlgSize);
        if (mAllowMultPassData && nbrSentenceRead == 0 && mTotalSentenceSofar > 0 && m_totalSamples < m_epochSize)
        {
            /// restart for the next pass of the data
            mProcessed.assign(mProcessed.size(), false);
            mLastProcssedSentenceId = 0;
            nbrSentenceRead = FindNextSentences(mBlgSize);
        }

        if (nbrSentenceRead == 0)
        {
            Reset();

            mNumRead = m_parser.Parse(CACHE_BLOG_SIZE, &m_labelTemp, &m_featureTemp, &seqPos, featIn.word4idx, labelIn.word4idx, mAllowMultPassData);
            if (mNumRead == 0)
            {
                fprintf(stderr, "EnsureDataAvailable: no more data\n");
                return false;
            }
            mProcessed.assign(mNumRead, false);

#ifndef DEBUG_READER
            if (mRandomize)
            {
                unsigned seed = this->m_seed; 
                std::shuffle(m_parser.mSentenceIndex2SentenceInfo.begin(), m_parser.mSentenceIndex2SentenceInfo.end(), std::default_random_engine(seed));
                this->m_seed++;
            }
#endif

            m_readNextSampleLine += mNumRead;
            nbrSentenceRead = FindNextSentences(mBlgSize);
            if (nbrSentenceRead == 0)
                return false; /// no more data to process
        }

        mTotalSentenceSofar += (ULONG) nbrSentenceRead;

        /// add one minibatch 
        int i = (int)mLastPosInSentence; 
        int j = 0;

        if (mLastPosInSentence != 0)
            throw std::runtime_error("LUSequenceReader : only support begining sentence at zero");
        if (mSentenceBeginAt.size() != mToProcess.size())
            throw std::runtime_error("LUSequenceReader : need to preallocate mSentenceBegin");
        if (mSentenceEndAt.size() != mToProcess.size())
            throw std::runtime_error("LUSequenceReader : need to preallocate mSentenceEnd");
        if (mMaxSentenceLength > m_mbSize)
            throw std::runtime_error("LUSequenceReader : minibatch size needs to be large enough to accomodate the longest sentence");

        /// reset sentenceending index to NO_LABELS, which is negative
        mSentenceEndAt.assign(mSentenceEndAt.size(), NO_LABELS);

        /**
        mtSentenceBegin : a matrix with [Ns x T]
        the first row is 0/1 bit for wether corresponding frame has sentence beginining/no_label for any of streams
        0 : no such case
        1 : case exists
        */
        mtSentenceBegin.Resize(mToProcess.size(), mMaxSentenceLength);
        mtSentenceBegin.SetValue((ElemType) SENTENCE_MIDDLE);
        DEVICEID_TYPE sentenceSegDeviceId = mtSentenceBegin.GetDeviceId();
        mtSentenceBegin.TransferFromDeviceToDevice(sentenceSegDeviceId, CPUDEVICE, true, false, false);

        m_minibatchPackingFlag.resize(mMaxSentenceLength);
        std::fill(m_minibatchPackingFlag.begin(), m_minibatchPackingFlag.end(), MinibatchPackingFlag::None);

        for (i = (int)mLastPosInSentence; j < (int)mMaxSentenceLength; i++, j++)
        {
            for (int k = 0; k < mToProcess.size(); k++)
            {
                size_t seq = mToProcess[k];

                if (
                    i == mLastPosInSentence         /// the first time instance has sentence begining
                    )
                {
                    mSentenceBeginAt[k] = i;
                    if (mIgnoreSentenceBeginTag == false)  /// ignore sentence begin, this is used for decoder network reader, which carries activities from the encoder networks
                    {
                        mtSentenceBegin.SetValue(k, j, (ElemType)SENTENCE_BEGIN);
<<<<<<< HEAD
                        m_minibatchPackingFlag[j] = m_minibatchPackingFlag[j] | MinibatchPackingFlag::UtteranceStart;
=======
                        m_minibatchPackingFlag[j] |= MinibatchPackingFlag::UtteranceStart;
>>>>>>> b86990e6
                    }
                }

                if (i == m_parser.mSentenceIndex2SentenceInfo[seq].sLen - 1)
                {
                    mSentenceEndAt[k] = i;
                }
                if (i < m_parser.mSentenceIndex2SentenceInfo[seq].sLen)
                {
                    size_t label = m_parser.mSentenceIndex2SentenceInfo[seq].sBegin + i;
                    std::vector<std::vector<LabelIdType>> tmpCxt;

                    for (int i_cxt = 0; i_cxt < m_wordContext.size(); i_cxt++)
                    {
                        if (featIn.type == labelCategory)
                        {
                            vector<LabelIdType> index;
                            int ilabel = (int) label + m_wordContext[i_cxt];
                            if (ilabel < m_parser.mSentenceIndex2SentenceInfo[seq].sBegin)
                            {
                                GetIdFromLabel(m_featureTemp[m_parser.mSentenceIndex2SentenceInfo[seq].sBegin], index);
                            }
                            else if (ilabel >= m_parser.mSentenceIndex2SentenceInfo[seq].sEnd)
                            {
                                GetIdFromLabel(m_featureTemp[m_parser.mSentenceIndex2SentenceInfo[seq].sEnd - 1], index);
                            }
                            else
                            {
                                GetIdFromLabel(m_featureTemp[ilabel], index);
                            }
                            if (i_cxt == 0)
                            {
                                m_featureData.push_back(index);
                            }
                            tmpCxt.push_back(index);
                        }
                        else
                        {
                            RuntimeError("Input label expected to be a category label");
                        }
                    }

                    m_featureWordContext.push_back(tmpCxt);

                    // now get the output label
                    LabelIdType id = m_labelTemp[label];
                    m_labelIdData.push_back(id);

                    m_totalSamples++;
                }
                else
                {
                    /// push null 
                    std::vector<std::vector<LabelIdType>> tmpCxt;
                    std::vector<LabelIdType> index;
                    for (int i_cxt = 0; i_cxt < m_wordContext.size(); i_cxt++)
                        index.push_back((LabelIdType)NULLLABEL);
                    tmpCxt.push_back(index);
                    m_featureWordContext.push_back(tmpCxt);

                    m_labelIdData.push_back((LabelIdType)NULLLABEL);
                    mtSentenceBegin.SetValue(k, j, (ElemType) NO_LABELS);
<<<<<<< HEAD
                    m_minibatchPackingFlag[j] = m_minibatchPackingFlag[j] | MinibatchPackingFlag::NoLabel;
=======
                    m_minibatchPackingFlag[j] |= MinibatchPackingFlag::NoLabel;
>>>>>>> b86990e6
                }

            }
        }

        mLastPosInSentence = (i == mMaxSentenceLength)?0:i;

        mtSentenceBegin.TransferFromDeviceToDevice(CPUDEVICE, sentenceSegDeviceId, true, false, false);
    }

    return bDataIsThere;
}

template<class ElemType>
size_t BatchLUSequenceReader<ElemType>::NumberSlicesInEachRecurrentIter()
{
    size_t sz = (mSentenceBeginAt.size() == 0)?mBlgSize : mSentenceBeginAt.size();
    if (mSentenceBeginAt.size() == 0)
    {
        mSentenceBeginAt.assign(sz, -1);
    }
    if (mSentenceEndAt.size() == 0)
    {
        mSentenceEndAt.assign(sz, -1);
    }
    return sz;
}

template<class ElemType>
void BatchLUSequenceReader<ElemType>::SetNbrSlicesEachRecurrentIter(const size_t mz)
{
    mBlgSize = mz;
}

template<class ElemType>
bool BatchLUSequenceReader<ElemType>::GetMinibatch(std::map<std::wstring, Matrix<ElemType>*>& matrices)
{

    // get out if they didn't call StartMinibatchLoop() first
    if (m_mbSize == 0)
    {
        fprintf(stderr, "GetMiniBatch : m_mbSize = 0\n");
        return false;
    }

    bool moreData = EnsureDataAvailable(m_mbStartSample);
    if (moreData == false)
        return false;

    // actual size is the size of the next seqence
    size_t actualmbsize = 0;
    size_t lablsize = 0;

    // figure out the size of the next sequence
    actualmbsize = m_labelIdData.size();
    if (actualmbsize > m_mbSize * mToProcess.size()){
        RuntimeError("specified minibatch size %d is smaller than the actual minibatch size %d. memory can crash!", m_mbSize, actualmbsize);
    }

    // now get the labels
    const LabelInfo& featInfo = m_labelInfo[labelInfoIn];

    if (actualmbsize > 0)
    {

        //loop through all the samples
        Matrix<ElemType>& features = *matrices[m_featuresName];
        Matrix<ElemType>  locObs(CPUDEVICE);
        if (features.GetMatrixType() == DENSE)
            locObs.SwitchToMatrixType(DENSE, features.GetFormat(), false);
        else
            locObs.SwitchToMatrixType(SPARSE, matrixFormatSparseCSC, false);

        if (matrices.find(m_featuresName) == matrices.end())
        {
            RuntimeError("LUsequence reader cannot find %s", m_featuresName.c_str());
        }

        locObs.Resize(featInfo.dim * m_wordContext.size(), actualmbsize);

        size_t utt_id = 0;
        for (size_t j = 0; j < actualmbsize; ++j)
        {
            utt_id = (size_t) fmod(j, mSentenceEndAt.size());  /// get the utterance id

            size_t utt_t = (size_t) floor(j/mSentenceEndAt.size()); /// the utt-specific timing

            // vector of feature data goes into matrix column
            for (size_t jj = 0; jj < m_featureWordContext[j].size(); jj++) ///  number of sentence per time
            {
                /// this support context dependent inputs since words or vector of words are placed
                /// in different slots
                for (size_t ii = 0; ii < m_featureWordContext[j][jj].size(); ii++)  /// context
                {
                    /// this can support bag of words, since words are placed in the same slot
                    size_t idx = m_featureWordContext[j][jj][ii];

                    if (idx >= featInfo.dim)
                    {
                        if (mtSentenceBegin(utt_id, utt_t) != NO_LABELS) /// for those obs that are for no observations
                        {
                            LogicError("BatchLUSequenceReader::GetMinibatch observation is larger than its dimension but no_labels sign is not used to indicate that this observation has no labels. Possible reason is a bug in EnsureDataAvailable or a bug here. ");
                        }
                        continue;
                    }

                    assert(idx < featInfo.dim);
                    if (utt_t > mSentenceEndAt[utt_id]) 
                        locObs.SetValue(idx + jj * featInfo.dim, j, (ElemType)0);
                    else
                        locObs.SetValue(idx + jj * featInfo.dim, j, (ElemType)1);
                }
            }
        }

        features.SetValue(locObs);
        
        lablsize = GetLabelOutput(matrices, m_labelInfo[labelInfoOut], actualmbsize);

        // go to the next sequence
        m_seqIndex++;
    }
    else
    {
        fprintf(stderr, "actual minibatch size is zero\n");
        return 0;
    }

    // we read some records, so process them
    if (actualmbsize == 0)
        return false;
    else
        return true;
}

template<class ElemType>
size_t BatchLUSequenceReader<ElemType>::GetLabelOutput(std::map<std::wstring, 
    Matrix<ElemType>*>& matrices, LabelInfo& labelInfo, size_t actualmbsize)
{
    Matrix<ElemType>* labels = matrices[m_labelsName[labelInfoOut]];
    if (labels == nullptr) return 0;

    DEVICEID_TYPE device = labels->GetDeviceId();

    labels->Resize(labelInfo.dim, actualmbsize);
    labels->SetValue(0);
    labels->TransferFromDeviceToDevice(device, CPUDEVICE, true);

    size_t nbrLabl = 0;
    for (size_t j = 0; j < actualmbsize; ++j)
    {
        long wrd = m_labelIdData[j];

        size_t utt_id = (size_t) fmod(j, mSentenceBeginAt.size());
        size_t utt_t = (size_t) floor(j / mSentenceBeginAt.size());

        if (utt_t > mSentenceEndAt[utt_id]) continue;
        if (labelInfo.readerMode == ReaderMode::Plain)
            labels->SetValue(wrd, j, 1); 
        else if (labelInfo.readerMode == ReaderMode::Class && labelInfo.mNbrClasses > 0)
        {
            labels->SetValue(0, j, (ElemType)wrd);

            long clsidx = -1;
            clsidx = labelInfo.idx4class[wrd];

            labels->SetValue(1, j, (ElemType)clsidx);
            /// save the [begining ending_indx) of the class 
            ElemType lft = (*labelInfo.m_classInfoLocal)(0, clsidx);
            ElemType rgt = (*labelInfo.m_classInfoLocal)(1, clsidx);
            if (rgt <= lft)
                LogicError("LUSequenceReader : right is equal or smaller than the left, which is wrong.");
            labels->SetValue(2, j, lft); /// begining index of the class
            labels->SetValue(3, j, rgt); /// end index of the class
        }
        else
            LogicError("LUSequenceReader: reader mode is not set to Plain. Or in the case of setting it to Class, the class number is 0. ");
        nbrLabl++;
    }

    return nbrLabl;
}

template<class ElemType>
void BatchLUSequenceReader<ElemType>::SetSentenceSegBatch(Matrix<ElemType>& sentenceBegin, vector<MinibatchPackingFlag>& minibatchPackingFlag)
{
    DEVICEID_TYPE device = mtSentenceBegin.GetDeviceId();
    mtSentenceBegin.TransferFromDeviceToDevice(device, sentenceBegin.GetDeviceId(), true);
    sentenceBegin.SetValue(mtSentenceBegin); 
    mtSentenceBegin.TransferFromDeviceToDevice(sentenceBegin.GetDeviceId(), device, true);

    minibatchPackingFlag = m_minibatchPackingFlag;
}

template<class ElemType>
void BatchLUSequenceReader<ElemType>::SetSentenceEnd(int wrd, int pos, int actualMbSize)
{
    // now get the labels
    LabelInfo& labelIn = m_labelInfo[labelInfoIn];
    LabelIdType index = GetIdFromLabel(labelIn.endSequence.c_str(), labelIn);

    if (pos == actualMbSize - 1) 
    {
        if (wrd == (int)index)
            mSentenceEnd = true;
        else
            mSentenceEnd = false; 
    }
}

template<class ElemType>
void BatchLUSequenceReader<ElemType>::SetSentenceBegin(int wrd, int pos, int /*actualMbSize*/)
{
    // now get the labels
    LabelInfo& labelIn = m_labelInfo[labelInfoIn];
    LabelIdType index = GetIdFromLabel(labelIn.beginSequence.c_str(), labelIn);

    if (pos == 0) 
    {
        if (wrd == (int)index)
            mSentenceBegin = true;
        else
            mSentenceBegin = false; 
    }
}


template<class ElemType>
bool BatchLUSequenceReader<ElemType>::DataEnd(EndDataType endDataType)
{
    bool ret = false;
    switch (endDataType)
    {
    case endDataNull:
        assert(false);
        break;
    case endDataEpoch:
    case endDataSet:
        ret = !EnsureDataAvailable(m_mbStartSample);
        break;
    case endDataSentence:  // for fast reader each minibatch is considered a "sentence", so always true
        if (mSentenceEndAt.size() != mToProcess.size())
            LogicError("DataEnd: sentence ending vector size %d and the toprocess vector size %d should be the same", mSentenceEndAt.size(), mToProcess.size());
        ret = true;
        for (size_t i = 0; i < mToProcess.size(); i++)
        {
            if (mSentenceEndAt[i] == NO_LABELS)
            {
                LogicError("BatchLUSequenceReader: minibatch should be large enough to accomodate the longest sentence");
            }
            size_t k = mToProcess[i];
            mProcessed[k] = true;
        }
        break;
    }
    return ret;

}

template<class ElemType>
bool BatchLUSequenceReader<ElemType>::CanReadFor(wstring nodeName)
{
    if (this->m_featuresName == nodeName) return true;
    if (m_labelsName[labelInfoIn] == nodeName) return true;
    if (m_labelsName[labelInfoOut] == nodeName) return true;

    return false;
}

/// get a column slice corresponding to a frame of observations
template<class ElemType>
bool BatchLUSequenceReader<ElemType>::GetFrame(std::map<std::wstring, Matrix<ElemType>*>& matrices, const size_t tidx, vector<size_t>& history)
{

    // get out if they didn't call StartMinibatchLoop() first
    if (m_mbSize == 0)
        return false;

    LabelInfo& labelIn = m_labelInfo[labelInfoIn];

    if (m_labelInfo[labelInfoIn].isproposal)
    {
        const LabelInfo& featInfo = m_labelInfo[labelInfoIn];

        //loop through all the samples
        Matrix<ElemType>& features = *matrices[m_featuresName];
        Matrix<ElemType>  locObs(CPUDEVICE);
        locObs.SwitchToMatrixType(SPARSE, matrixFormatSparseCSC, false);

        if (matrices.find(m_featuresName) == matrices.end())
        {
            RuntimeError("LUSequenceReader cannot find l%s", m_featuresName.c_str());
        }
        locObs.Resize(featInfo.dim * m_wordContext.size(), mBlgSize);

        assert(mBlgSize == 1); /// currently only support one utterance a time

        size_t hlength = history.size();
        int nextProposal = -1;
        if (hlength == 0)
        {
            LabelIdType index;

            index = GetIdFromLabel(m_labelInfo[labelInfoIn].beginSequence.c_str(), labelIn);

            nextProposal = index;
            history.push_back(nextProposal);
        }

        for (size_t j = 0; j < mBlgSize; ++j)
        {
            for (size_t jj = 0; jj < m_wordContext.size(); jj++)
            {
                int cxt = m_wordContext[jj];

                /// assert that wordContext is organized as descending order
                assert((jj == m_wordContext.size() - 1) ? true : cxt > m_wordContext[jj + 1]);

                size_t hidx;
                size_t hlength = history.size();
                if (hlength + cxt > 0)
                    hidx = history[hlength + cxt - 1];
                else
                    hidx = history[0];

                if (matrices.find(m_featuresName) != matrices.end())
                {
                    locObs.SetValue(hidx + jj * featInfo.dim, j, (ElemType)1);
                }
            }
        }

        features.SetValue(locObs);
    }
    else {
        for (typename map<wstring, Matrix<ElemType>>::iterator p = mMatrices.begin(); p != mMatrices.end(); p++)
        {
            assert(mMatrices[p->first].GetNumCols() > tidx);
            if (matrices.find(p->first) != matrices.end())
                matrices[p->first]->SetValue(mMatrices[p->first].ColumnSlice(tidx, mBlgSize));
        }
    }

    // we read some records, so process them
    return true;
}

/// propose labels, return a vector with size larger than 0 if this reader allows proposal
/// otherwise, return a vector with length zero
template<class ElemType>
void BatchLUSequenceReader<ElemType>::InitProposals(map<wstring, Matrix<ElemType>*>& pMat)
{
    if (m_labelInfo[labelInfoIn].isproposal)
    {
        /// no need to save info for labelInfoIn since it is in mProposals
        if (pMat.find(m_labelsName[labelInfoOut]) != pMat.end())
            mMatrices[m_labelsName[labelInfoOut]].SetValue(*(pMat[m_labelsName[labelInfoOut]]));
    }
    else {
        if (pMat.find(m_featuresName) != pMat.end())
            mMatrices[m_featuresName].SetValue(*(pMat[m_featuresName]));
    }
}

template<class ElemType>
void BatchLUSequenceReader<ElemType>::LoadWordMapping(const ConfigParameters& readerConfig)
{
    mWordMappingFn = readerConfig("wordmap", "");
    wstring si, so;
    wstring ss;
    vector<wstring> vs;
    if (mWordMappingFn != "")
    {
        wifstream fp;
        fp.open(mWordMappingFn.c_str(), wifstream::in);

        while (fp.good())
        {
            getline(fp, ss);
            ss = wtrim(ss);
            if (ss.length() == 0)
                break; 
            vs = wsep_string(ss, L" ");
            si = vs[0]; so = vs[1];
            mWordMapping[si] = so;
        }
        fp.close();
    }
    mUnkStr = (wstring)readerConfig("unk", "<unk>");
}


template class BatchLUSequenceReader<double>;
template class BatchLUSequenceReader<float>;

template<class ElemType>
bool MultiIOBatchLUSequenceReader<ElemType>::GetMinibatch(std::map<std::wstring, Matrix<ElemType>*>& matrices)
{
    /// on first iteration, need to check if all requested data matrices are available
    std::map<std::wstring, size_t>::iterator iter;
    if (mCheckDictionaryKeys)
    {
        for (auto iter = matrices.begin(); iter != matrices.end(); iter++)
        {
            bool bFound = false;
            for (typename map<wstring, BatchLUSequenceReader<ElemType>*>::iterator p = mReader.begin(); p != mReader.end(); p++)
            {
                if ((p->second)->CanReadFor(iter->first))
                {
                    nameToReader[iter->first] = p->second;
                    bFound = true;

                    break;
                }
            }
            if (bFound == false)
                RuntimeError("GetMinibatch: cannot find a node that can feed in features for L%s", iter->first.c_str());
        }
        mCheckDictionaryKeys = false;
    }

    /// set the same random seed
    for (typename map<wstring, BatchLUSequenceReader<ElemType>*>::iterator p = mReader.begin(); p != mReader.end(); p++)
    {
        p->second->SetRandomSeed(this->m_seed);
    }
    this->m_seed++;

    /// run for each reader
    for (typename map<wstring, BatchLUSequenceReader<ElemType>*>::iterator p = mReader.begin(); p != mReader.end(); p++)
    {
        if ((p->second)->GetMinibatch(matrices) == false)
            return false;
    }

    return true;
}

/// set the same random seed
template<class ElemType>
void MultiIOBatchLUSequenceReader<ElemType>::SetRandomSeed(int us)
{
    this->m_seed = us;
    for (typename map<wstring, BatchLUSequenceReader<ElemType>*>::iterator p = mReader.begin(); p != mReader.end(); p++)
    {
        p->second->SetRandomSeed(this->m_seed);
    }
}

template<class ElemType>
void MultiIOBatchLUSequenceReader<ElemType>::Init(const ConfigParameters& readerConfig)
{
    ConfigArray ioNames = readerConfig("ioNodeNames", "");
    if (ioNames.size() > 0)
    {
        /// newer code that explicitly place multiple streams for inputs
        foreach_index(i, ioNames) // inputNames should map to node names
        {
            ConfigParameters thisIO = readerConfig(ioNames[i]);

            BatchLUSequenceReader<ElemType> *thisReader = new BatchLUSequenceReader<ElemType>();
            thisReader->Init(thisIO);

            pair<wstring, BatchLUSequenceReader<ElemType>*> pp(ioNames[i], thisReader);

            mReader.insert(pp);
        }
    }
    else{
        /// older code that assumes only one stream of feature
        BatchLUSequenceReader<ElemType> *thisReader = new BatchLUSequenceReader<ElemType>();

        thisReader->Init(readerConfig);

        pair<wstring, BatchLUSequenceReader<ElemType>*> pp(msra::strfun::wstrprintf(L"stream%d", mReader.size()), thisReader);

        mReader.insert(pp);
    }
}

template<class ElemType>
void MultiIOBatchLUSequenceReader<ElemType>::StartMinibatchLoop(size_t mbSize, size_t epoch, size_t requestedEpochSamples)
{
    /// run for each reader
    for (typename map<wstring, BatchLUSequenceReader<ElemType>*>::iterator p = mReader.begin(); p != mReader.end(); p++)
    {
        (p->second)->StartMinibatchLoop(mbSize, epoch, requestedEpochSamples);
    }
}

template<class ElemType>
void MultiIOBatchLUSequenceReader<ElemType>::SetSentenceSegBatch(Matrix<ElemType> & sentenceBegin, vector<MinibatchPackingFlag>& minibatchPackingFlag)
{
    /// run for each reader
    vector<size_t> col;
    size_t rows = 0, cols = 0;
    if (mReader.size() > 1)
        LogicError("MultiIOBatchLUSequenceReader::SetSentenceSegBatch only supports processing from one BatchLUSequenceReader");
    for (typename map<wstring, BatchLUSequenceReader<ElemType>*>::iterator p = mReader.begin(); p != mReader.end(); p++)
    {
        (p->second)->SetSentenceSegBatch(sentenceBegin, minibatchPackingFlag);
        if (rows == 0)
            rows = sentenceBegin.GetNumRows();
        else
            if (rows != sentenceBegin.GetNumRows())
                LogicError("multiple streams for LU sequence reader must have the same number of rows for sentence begining");
        size_t this_col = sentenceBegin.GetNumCols();
        col.push_back(this_col);
        cols += this_col;
    }
}

template<class ElemType>
size_t MultiIOBatchLUSequenceReader<ElemType>::NumberSlicesInEachRecurrentIter()
{
    return mReader.begin()->second->NumberSlicesInEachRecurrentIter();
}

template<class ElemType>
int MultiIOBatchLUSequenceReader<ElemType>::GetSentenceEndIdFromOutputLabel()
{
    if (mReader.size() != 1)
        LogicError("GetSentenceEndIdFromOutputLabel: support only for one reader in MultiIOBatchLUSequenceReader");
    int iret = -1;

    for (typename map<wstring, BatchLUSequenceReader<ElemType>*>::iterator p = mReader.begin(); p != mReader.end(); p++)
    {
        iret = (p->second)->GetSentenceEndIdFromOutputLabel();
    }
    return iret;
}

template<class ElemType>
bool MultiIOBatchLUSequenceReader<ElemType>::DataEnd(EndDataType endDataType)
{
    bool ret = true;
    for (typename map<wstring, BatchLUSequenceReader<ElemType>*>::iterator p = mReader.begin(); p != mReader.end(); p++)
    {
        ret |= (p->second)->DataEnd(endDataType);
    }
    return ret;
}

/// history is shared
template<class ElemType>
bool MultiIOBatchLUSequenceReader<ElemType>::GetProposalObs(std::map<std::wstring, Matrix<ElemType>*>& matrices, const size_t tidx, vector<size_t>& history)
{
    /// run for each reader
    for (typename map<wstring, BatchLUSequenceReader<ElemType>*>::iterator p = mReader.begin(); p != mReader.end(); p++)
    {
        if ((p->second)->GetFrame(matrices, tidx, history) == false)
        {
            return false;
        }
    }
    return true;
}

/// need to provide initial matrice values if there are
/// these values are from getMinibatch
template<class ElemType>
void MultiIOBatchLUSequenceReader<ElemType>::InitProposals(std::map<std::wstring, Matrix<ElemType>*>& matrices)
{
    /// run for each reader
    for (typename map<wstring, BatchLUSequenceReader<ElemType>*>::iterator p = mReader.begin(); p != mReader.end(); p++)
    {
        (p->second)->InitProposals(matrices);
    }
}

template class MultiIOBatchLUSequenceReader<double>;
template class MultiIOBatchLUSequenceReader<float>;


}}}<|MERGE_RESOLUTION|>--- conflicted
+++ resolved
@@ -736,11 +736,7 @@
                     if (mIgnoreSentenceBeginTag == false)  /// ignore sentence begin, this is used for decoder network reader, which carries activities from the encoder networks
                     {
                         mtSentenceBegin.SetValue(k, j, (ElemType)SENTENCE_BEGIN);
-<<<<<<< HEAD
-                        m_minibatchPackingFlag[j] = m_minibatchPackingFlag[j] | MinibatchPackingFlag::UtteranceStart;
-=======
                         m_minibatchPackingFlag[j] |= MinibatchPackingFlag::UtteranceStart;
->>>>>>> b86990e6
                     }
                 }
 
@@ -803,11 +799,7 @@
 
                     m_labelIdData.push_back((LabelIdType)NULLLABEL);
                     mtSentenceBegin.SetValue(k, j, (ElemType) NO_LABELS);
-<<<<<<< HEAD
-                    m_minibatchPackingFlag[j] = m_minibatchPackingFlag[j] | MinibatchPackingFlag::NoLabel;
-=======
                     m_minibatchPackingFlag[j] |= MinibatchPackingFlag::NoLabel;
->>>>>>> b86990e6
                 }
 
             }
