// cudalattice.cpp -- lattice forward/backward functions for CUDA execution (glue code)
//
// F. Seide, V-hansu

#define _CRT_SECURE_NO_WARNINGS // "secure" CRT not available on all platforms  --add this at the top of all CPP files that give "function or variable may be unsafe" warnings
<<<<<<< HEAD

=======

>>>>>>> ecb36365
#define DLLEXPORT
#define __kernel_emulation__    // allow the compilation of CUDA kernels on the CPU
#include "latticefunctionskernels.h"    // for the actual inner kernels and any argument types that are not yet defined in latticestorage.h
#undef __kernel_emulation__
#include "cudalattice.h"        // this exports the class
#include "cudalatticeops.h"     // brings in the actual lattice functions/kernels
#include "cudalib.h"            // generic CUDA helpers
#include "cudadevice.h"
#include <math.h>
#include <memory>               // for auto_ptr
#include <assert.h>
#include <float.h>

namespace msra { namespace cuda {

extern void operator|| (cudaError_t rc, const char * msg);      // TODO: imported from cudamatrix.cpp --better move to cudalib.h
extern void operator|| (CUresult rc, const char * msg);

// this implements the basic operations of exported interface vectorbase<>, from which all vectors derive
// TODO: This really should not be in cudalattice, since it is more general; we need a cudavector.cpp/h
template<typename VECTORTYPE,typename OPSTYPE> class vectorbaseimpl :
    public /*interface*/VECTORTYPE,                 // user-type interface; must derive from vectorbase<VECTORBASE::elemtype>
    public OPSTYPE,                              // type of class that implements the kernels; must derive from vectorref<VECTORBASE::elemtype>
    public objectondevice                           // setdevice()
{
    typedef typename VECTORTYPE::elemtype elemtype; // (for convenience)
    size_t capacity;                                // amount of allocated storage (like capacity() vs. vectorref::n = size())
    void release() { ondevice no (deviceid); free (this->reset (NULL, 0)); }
public:
    vectorbaseimpl() : capacity (0) { }
    ~vectorbaseimpl() { release(); }
    void setdevice (size_t deviceid)            // just remembers it here
    {
        if (deviceid == getdevice()) return;    // no change
        if (size() != 0)                        // cannot migrate across devices
            throw std::logic_error ("setdevice: device cannot be changed once matrix is allocated");
        if (capacity != 0)                      // if we still hold memory, it is valid to get rid of it
            release();
        objectondevice::setdevice (deviceid);
    }
    void allocate (size_t sz)
    {
        if (sz > capacity)                                      // need to grow
        {
            ondevice no (deviceid);                             // switch to desired CUDA card
            cuda_ptr<elemtype> pnew = malloc<elemtype> (sz);    // allocate memory inside CUDA device (or throw)
            capacity = sz;                                      // if succeeded then: remember
            cuda_ptr<elemtype> p = this->reset (pnew, sz);            //  and swap the pointers and update n
            free (p);                                           //  then release the old one
        }
        else                                                    // not growing: keep same allocation
            this->reset (this->get(), sz);
    }
    size_t size() const throw() { return vectorref<elemtype>::size(); }
    void assign (const elemtype * p, size_t nelem, bool synchronize)
    {
        allocate (nelem);           // assign will resize the target appropriately
        ondevice no (deviceid);     // switch to desired CUDA card
        if (nelem > 0)
            memcpy (this->get(), 0, p, nelem);
        if (synchronize)
            join();
    }
    void fetch (elemtype * p, size_t nelem, bool synchronize) const
    {
        if (nelem != size())        // fetch() cannot resize the target; caller must do that
            throw std::logic_error ("fetch: vector size mismatch");
        ondevice no (deviceid);     // switch to desired CUDA card
        if (nelem > 0)
            memcpy (p, this->get(), 0, nelem);
        if (synchronize)
            join();
    };
};

// ---------------------------------------------------------------------------
// glue code for lattice-related classes
// The XXXvectorimpl classes must derive from vectorbaseimpl<XXXvector,XXXvectorops>.
// For classes without kernels that operate on the vector, XXXvectorimpl is not
// needed, use vectorbaseimpl<XXXvector,vectorref<XXX>> instead, where
// XXXvector is an alias for vectorbase<XXX> (but better keep that alias in cudalattice.h
// to document which vectors are implemented).
// ---------------------------------------------------------------------------

matrixref<float> tomatrixref(const Microsoft::MSR::CNTK::Matrix<float>& m)
{
    return matrixref<float>(m.BufferPointer(), m.GetNumRows(), m.GetNumCols(), m.GetNumRows());
}

class latticefunctionsimpl : public vectorbaseimpl<latticefunctions,latticefunctionsops>
{
    void edgealignment (const lrhmmdefvector & hmms, const lr3transPvector & transPs, const size_t spalignunitid, 
                        const size_t silalignunitid, const Microsoft::MSR::CNTK::Matrix<float>& logLLs, const nodeinfovector & nodes, 
                        const edgeinfowithscoresvector & edges, const aligninfovector & aligns,
                        const uintvector & alignoffsets, ushortvector & backptrstorage, const sizetvector & backptroffsets,
                        ushortvector & alignresult, floatvector & edgeacscores)         // output
    {
        ondevice no (deviceid); 

        matrixref<float> logLLsMatrixRef = tomatrixref(logLLs);
        latticefunctionsops::edgealignment (dynamic_cast<const vectorbaseimpl<lrhmmdefvector, vectorref<lrhmmdef>> &> (hmms), 
                                            dynamic_cast<const vectorbaseimpl<lr3transPvector, vectorref<lr3transP>> &> (transPs),
                                            spalignunitid, silalignunitid, logLLsMatrixRef,
                                            dynamic_cast<const vectorbaseimpl<nodeinfovector, vectorref<msra::lattices::nodeinfo>> &> (nodes),
                                            dynamic_cast<const vectorbaseimpl<edgeinfowithscoresvector, vectorref<msra::lattices::edgeinfowithscores>> &> (edges), 
                                            dynamic_cast<const vectorbaseimpl<aligninfovector, vectorref<msra::lattices::aligninfo>> &> (aligns),
                                            dynamic_cast<const vectorbaseimpl<uintvector, vectorref<unsigned int>> &> (alignoffsets),
                                            dynamic_cast<vectorbaseimpl<ushortvector, vectorref<unsigned short>> &> (backptrstorage), 
                                            dynamic_cast<const vectorbaseimpl<sizetvector, vectorref<size_t>> &> (backptroffsets),
                                            dynamic_cast<vectorbaseimpl<ushortvector, vectorref<unsigned short>> &> (alignresult), 
                                            dynamic_cast<vectorbaseimpl<floatvector, vectorref<float>> &> (edgeacscores));
    }
    
    void forwardbackwardlattice (const size_t * batchsizeforward, const size_t * batchsizebackward, 
                                 const size_t numlaunchforward, const size_t numlaunchbackward,
                                 const size_t spalignunitid, const size_t silalignunitid,
                                 const floatvector & edgeacscores, const edgeinfowithscoresvector & edges, 
                                 const nodeinfovector & nodes, const aligninfovector & aligns, 
                                 const ushortvector & alignments, const uintvector & alignoffsets,
                                 doublevector & logpps, doublevector & logalphas, doublevector & logbetas,
                                 const float lmf, const float wp, const float amf, const float boostingfactor, const bool returnEframescorrect, 
                                 const ushortvector & uids, const ushortvector & senone2classmap, doublevector & logaccalphas, 
                                 doublevector & logaccbetas, doublevector & logframescorrectedge,
                                 doublevector & logEframescorrect, doublevector & Eframescorrectbuf, double & logEframescorrecttotal, double & totalfwscore)
    {
        ondevice no (deviceid);
        latticefunctionsops::forwardbackwardlattice (batchsizeforward, batchsizebackward, numlaunchforward, numlaunchbackward,
                                                     spalignunitid, silalignunitid,
                                                     dynamic_cast<const vectorbaseimpl<floatvector, vectorref<float>> &> (edgeacscores),
                                                     dynamic_cast<const vectorbaseimpl<edgeinfowithscoresvector, vectorref<msra::lattices::edgeinfowithscores>> &> (edges), 
                                                     dynamic_cast<const vectorbaseimpl<nodeinfovector, vectorref<msra::lattices::nodeinfo>> &> (nodes),
                                                     dynamic_cast<const vectorbaseimpl<aligninfovector, vectorref<msra::lattices::aligninfo>> &> (aligns),
                                                     dynamic_cast<const vectorbaseimpl<ushortvector, vectorref<unsigned short>> &> (alignments), 
                                                     dynamic_cast<const vectorbaseimpl<uintvector, vectorref<unsigned int>> &> (alignoffsets), 
                                                     dynamic_cast<vectorbaseimpl<doublevector, vectorref<double>> &> (logpps), 
                                                     dynamic_cast<vectorbaseimpl<doublevector, vectorref<double>> &> (logalphas), 
                                                     dynamic_cast<vectorbaseimpl<doublevector, vectorref<double>> &> (logbetas),
                                                     lmf, wp, amf, boostingfactor, returnEframescorrect,
                                                     dynamic_cast<const vectorbaseimpl<ushortvector, vectorref<unsigned short>> &> (uids),
                                                     dynamic_cast<const vectorbaseimpl<ushortvector, vectorref<unsigned short>> &> (senone2classmap),
                                                     dynamic_cast<vectorbaseimpl<doublevector, vectorref<double>> &> (logaccalphas),
                                                     dynamic_cast<vectorbaseimpl<doublevector, vectorref<double>> &> (logaccbetas),
                                                     dynamic_cast<vectorbaseimpl<doublevector, vectorref<double>> &> (logframescorrectedge),
                                                     dynamic_cast<vectorbaseimpl<doublevector, vectorref<double>> &> (logEframescorrect),
                                                     dynamic_cast<vectorbaseimpl<doublevector, vectorref<double>> &> (Eframescorrectbuf),
                                                     logEframescorrecttotal, totalfwscore);
    }

    void sMBRerrorsignal (const ushortvector & alignstateids, 
                          const uintvector & alignoffsets,
                          const edgeinfowithscoresvector & edges, const nodeinfovector & nodes, 
                          const doublevector & logpps, const float amf, const doublevector & logEframescorrect,
                          const double logEframescorrecttotal, Microsoft::MSR::CNTK::Matrix<float>& dengammas, Microsoft::MSR::CNTK::Matrix<float>& dengammasbuf)
    {
        ondevice no (deviceid);

        matrixref<float> dengammasMatrixRef = tomatrixref(dengammas);
        matrixref<float> dengammasbufMatrixRef = tomatrixref(dengammasbuf);
        latticefunctionsops::sMBRerrorsignal (dynamic_cast<const vectorbaseimpl<ushortvector, vectorref<unsigned short>> &> (alignstateids),
                                              dynamic_cast<const vectorbaseimpl<uintvector, vectorref<unsigned int>> &> (alignoffsets),
                                              dynamic_cast<const vectorbaseimpl<edgeinfowithscoresvector, vectorref<msra::lattices::edgeinfowithscores>> &> (edges),
                                              dynamic_cast<const vectorbaseimpl<nodeinfovector, vectorref<msra::lattices::nodeinfo>> &> (nodes),
                                              dynamic_cast<const vectorbaseimpl<doublevector, vectorref<double>> &> (logpps),
                                              amf,
                                              dynamic_cast<const vectorbaseimpl<doublevector, vectorref<double>> &> (logEframescorrect),
                                              logEframescorrecttotal, dengammasMatrixRef, dengammasbufMatrixRef);
    }

    void mmierrorsignal (const ushortvector & alignstateids, const uintvector & alignoffsets,
                         const edgeinfowithscoresvector & edges, const nodeinfovector & nodes, 
                         const doublevector & logpps, Microsoft::MSR::CNTK::Matrix<float>& dengammas)
    {
        ondevice no (deviceid);

        matrixref<float> dengammasMatrixRef = tomatrixref(dengammas);
        latticefunctionsops::mmierrorsignal (dynamic_cast<const vectorbaseimpl<ushortvector, vectorref<unsigned short>> &> (alignstateids),
                                             dynamic_cast<const vectorbaseimpl<uintvector, vectorref<unsigned int>> &> (alignoffsets),
                                             dynamic_cast<const vectorbaseimpl<edgeinfowithscoresvector, vectorref<msra::lattices::edgeinfowithscores>> &> (edges),
                                             dynamic_cast<const vectorbaseimpl<nodeinfovector, vectorref<msra::lattices::nodeinfo>> &> (nodes),
                                             dynamic_cast<const vectorbaseimpl<doublevector, vectorref<double>> &> (logpps),
                                             dengammasMatrixRef);
    }

    void stateposteriors (const ushortvector & alignstateids, const uintvector & alignoffsets,
                          const edgeinfowithscoresvector & edges, const nodeinfovector & nodes, 
                          const doublevector & logqs, Microsoft::MSR::CNTK::Matrix<float>& logacc)
    {
        ondevice no (deviceid);

        matrixref<float> logaccMatrixRef = tomatrixref(logacc);
        latticefunctionsops::stateposteriors (dynamic_cast<const vectorbaseimpl<ushortvector, vectorref<unsigned short>> &> (alignstateids),
                                              dynamic_cast<const vectorbaseimpl<uintvector, vectorref<unsigned int>> &> (alignoffsets),
                                              dynamic_cast<const vectorbaseimpl<edgeinfowithscoresvector, vectorref<msra::lattices::edgeinfowithscores>> &> (edges),
                                              dynamic_cast<const vectorbaseimpl<nodeinfovector, vectorref<msra::lattices::nodeinfo>> &> (nodes),
                                              dynamic_cast<const vectorbaseimpl<doublevector, vectorref<double>> &> (logqs),
                                              logaccMatrixRef);
    }
};

latticefunctions * newlatticefunctions() { lazyinit(); return new latticefunctionsimpl(); }

// implementation of lrhmmdefvector
// Class has no vector-level member functions, so no need for an extra type
lrhmmdefvector * newlrhmmdefvector() { lazyinit(); return new vectorbaseimpl<lrhmmdefvector,vectorref<lrhmmdef>>(); }
lr3transPvector * newlr3transPvector() { lazyinit(); return new vectorbaseimpl<lr3transPvector,vectorref<lr3transP>>(); }
ushortvector * newushortvector() { lazyinit(); return new vectorbaseimpl<ushortvector,vectorref<unsigned short>>(); }
uintvector * newuintvector() { lazyinit(); return new vectorbaseimpl<uintvector,vectorref<unsigned int>>(); }
floatvector * newfloatvector() { lazyinit(); return new vectorbaseimpl<floatvector,vectorref<float>>(); }
doublevector * newdoublevector() { lazyinit(); return new vectorbaseimpl<doublevector,vectorref<double>>(); }
sizetvector * newsizetvector() { lazyinit(); return new vectorbaseimpl<sizetvector,vectorref<size_t>>(); }
nodeinfovector * newnodeinfovector() { lazyinit(); return new vectorbaseimpl<nodeinfovector,vectorref<nodeinfo>>(); }
edgeinfowithscoresvector * newedgeinfovector() { lazyinit(); return new vectorbaseimpl<edgeinfowithscoresvector,vectorref<edgeinfowithscores>>(); }
aligninfovector * newaligninfovector() { lazyinit(); return new vectorbaseimpl<aligninfovector,vectorref<aligninfo>>(); }

};};
<|MERGE_RESOLUTION|>--- conflicted
+++ resolved
@@ -1,225 +1,221 @@
-// cudalattice.cpp -- lattice forward/backward functions for CUDA execution (glue code)
-//
-// F. Seide, V-hansu
-
+// cudalattice.cpp -- lattice forward/backward functions for CUDA execution (glue code)
+//
+// F. Seide, V-hansu
+
 #define _CRT_SECURE_NO_WARNINGS // "secure" CRT not available on all platforms  --add this at the top of all CPP files that give "function or variable may be unsafe" warnings
-<<<<<<< HEAD
-
-=======
-
->>>>>>> ecb36365
-#define DLLEXPORT
-#define __kernel_emulation__    // allow the compilation of CUDA kernels on the CPU
-#include "latticefunctionskernels.h"    // for the actual inner kernels and any argument types that are not yet defined in latticestorage.h
-#undef __kernel_emulation__
-#include "cudalattice.h"        // this exports the class
-#include "cudalatticeops.h"     // brings in the actual lattice functions/kernels
-#include "cudalib.h"            // generic CUDA helpers
-#include "cudadevice.h"
-#include <math.h>
-#include <memory>               // for auto_ptr
-#include <assert.h>
-#include <float.h>
-
-namespace msra { namespace cuda {
-
-extern void operator|| (cudaError_t rc, const char * msg);      // TODO: imported from cudamatrix.cpp --better move to cudalib.h
-extern void operator|| (CUresult rc, const char * msg);
-
-// this implements the basic operations of exported interface vectorbase<>, from which all vectors derive
-// TODO: This really should not be in cudalattice, since it is more general; we need a cudavector.cpp/h
-template<typename VECTORTYPE,typename OPSTYPE> class vectorbaseimpl :
-    public /*interface*/VECTORTYPE,                 // user-type interface; must derive from vectorbase<VECTORBASE::elemtype>
-    public OPSTYPE,                              // type of class that implements the kernels; must derive from vectorref<VECTORBASE::elemtype>
-    public objectondevice                           // setdevice()
-{
-    typedef typename VECTORTYPE::elemtype elemtype; // (for convenience)
-    size_t capacity;                                // amount of allocated storage (like capacity() vs. vectorref::n = size())
-    void release() { ondevice no (deviceid); free (this->reset (NULL, 0)); }
-public:
-    vectorbaseimpl() : capacity (0) { }
-    ~vectorbaseimpl() { release(); }
-    void setdevice (size_t deviceid)            // just remembers it here
-    {
-        if (deviceid == getdevice()) return;    // no change
-        if (size() != 0)                        // cannot migrate across devices
-            throw std::logic_error ("setdevice: device cannot be changed once matrix is allocated");
-        if (capacity != 0)                      // if we still hold memory, it is valid to get rid of it
-            release();
-        objectondevice::setdevice (deviceid);
-    }
-    void allocate (size_t sz)
-    {
-        if (sz > capacity)                                      // need to grow
-        {
-            ondevice no (deviceid);                             // switch to desired CUDA card
-            cuda_ptr<elemtype> pnew = malloc<elemtype> (sz);    // allocate memory inside CUDA device (or throw)
-            capacity = sz;                                      // if succeeded then: remember
-            cuda_ptr<elemtype> p = this->reset (pnew, sz);            //  and swap the pointers and update n
-            free (p);                                           //  then release the old one
-        }
-        else                                                    // not growing: keep same allocation
-            this->reset (this->get(), sz);
-    }
-    size_t size() const throw() { return vectorref<elemtype>::size(); }
-    void assign (const elemtype * p, size_t nelem, bool synchronize)
-    {
-        allocate (nelem);           // assign will resize the target appropriately
-        ondevice no (deviceid);     // switch to desired CUDA card
-        if (nelem > 0)
-            memcpy (this->get(), 0, p, nelem);
-        if (synchronize)
-            join();
-    }
-    void fetch (elemtype * p, size_t nelem, bool synchronize) const
-    {
-        if (nelem != size())        // fetch() cannot resize the target; caller must do that
-            throw std::logic_error ("fetch: vector size mismatch");
-        ondevice no (deviceid);     // switch to desired CUDA card
-        if (nelem > 0)
-            memcpy (p, this->get(), 0, nelem);
-        if (synchronize)
-            join();
-    };
-};
-
-// ---------------------------------------------------------------------------
-// glue code for lattice-related classes
-// The XXXvectorimpl classes must derive from vectorbaseimpl<XXXvector,XXXvectorops>.
-// For classes without kernels that operate on the vector, XXXvectorimpl is not
-// needed, use vectorbaseimpl<XXXvector,vectorref<XXX>> instead, where
-// XXXvector is an alias for vectorbase<XXX> (but better keep that alias in cudalattice.h
-// to document which vectors are implemented).
-// ---------------------------------------------------------------------------
-
-matrixref<float> tomatrixref(const Microsoft::MSR::CNTK::Matrix<float>& m)
-{
-    return matrixref<float>(m.BufferPointer(), m.GetNumRows(), m.GetNumCols(), m.GetNumRows());
-}
-
-class latticefunctionsimpl : public vectorbaseimpl<latticefunctions,latticefunctionsops>
-{
-    void edgealignment (const lrhmmdefvector & hmms, const lr3transPvector & transPs, const size_t spalignunitid, 
-                        const size_t silalignunitid, const Microsoft::MSR::CNTK::Matrix<float>& logLLs, const nodeinfovector & nodes, 
-                        const edgeinfowithscoresvector & edges, const aligninfovector & aligns,
-                        const uintvector & alignoffsets, ushortvector & backptrstorage, const sizetvector & backptroffsets,
-                        ushortvector & alignresult, floatvector & edgeacscores)         // output
-    {
-        ondevice no (deviceid); 
-
-        matrixref<float> logLLsMatrixRef = tomatrixref(logLLs);
-        latticefunctionsops::edgealignment (dynamic_cast<const vectorbaseimpl<lrhmmdefvector, vectorref<lrhmmdef>> &> (hmms), 
-                                            dynamic_cast<const vectorbaseimpl<lr3transPvector, vectorref<lr3transP>> &> (transPs),
-                                            spalignunitid, silalignunitid, logLLsMatrixRef,
-                                            dynamic_cast<const vectorbaseimpl<nodeinfovector, vectorref<msra::lattices::nodeinfo>> &> (nodes),
-                                            dynamic_cast<const vectorbaseimpl<edgeinfowithscoresvector, vectorref<msra::lattices::edgeinfowithscores>> &> (edges), 
-                                            dynamic_cast<const vectorbaseimpl<aligninfovector, vectorref<msra::lattices::aligninfo>> &> (aligns),
-                                            dynamic_cast<const vectorbaseimpl<uintvector, vectorref<unsigned int>> &> (alignoffsets),
-                                            dynamic_cast<vectorbaseimpl<ushortvector, vectorref<unsigned short>> &> (backptrstorage), 
-                                            dynamic_cast<const vectorbaseimpl<sizetvector, vectorref<size_t>> &> (backptroffsets),
-                                            dynamic_cast<vectorbaseimpl<ushortvector, vectorref<unsigned short>> &> (alignresult), 
-                                            dynamic_cast<vectorbaseimpl<floatvector, vectorref<float>> &> (edgeacscores));
-    }
-    
-    void forwardbackwardlattice (const size_t * batchsizeforward, const size_t * batchsizebackward, 
-                                 const size_t numlaunchforward, const size_t numlaunchbackward,
-                                 const size_t spalignunitid, const size_t silalignunitid,
-                                 const floatvector & edgeacscores, const edgeinfowithscoresvector & edges, 
-                                 const nodeinfovector & nodes, const aligninfovector & aligns, 
-                                 const ushortvector & alignments, const uintvector & alignoffsets,
-                                 doublevector & logpps, doublevector & logalphas, doublevector & logbetas,
-                                 const float lmf, const float wp, const float amf, const float boostingfactor, const bool returnEframescorrect, 
-                                 const ushortvector & uids, const ushortvector & senone2classmap, doublevector & logaccalphas, 
-                                 doublevector & logaccbetas, doublevector & logframescorrectedge,
-                                 doublevector & logEframescorrect, doublevector & Eframescorrectbuf, double & logEframescorrecttotal, double & totalfwscore)
-    {
-        ondevice no (deviceid);
-        latticefunctionsops::forwardbackwardlattice (batchsizeforward, batchsizebackward, numlaunchforward, numlaunchbackward,
-                                                     spalignunitid, silalignunitid,
-                                                     dynamic_cast<const vectorbaseimpl<floatvector, vectorref<float>> &> (edgeacscores),
-                                                     dynamic_cast<const vectorbaseimpl<edgeinfowithscoresvector, vectorref<msra::lattices::edgeinfowithscores>> &> (edges), 
-                                                     dynamic_cast<const vectorbaseimpl<nodeinfovector, vectorref<msra::lattices::nodeinfo>> &> (nodes),
-                                                     dynamic_cast<const vectorbaseimpl<aligninfovector, vectorref<msra::lattices::aligninfo>> &> (aligns),
-                                                     dynamic_cast<const vectorbaseimpl<ushortvector, vectorref<unsigned short>> &> (alignments), 
-                                                     dynamic_cast<const vectorbaseimpl<uintvector, vectorref<unsigned int>> &> (alignoffsets), 
-                                                     dynamic_cast<vectorbaseimpl<doublevector, vectorref<double>> &> (logpps), 
-                                                     dynamic_cast<vectorbaseimpl<doublevector, vectorref<double>> &> (logalphas), 
-                                                     dynamic_cast<vectorbaseimpl<doublevector, vectorref<double>> &> (logbetas),
-                                                     lmf, wp, amf, boostingfactor, returnEframescorrect,
-                                                     dynamic_cast<const vectorbaseimpl<ushortvector, vectorref<unsigned short>> &> (uids),
-                                                     dynamic_cast<const vectorbaseimpl<ushortvector, vectorref<unsigned short>> &> (senone2classmap),
-                                                     dynamic_cast<vectorbaseimpl<doublevector, vectorref<double>> &> (logaccalphas),
-                                                     dynamic_cast<vectorbaseimpl<doublevector, vectorref<double>> &> (logaccbetas),
-                                                     dynamic_cast<vectorbaseimpl<doublevector, vectorref<double>> &> (logframescorrectedge),
-                                                     dynamic_cast<vectorbaseimpl<doublevector, vectorref<double>> &> (logEframescorrect),
-                                                     dynamic_cast<vectorbaseimpl<doublevector, vectorref<double>> &> (Eframescorrectbuf),
-                                                     logEframescorrecttotal, totalfwscore);
-    }
-
-    void sMBRerrorsignal (const ushortvector & alignstateids, 
-                          const uintvector & alignoffsets,
-                          const edgeinfowithscoresvector & edges, const nodeinfovector & nodes, 
-                          const doublevector & logpps, const float amf, const doublevector & logEframescorrect,
-                          const double logEframescorrecttotal, Microsoft::MSR::CNTK::Matrix<float>& dengammas, Microsoft::MSR::CNTK::Matrix<float>& dengammasbuf)
-    {
-        ondevice no (deviceid);
-
-        matrixref<float> dengammasMatrixRef = tomatrixref(dengammas);
-        matrixref<float> dengammasbufMatrixRef = tomatrixref(dengammasbuf);
-        latticefunctionsops::sMBRerrorsignal (dynamic_cast<const vectorbaseimpl<ushortvector, vectorref<unsigned short>> &> (alignstateids),
-                                              dynamic_cast<const vectorbaseimpl<uintvector, vectorref<unsigned int>> &> (alignoffsets),
-                                              dynamic_cast<const vectorbaseimpl<edgeinfowithscoresvector, vectorref<msra::lattices::edgeinfowithscores>> &> (edges),
-                                              dynamic_cast<const vectorbaseimpl<nodeinfovector, vectorref<msra::lattices::nodeinfo>> &> (nodes),
-                                              dynamic_cast<const vectorbaseimpl<doublevector, vectorref<double>> &> (logpps),
-                                              amf,
-                                              dynamic_cast<const vectorbaseimpl<doublevector, vectorref<double>> &> (logEframescorrect),
-                                              logEframescorrecttotal, dengammasMatrixRef, dengammasbufMatrixRef);
-    }
-
-    void mmierrorsignal (const ushortvector & alignstateids, const uintvector & alignoffsets,
-                         const edgeinfowithscoresvector & edges, const nodeinfovector & nodes, 
-                         const doublevector & logpps, Microsoft::MSR::CNTK::Matrix<float>& dengammas)
-    {
-        ondevice no (deviceid);
-
-        matrixref<float> dengammasMatrixRef = tomatrixref(dengammas);
-        latticefunctionsops::mmierrorsignal (dynamic_cast<const vectorbaseimpl<ushortvector, vectorref<unsigned short>> &> (alignstateids),
-                                             dynamic_cast<const vectorbaseimpl<uintvector, vectorref<unsigned int>> &> (alignoffsets),
-                                             dynamic_cast<const vectorbaseimpl<edgeinfowithscoresvector, vectorref<msra::lattices::edgeinfowithscores>> &> (edges),
-                                             dynamic_cast<const vectorbaseimpl<nodeinfovector, vectorref<msra::lattices::nodeinfo>> &> (nodes),
-                                             dynamic_cast<const vectorbaseimpl<doublevector, vectorref<double>> &> (logpps),
-                                             dengammasMatrixRef);
-    }
-
-    void stateposteriors (const ushortvector & alignstateids, const uintvector & alignoffsets,
-                          const edgeinfowithscoresvector & edges, const nodeinfovector & nodes, 
-                          const doublevector & logqs, Microsoft::MSR::CNTK::Matrix<float>& logacc)
-    {
-        ondevice no (deviceid);
-
-        matrixref<float> logaccMatrixRef = tomatrixref(logacc);
-        latticefunctionsops::stateposteriors (dynamic_cast<const vectorbaseimpl<ushortvector, vectorref<unsigned short>> &> (alignstateids),
-                                              dynamic_cast<const vectorbaseimpl<uintvector, vectorref<unsigned int>> &> (alignoffsets),
-                                              dynamic_cast<const vectorbaseimpl<edgeinfowithscoresvector, vectorref<msra::lattices::edgeinfowithscores>> &> (edges),
-                                              dynamic_cast<const vectorbaseimpl<nodeinfovector, vectorref<msra::lattices::nodeinfo>> &> (nodes),
-                                              dynamic_cast<const vectorbaseimpl<doublevector, vectorref<double>> &> (logqs),
-                                              logaccMatrixRef);
-    }
-};
-
-latticefunctions * newlatticefunctions() { lazyinit(); return new latticefunctionsimpl(); }
-
-// implementation of lrhmmdefvector
-// Class has no vector-level member functions, so no need for an extra type
-lrhmmdefvector * newlrhmmdefvector() { lazyinit(); return new vectorbaseimpl<lrhmmdefvector,vectorref<lrhmmdef>>(); }
-lr3transPvector * newlr3transPvector() { lazyinit(); return new vectorbaseimpl<lr3transPvector,vectorref<lr3transP>>(); }
-ushortvector * newushortvector() { lazyinit(); return new vectorbaseimpl<ushortvector,vectorref<unsigned short>>(); }
-uintvector * newuintvector() { lazyinit(); return new vectorbaseimpl<uintvector,vectorref<unsigned int>>(); }
-floatvector * newfloatvector() { lazyinit(); return new vectorbaseimpl<floatvector,vectorref<float>>(); }
-doublevector * newdoublevector() { lazyinit(); return new vectorbaseimpl<doublevector,vectorref<double>>(); }
-sizetvector * newsizetvector() { lazyinit(); return new vectorbaseimpl<sizetvector,vectorref<size_t>>(); }
-nodeinfovector * newnodeinfovector() { lazyinit(); return new vectorbaseimpl<nodeinfovector,vectorref<nodeinfo>>(); }
-edgeinfowithscoresvector * newedgeinfovector() { lazyinit(); return new vectorbaseimpl<edgeinfowithscoresvector,vectorref<edgeinfowithscores>>(); }
-aligninfovector * newaligninfovector() { lazyinit(); return new vectorbaseimpl<aligninfovector,vectorref<aligninfo>>(); }
-
-};};
+
+#define DLLEXPORT
+#define __kernel_emulation__    // allow the compilation of CUDA kernels on the CPU
+#include "latticefunctionskernels.h"    // for the actual inner kernels and any argument types that are not yet defined in latticestorage.h
+#undef __kernel_emulation__
+#include "cudalattice.h"        // this exports the class
+#include "cudalatticeops.h"     // brings in the actual lattice functions/kernels
+#include "cudalib.h"            // generic CUDA helpers
+#include "cudadevice.h"
+#include <math.h>
+#include <memory>               // for auto_ptr
+#include <assert.h>
+#include <float.h>
+
+namespace msra { namespace cuda {
+
+extern void operator|| (cudaError_t rc, const char * msg);      // TODO: imported from cudamatrix.cpp --better move to cudalib.h
+extern void operator|| (CUresult rc, const char * msg);
+
+// this implements the basic operations of exported interface vectorbase<>, from which all vectors derive
+// TODO: This really should not be in cudalattice, since it is more general; we need a cudavector.cpp/h
+template<typename VECTORTYPE,typename OPSTYPE> class vectorbaseimpl :
+    public /*interface*/VECTORTYPE,                 // user-type interface; must derive from vectorbase<VECTORBASE::elemtype>
+    public OPSTYPE,                              // type of class that implements the kernels; must derive from vectorref<VECTORBASE::elemtype>
+    public objectondevice                           // setdevice()
+{
+    typedef typename VECTORTYPE::elemtype elemtype; // (for convenience)
+    size_t capacity;                                // amount of allocated storage (like capacity() vs. vectorref::n = size())
+    void release() { ondevice no (deviceid); free (this->reset (NULL, 0)); }
+public:
+    vectorbaseimpl() : capacity (0) { }
+    ~vectorbaseimpl() { release(); }
+    void setdevice (size_t deviceid)            // just remembers it here
+    {
+        if (deviceid == getdevice()) return;    // no change
+        if (size() != 0)                        // cannot migrate across devices
+            throw std::logic_error ("setdevice: device cannot be changed once matrix is allocated");
+        if (capacity != 0)                      // if we still hold memory, it is valid to get rid of it
+            release();
+        objectondevice::setdevice (deviceid);
+    }
+    void allocate (size_t sz)
+    {
+        if (sz > capacity)                                      // need to grow
+        {
+            ondevice no (deviceid);                             // switch to desired CUDA card
+            cuda_ptr<elemtype> pnew = malloc<elemtype> (sz);    // allocate memory inside CUDA device (or throw)
+            capacity = sz;                                      // if succeeded then: remember
+            cuda_ptr<elemtype> p = this->reset (pnew, sz);            //  and swap the pointers and update n
+            free (p);                                           //  then release the old one
+        }
+        else                                                    // not growing: keep same allocation
+            this->reset (this->get(), sz);
+    }
+    size_t size() const throw() { return vectorref<elemtype>::size(); }
+    void assign (const elemtype * p, size_t nelem, bool synchronize)
+    {
+        allocate (nelem);           // assign will resize the target appropriately
+        ondevice no (deviceid);     // switch to desired CUDA card
+        if (nelem > 0)
+            memcpy (this->get(), 0, p, nelem);
+        if (synchronize)
+            join();
+    }
+    void fetch (elemtype * p, size_t nelem, bool synchronize) const
+    {
+        if (nelem != size())        // fetch() cannot resize the target; caller must do that
+            throw std::logic_error ("fetch: vector size mismatch");
+        ondevice no (deviceid);     // switch to desired CUDA card
+        if (nelem > 0)
+            memcpy (p, this->get(), 0, nelem);
+        if (synchronize)
+            join();
+    };
+};
+
+// ---------------------------------------------------------------------------
+// glue code for lattice-related classes
+// The XXXvectorimpl classes must derive from vectorbaseimpl<XXXvector,XXXvectorops>.
+// For classes without kernels that operate on the vector, XXXvectorimpl is not
+// needed, use vectorbaseimpl<XXXvector,vectorref<XXX>> instead, where
+// XXXvector is an alias for vectorbase<XXX> (but better keep that alias in cudalattice.h
+// to document which vectors are implemented).
+// ---------------------------------------------------------------------------
+
+matrixref<float> tomatrixref(const Microsoft::MSR::CNTK::Matrix<float>& m)
+{
+    return matrixref<float>(m.BufferPointer(), m.GetNumRows(), m.GetNumCols(), m.GetNumRows());
+}
+
+class latticefunctionsimpl : public vectorbaseimpl<latticefunctions,latticefunctionsops>
+{
+    void edgealignment (const lrhmmdefvector & hmms, const lr3transPvector & transPs, const size_t spalignunitid, 
+                        const size_t silalignunitid, const Microsoft::MSR::CNTK::Matrix<float>& logLLs, const nodeinfovector & nodes, 
+                        const edgeinfowithscoresvector & edges, const aligninfovector & aligns,
+                        const uintvector & alignoffsets, ushortvector & backptrstorage, const sizetvector & backptroffsets,
+                        ushortvector & alignresult, floatvector & edgeacscores)         // output
+    {
+        ondevice no (deviceid); 
+
+        matrixref<float> logLLsMatrixRef = tomatrixref(logLLs);
+        latticefunctionsops::edgealignment (dynamic_cast<const vectorbaseimpl<lrhmmdefvector, vectorref<lrhmmdef>> &> (hmms), 
+                                            dynamic_cast<const vectorbaseimpl<lr3transPvector, vectorref<lr3transP>> &> (transPs),
+                                            spalignunitid, silalignunitid, logLLsMatrixRef,
+                                            dynamic_cast<const vectorbaseimpl<nodeinfovector, vectorref<msra::lattices::nodeinfo>> &> (nodes),
+                                            dynamic_cast<const vectorbaseimpl<edgeinfowithscoresvector, vectorref<msra::lattices::edgeinfowithscores>> &> (edges), 
+                                            dynamic_cast<const vectorbaseimpl<aligninfovector, vectorref<msra::lattices::aligninfo>> &> (aligns),
+                                            dynamic_cast<const vectorbaseimpl<uintvector, vectorref<unsigned int>> &> (alignoffsets),
+                                            dynamic_cast<vectorbaseimpl<ushortvector, vectorref<unsigned short>> &> (backptrstorage), 
+                                            dynamic_cast<const vectorbaseimpl<sizetvector, vectorref<size_t>> &> (backptroffsets),
+                                            dynamic_cast<vectorbaseimpl<ushortvector, vectorref<unsigned short>> &> (alignresult), 
+                                            dynamic_cast<vectorbaseimpl<floatvector, vectorref<float>> &> (edgeacscores));
+    }
+    
+    void forwardbackwardlattice (const size_t * batchsizeforward, const size_t * batchsizebackward, 
+                                 const size_t numlaunchforward, const size_t numlaunchbackward,
+                                 const size_t spalignunitid, const size_t silalignunitid,
+                                 const floatvector & edgeacscores, const edgeinfowithscoresvector & edges, 
+                                 const nodeinfovector & nodes, const aligninfovector & aligns, 
+                                 const ushortvector & alignments, const uintvector & alignoffsets,
+                                 doublevector & logpps, doublevector & logalphas, doublevector & logbetas,
+                                 const float lmf, const float wp, const float amf, const float boostingfactor, const bool returnEframescorrect, 
+                                 const ushortvector & uids, const ushortvector & senone2classmap, doublevector & logaccalphas, 
+                                 doublevector & logaccbetas, doublevector & logframescorrectedge,
+                                 doublevector & logEframescorrect, doublevector & Eframescorrectbuf, double & logEframescorrecttotal, double & totalfwscore)
+    {
+        ondevice no (deviceid);
+        latticefunctionsops::forwardbackwardlattice (batchsizeforward, batchsizebackward, numlaunchforward, numlaunchbackward,
+                                                     spalignunitid, silalignunitid,
+                                                     dynamic_cast<const vectorbaseimpl<floatvector, vectorref<float>> &> (edgeacscores),
+                                                     dynamic_cast<const vectorbaseimpl<edgeinfowithscoresvector, vectorref<msra::lattices::edgeinfowithscores>> &> (edges), 
+                                                     dynamic_cast<const vectorbaseimpl<nodeinfovector, vectorref<msra::lattices::nodeinfo>> &> (nodes),
+                                                     dynamic_cast<const vectorbaseimpl<aligninfovector, vectorref<msra::lattices::aligninfo>> &> (aligns),
+                                                     dynamic_cast<const vectorbaseimpl<ushortvector, vectorref<unsigned short>> &> (alignments), 
+                                                     dynamic_cast<const vectorbaseimpl<uintvector, vectorref<unsigned int>> &> (alignoffsets), 
+                                                     dynamic_cast<vectorbaseimpl<doublevector, vectorref<double>> &> (logpps), 
+                                                     dynamic_cast<vectorbaseimpl<doublevector, vectorref<double>> &> (logalphas), 
+                                                     dynamic_cast<vectorbaseimpl<doublevector, vectorref<double>> &> (logbetas),
+                                                     lmf, wp, amf, boostingfactor, returnEframescorrect,
+                                                     dynamic_cast<const vectorbaseimpl<ushortvector, vectorref<unsigned short>> &> (uids),
+                                                     dynamic_cast<const vectorbaseimpl<ushortvector, vectorref<unsigned short>> &> (senone2classmap),
+                                                     dynamic_cast<vectorbaseimpl<doublevector, vectorref<double>> &> (logaccalphas),
+                                                     dynamic_cast<vectorbaseimpl<doublevector, vectorref<double>> &> (logaccbetas),
+                                                     dynamic_cast<vectorbaseimpl<doublevector, vectorref<double>> &> (logframescorrectedge),
+                                                     dynamic_cast<vectorbaseimpl<doublevector, vectorref<double>> &> (logEframescorrect),
+                                                     dynamic_cast<vectorbaseimpl<doublevector, vectorref<double>> &> (Eframescorrectbuf),
+                                                     logEframescorrecttotal, totalfwscore);
+    }
+
+    void sMBRerrorsignal (const ushortvector & alignstateids, 
+                          const uintvector & alignoffsets,
+                          const edgeinfowithscoresvector & edges, const nodeinfovector & nodes, 
+                          const doublevector & logpps, const float amf, const doublevector & logEframescorrect,
+                          const double logEframescorrecttotal, Microsoft::MSR::CNTK::Matrix<float>& dengammas, Microsoft::MSR::CNTK::Matrix<float>& dengammasbuf)
+    {
+        ondevice no (deviceid);
+
+        matrixref<float> dengammasMatrixRef = tomatrixref(dengammas);
+        matrixref<float> dengammasbufMatrixRef = tomatrixref(dengammasbuf);
+        latticefunctionsops::sMBRerrorsignal (dynamic_cast<const vectorbaseimpl<ushortvector, vectorref<unsigned short>> &> (alignstateids),
+                                              dynamic_cast<const vectorbaseimpl<uintvector, vectorref<unsigned int>> &> (alignoffsets),
+                                              dynamic_cast<const vectorbaseimpl<edgeinfowithscoresvector, vectorref<msra::lattices::edgeinfowithscores>> &> (edges),
+                                              dynamic_cast<const vectorbaseimpl<nodeinfovector, vectorref<msra::lattices::nodeinfo>> &> (nodes),
+                                              dynamic_cast<const vectorbaseimpl<doublevector, vectorref<double>> &> (logpps),
+                                              amf,
+                                              dynamic_cast<const vectorbaseimpl<doublevector, vectorref<double>> &> (logEframescorrect),
+                                              logEframescorrecttotal, dengammasMatrixRef, dengammasbufMatrixRef);
+    }
+
+    void mmierrorsignal (const ushortvector & alignstateids, const uintvector & alignoffsets,
+                         const edgeinfowithscoresvector & edges, const nodeinfovector & nodes, 
+                         const doublevector & logpps, Microsoft::MSR::CNTK::Matrix<float>& dengammas)
+    {
+        ondevice no (deviceid);
+
+        matrixref<float> dengammasMatrixRef = tomatrixref(dengammas);
+        latticefunctionsops::mmierrorsignal (dynamic_cast<const vectorbaseimpl<ushortvector, vectorref<unsigned short>> &> (alignstateids),
+                                             dynamic_cast<const vectorbaseimpl<uintvector, vectorref<unsigned int>> &> (alignoffsets),
+                                             dynamic_cast<const vectorbaseimpl<edgeinfowithscoresvector, vectorref<msra::lattices::edgeinfowithscores>> &> (edges),
+                                             dynamic_cast<const vectorbaseimpl<nodeinfovector, vectorref<msra::lattices::nodeinfo>> &> (nodes),
+                                             dynamic_cast<const vectorbaseimpl<doublevector, vectorref<double>> &> (logpps),
+                                             dengammasMatrixRef);
+    }
+
+    void stateposteriors (const ushortvector & alignstateids, const uintvector & alignoffsets,
+                          const edgeinfowithscoresvector & edges, const nodeinfovector & nodes, 
+                          const doublevector & logqs, Microsoft::MSR::CNTK::Matrix<float>& logacc)
+    {
+        ondevice no (deviceid);
+
+        matrixref<float> logaccMatrixRef = tomatrixref(logacc);
+        latticefunctionsops::stateposteriors (dynamic_cast<const vectorbaseimpl<ushortvector, vectorref<unsigned short>> &> (alignstateids),
+                                              dynamic_cast<const vectorbaseimpl<uintvector, vectorref<unsigned int>> &> (alignoffsets),
+                                              dynamic_cast<const vectorbaseimpl<edgeinfowithscoresvector, vectorref<msra::lattices::edgeinfowithscores>> &> (edges),
+                                              dynamic_cast<const vectorbaseimpl<nodeinfovector, vectorref<msra::lattices::nodeinfo>> &> (nodes),
+                                              dynamic_cast<const vectorbaseimpl<doublevector, vectorref<double>> &> (logqs),
+                                              logaccMatrixRef);
+    }
+};
+
+latticefunctions * newlatticefunctions() { lazyinit(); return new latticefunctionsimpl(); }
+
+// implementation of lrhmmdefvector
+// Class has no vector-level member functions, so no need for an extra type
+lrhmmdefvector * newlrhmmdefvector() { lazyinit(); return new vectorbaseimpl<lrhmmdefvector,vectorref<lrhmmdef>>(); }
+lr3transPvector * newlr3transPvector() { lazyinit(); return new vectorbaseimpl<lr3transPvector,vectorref<lr3transP>>(); }
+ushortvector * newushortvector() { lazyinit(); return new vectorbaseimpl<ushortvector,vectorref<unsigned short>>(); }
+uintvector * newuintvector() { lazyinit(); return new vectorbaseimpl<uintvector,vectorref<unsigned int>>(); }
+floatvector * newfloatvector() { lazyinit(); return new vectorbaseimpl<floatvector,vectorref<float>>(); }
+doublevector * newdoublevector() { lazyinit(); return new vectorbaseimpl<doublevector,vectorref<double>>(); }
+sizetvector * newsizetvector() { lazyinit(); return new vectorbaseimpl<sizetvector,vectorref<size_t>>(); }
+nodeinfovector * newnodeinfovector() { lazyinit(); return new vectorbaseimpl<nodeinfovector,vectorref<nodeinfo>>(); }
+edgeinfowithscoresvector * newedgeinfovector() { lazyinit(); return new vectorbaseimpl<edgeinfowithscoresvector,vectorref<edgeinfowithscores>>(); }
+aligninfovector * newaligninfovector() { lazyinit(); return new vectorbaseimpl<aligninfovector,vectorref<aligninfo>>(); }
+
+};};