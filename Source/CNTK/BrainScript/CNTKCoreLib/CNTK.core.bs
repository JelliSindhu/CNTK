--- conflicted
+++ resolved
@@ -1034,6 +1034,7 @@
         ]
     ].layers
 
+	# NOTE: the GRU implementation below has too much code duplication with the LSTM functions; it will be re-written
     # GRU -- GRU function with projection and self-stabilization
     # It returns a dictionary with three members: the hidden state h, the cell state c, and dim=h.dim.
     # While c isn't required, we return it for implementations like seq2seq that expect it so that this can be a proper drop-in replacement for LSTM
@@ -1087,63 +1088,6 @@
         dim = outputDim
     ]
 
-<<<<<<< HEAD
-	# NOTE: the GRU implementation below has too much code duplication with the LSTM functions; it will be re-written
-    # GRU -- GRU function with projection and self-stabilization
-    # It returns a dictionary with three members: the hidden state h, the cell state c, and dim=h.dim.
-    # While c isn't required, we return it for implementations like seq2seq that expect it so that this can be a proper drop-in replacement for LSTM
-    # Like the LSTM function, it also takes an optional auxiliary input, e.g. for suporting attention models.  
-    GRU (outputDim, cellDim=outputDim, x, inputDim=x.dim, aux=Constants.None, auxDim=aux.dim, prevState, enableSelfStabilization=false) =
-    [
-        S(x) = Parameters.Stabilize (x, enabled=enableSelfStabilization)
-        cellDim = outputDim
-
-        _ = [     // encapsulate the inner workings
-
-            dh = prevState.h   // previous value
-            dhs = S(dh)        // previous value, stabilized       
-            # note: input does not get a stabilizer here, user is meant to do that outside
-
-            // parameter macros
-            # note: each invocation comes with its own set of weights
-            B() = Parameters.BiasParam (cellDim)
-            W() = Parameters.WeightParam (cellDim, inputDim)        // input
-            A() = Parameters.WeightParam (cellDim, auxDim)          // aux input
-            H() = Parameters.WeightParam (cellDim, outputDim)       // hidden-to-hidden
-
-            # projected contribution from input(s) and bias
-            pin() = if Constants.IsNone (aux)
-                    then B() + W() * x
-                    else B() + W() * x + A() * aux
-
-            # update gate z(t)
-            zt = Sigmoid (pin() + H() * dhs)
-
-            # reset gate r(t)
-            rt = Sigmoid (pin() + H() * dhs)
-
-            # "cell" c
-            rs = dhs .* rt
-            ct = Tanh (pin() + H() * rs)
-
-            # hidden state ht / output
-            ht = (BS.Constants.OnesTensor (cellDim) - zt) .* ct + zt .* dhs
-        ]
-
-        # our return values (projection)
-        h = if outputDim != cellDim     // output/hidden state
-        then [                          // project
-            Wmr = Parameters.WeightParam (outputDim, cellDim);
-            htp = Wmr * S(_.ht)
-        ].htp
-        else _.ht                       // no projection
-        
-        c = _.ct        
-        dim = outputDim
-    ]
-
-=======
->>>>>>> 3cd32b04
     # this implements a recurrent (stateful) GRU with self-stabilization
     # It returns a record (h,c) to be compatible with the LSTM version. To use its output, say .h
     # By default, this is left-to-right. Pass previousHook=BS.RNNs.NextHC for a right-to-left model.
