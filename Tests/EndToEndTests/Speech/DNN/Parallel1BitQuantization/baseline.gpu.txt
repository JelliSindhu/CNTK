CPU info:
    CPU Model Name: Intel(R) Xeon(R) CPU E5-2630 v2 @ 2.60GHz
    Hardware threads: 24
    Total Memory: 264172964 kB
-------------------------------------------------------------------
=== Running mpiexec -n 3 /home/philly/jenkins/workspace/CNTK-Test-Linux-W1/build/1bitsgd/release/bin/cntk configFile=/home/philly/jenkins/workspace/CNTK-Test-Linux-W1/Tests/EndToEndTests/Speech/DNN/Parallel1BitQuantization/../cntk.cntk currentDirectory=/home/philly/jenkins/workspace/CNTK-Test-Linux-W1/Tests/EndToEndTests/Speech/Data RunDir=/tmp/cntk-test-20160816100737.796285/Speech/DNN_Parallel1BitQuantization@release_gpu DataDir=/home/philly/jenkins/workspace/CNTK-Test-Linux-W1/Tests/EndToEndTests/Speech/Data ConfigDir=/home/philly/jenkins/workspace/CNTK-Test-Linux-W1/Tests/EndToEndTests/Speech/DNN/Parallel1BitQuantization/.. OutputDir=/tmp/cntk-test-20160816100737.796285/Speech/DNN_Parallel1BitQuantization@release_gpu DeviceId=0 timestamping=true numCPUThreads=8 precision=double speechTrain=[SGD=[ParallelTrain=[DataParallelSGD=[gradientBits=1]]]] speechTrain=[SGD=[ParallelTrain=[parallelizationStartEpoch=2]]] stderr=/tmp/cntk-test-20160816100737.796285/Speech/DNN_Parallel1BitQuantization@release_gpu/stderr
-------------------------------------------------------------------
Build info: 

		Built time: Aug 16 2016 09:41:57
		Last modified date: Mon Aug 15 23:39:17 2016
		Build type: release
		Build target: GPU
		With 1bit-SGD: yes
		Math lib: mkl
		CUDA_PATH: /usr/local/cuda-7.5
		CUB_PATH: /usr/local/cub-1.4.1
		CUDNN_PATH: /usr/local/cudnn-4.0
		Build Branch: HEAD
		Build SHA1: 026b1e772b963461e189f8f00aa7ed6951298f84
		Built by philly on 643085f7f8c2
		Build Path: /home/philly/jenkins/workspace/CNTK-Build-Linux
-------------------------------------------------------------------
Changed current directory to /home/philly/jenkins/workspace/CNTK-Test-Linux-W1/Tests/EndToEndTests/Speech/Data
-------------------------------------------------------------------
Build info: 

		Built time: Aug 16 2016 09:41:57
		Last modified date: Mon Aug 15 23:39:17 2016
		Build type: release
		Build target: GPU
		With 1bit-SGD: yes
		Math lib: mkl
		CUDA_PATH: /usr/local/cuda-7.5
		CUB_PATH: /usr/local/cub-1.4.1
		CUDNN_PATH: /usr/local/cudnn-4.0
		Build Branch: HEAD
		Build SHA1: 026b1e772b963461e189f8f00aa7ed6951298f84
		Built by philly on 643085f7f8c2
		Build Path: /home/philly/jenkins/workspace/CNTK-Build-Linux
-------------------------------------------------------------------
-------------------------------------------------------------------
Build info: 

		Built time: Aug 16 2016 09:41:57
		Last modified date: Mon Aug 15 23:39:17 2016
		Build type: release
		Build target: GPU
		With 1bit-SGD: yes
		Math lib: mkl
		CUDA_PATH: /usr/local/cuda-7.5
		CUB_PATH: /usr/local/cub-1.4.1
		CUDNN_PATH: /usr/local/cudnn-4.0
		Build Branch: HEAD
		Build SHA1: 026b1e772b963461e189f8f00aa7ed6951298f84
		Built by philly on 643085f7f8c2
		Build Path: /home/philly/jenkins/workspace/CNTK-Build-Linux
-------------------------------------------------------------------
Changed current directory to /home/philly/jenkins/workspace/CNTK-Test-Linux-W1/Tests/EndToEndTests/Speech/Data
Changed current directory to /home/philly/jenkins/workspace/CNTK-Test-Linux-W1/Tests/EndToEndTests/Speech/Data
MPIWrapper: initializing MPI
MPIWrapper: initializing MPI
MPIWrapper: initializing MPI
ping [requestnodes (before change)]: 3 nodes pinging each other
ping [requestnodes (before change)]: 3 nodes pinging each other
ping [requestnodes (before change)]: 3 nodes pinging each other
ping [requestnodes (before change)]: all 3 nodes responded
requestnodes [MPIWrapper]: using 3 out of 3 MPI nodes (3 requested); we (0) are in (participating)
ping [requestnodes (after change)]: 3 nodes pinging each other
ping [requestnodes (after change)]: all 3 nodes responded
mpihelper: we are cog 0 in a gearbox of 3
ping [mpihelper]: 3 nodes pinging each other
ping [mpihelper]: all 3 nodes responded
ping [requestnodes (before change)]: all 3 nodes responded
requestnodes [MPIWrapper]: using 3 out of 3 MPI nodes (3 requested); we (2) are in (participating)
ping [requestnodes (after change)]: 3 nodes pinging each other
ping [requestnodes (after change)]: all 3 nodes responded
mpihelper: we are cog 2 in a gearbox of 3
ping [mpihelper]: 3 nodes pinging each other
ping [mpihelper]: all 3 nodes responded
ping [requestnodes (before change)]: all 3 nodes responded
requestnodes [MPIWrapper]: using 3 out of 3 MPI nodes (3 requested); we (1) are in (participating)
ping [requestnodes (after change)]: 3 nodes pinging each other
ping [requestnodes (after change)]: all 3 nodes responded
mpihelper: we are cog 1 in a gearbox of 3
ping [mpihelper]: 3 nodes pinging each other
ping [mpihelper]: all 3 nodes responded
08/16/2016 10:07:59: Redirecting stderr to file /tmp/cntk-test-20160816100737.796285/Speech/DNN_Parallel1BitQuantization@release_gpu/stderr_speechTrain.logrank0
08/16/2016 10:08:00: Redirecting stderr to file /tmp/cntk-test-20160816100737.796285/Speech/DNN_Parallel1BitQuantization@release_gpu/stderr_speechTrain.logrank1
08/16/2016 10:08:00: Redirecting stderr to file /tmp/cntk-test-20160816100737.796285/Speech/DNN_Parallel1BitQuantization@release_gpu/stderr_speechTrain.logrank2
MPI Rank 0: 08/16/2016 10:07:59: -------------------------------------------------------------------
MPI Rank 0: 08/16/2016 10:07:59: Build info: 
MPI Rank 0: 
MPI Rank 0: 08/16/2016 10:07:59: 		Built time: Aug 16 2016 09:41:57
MPI Rank 0: 08/16/2016 10:07:59: 		Last modified date: Mon Aug 15 23:39:17 2016
MPI Rank 0: 08/16/2016 10:07:59: 		Build type: release
MPI Rank 0: 08/16/2016 10:07:59: 		Build target: GPU
MPI Rank 0: 08/16/2016 10:07:59: 		With 1bit-SGD: yes
MPI Rank 0: 08/16/2016 10:07:59: 		Math lib: mkl
MPI Rank 0: 08/16/2016 10:07:59: 		CUDA_PATH: /usr/local/cuda-7.5
MPI Rank 0: 08/16/2016 10:07:59: 		CUB_PATH: /usr/local/cub-1.4.1
MPI Rank 0: 08/16/2016 10:07:59: 		CUDNN_PATH: /usr/local/cudnn-4.0
MPI Rank 0: 08/16/2016 10:07:59: 		Build Branch: HEAD
MPI Rank 0: 08/16/2016 10:07:59: 		Build SHA1: 026b1e772b963461e189f8f00aa7ed6951298f84
MPI Rank 0: 08/16/2016 10:07:59: 		Built by philly on 643085f7f8c2
MPI Rank 0: 08/16/2016 10:07:59: 		Build Path: /home/philly/jenkins/workspace/CNTK-Build-Linux
MPI Rank 0: 08/16/2016 10:07:59: -------------------------------------------------------------------
MPI Rank 0: 08/16/2016 10:08:01: -------------------------------------------------------------------
MPI Rank 0: 08/16/2016 10:08:01: GPU info:
MPI Rank 0: 
MPI Rank 0: 08/16/2016 10:08:01: 		Device[0]: cores = 2880; computeCapability = 3.5; type = "GeForce GTX 780 Ti"; memory = 3071 MB
MPI Rank 0: 08/16/2016 10:08:01: 		Device[1]: cores = 2880; computeCapability = 3.5; type = "GeForce GTX 780 Ti"; memory = 3071 MB
MPI Rank 0: 08/16/2016 10:08:01: 		Device[2]: cores = 2880; computeCapability = 3.5; type = "GeForce GTX 780 Ti"; memory = 3071 MB
MPI Rank 0: 08/16/2016 10:08:01: 		Device[3]: cores = 2880; computeCapability = 3.5; type = "GeForce GTX 780 Ti"; memory = 3071 MB
MPI Rank 0: 08/16/2016 10:08:01: -------------------------------------------------------------------
MPI Rank 0: 
MPI Rank 0: 08/16/2016 10:08:01: Running on localhost at 2016/08/16 10:08:01
MPI Rank 0: 08/16/2016 10:08:01: Command line: 
MPI Rank 0: /home/philly/jenkins/workspace/CNTK-Test-Linux-W1/build/1bitsgd/release/bin/cntk  configFile=/home/philly/jenkins/workspace/CNTK-Test-Linux-W1/Tests/EndToEndTests/Speech/DNN/Parallel1BitQuantization/../cntk.cntk  currentDirectory=/home/philly/jenkins/workspace/CNTK-Test-Linux-W1/Tests/EndToEndTests/Speech/Data  RunDir=/tmp/cntk-test-20160816100737.796285/Speech/DNN_Parallel1BitQuantization@release_gpu  DataDir=/home/philly/jenkins/workspace/CNTK-Test-Linux-W1/Tests/EndToEndTests/Speech/Data  ConfigDir=/home/philly/jenkins/workspace/CNTK-Test-Linux-W1/Tests/EndToEndTests/Speech/DNN/Parallel1BitQuantization/..  OutputDir=/tmp/cntk-test-20160816100737.796285/Speech/DNN_Parallel1BitQuantization@release_gpu  DeviceId=0  timestamping=true  numCPUThreads=8  precision=double  speechTrain=[SGD=[ParallelTrain=[DataParallelSGD=[gradientBits=1]]]]  speechTrain=[SGD=[ParallelTrain=[parallelizationStartEpoch=2]]]  stderr=/tmp/cntk-test-20160816100737.796285/Speech/DNN_Parallel1BitQuantization@release_gpu/stderr
MPI Rank 0: 
MPI Rank 0: 
MPI Rank 0: 
MPI Rank 0: 08/16/2016 10:08:01: >>>>>>>>>>>>>>>>>>>> RAW CONFIG (VARIABLES NOT RESOLVED) >>>>>>>>>>>>>>>>>>>>
MPI Rank 0: 08/16/2016 10:08:01: precision = "float"
MPI Rank 0: command = speechTrain
MPI Rank 0: deviceId = $DeviceId$
MPI Rank 0: parallelTrain = true
MPI Rank 0: speechTrain = [
MPI Rank 0:     action = "train"
MPI Rank 0:     modelPath = "$RunDir$/models/cntkSpeech.dnn"
MPI Rank 0:     deviceId = $DeviceId$
MPI Rank 0:     traceLevel = 1
MPI Rank 0:     SimpleNetworkBuilder = [
MPI Rank 0:         layerSizes = 363:512:512:132
MPI Rank 0:         trainingCriterion = "CrossEntropyWithSoftmax"
MPI Rank 0:         evalCriterion = "ClassificationError"
MPI Rank 0:         layerTypes = "Sigmoid"
MPI Rank 0:         initValueScale = 1.0
MPI Rank 0:         applyMeanVarNorm = true
MPI Rank 0:         uniformInit = true
MPI Rank 0:         needPrior = true
MPI Rank 0:     ]
MPI Rank 0:     ExperimentalNetworkBuilder = [    // the same as above but with BS. Not active; activate by commenting out the SimpleNetworkBuilder entry above
MPI Rank 0:         layerSizes = 363:512:512:132
MPI Rank 0:         trainingCriterion = 'CE'
MPI Rank 0:         evalCriterion = 'Err'
MPI Rank 0:         applyMeanVarNorm = true
MPI Rank 0:         L = Length(layerSizes)-1    // number of model layers
MPI Rank 0:         features = Input(layerSizes[0], 1, tag='feature') ; labels = Input(layerSizes[Length(layerSizes)-1], 1, tag='label')
MPI Rank 0:         featNorm = if applyMeanVarNorm
MPI Rank 0:                    then MeanVarNorm(features)
MPI Rank 0:                    else features
MPI Rank 0:         layers[layer:1..L-1] = if layer > 1
MPI Rank 0:                                then SBFF(layers[layer-1].Eh, layerSizes[layer], layerSizes[layer-1])
MPI Rank 0:                                else SBFF(featNorm, layerSizes[layer], layerSizes[layer-1])
MPI Rank 0:         outLayer = BFF(layers[L-1].Eh, layerSizes[L], layerSizes[L-1])
MPI Rank 0:         outZ = outLayer.z        // + PastValue(layerSizes[L], 1, outLayer.z)
MPI Rank 0:         CE = if trainingCriterion == 'CE'
MPI Rank 0:              then CrossEntropyWithSoftmax(labels, outZ, tag='criterion')
MPI Rank 0:              else Fail('unknown trainingCriterion ' + trainingCriterion)
MPI Rank 0:         Err = if evalCriterion == 'Err' then
MPI Rank 0:               ClassificationError(labels, outZ, tag='evaluation')
MPI Rank 0:               else Fail('unknown evalCriterion ' + evalCriterion)
MPI Rank 0:         logPrior = LogPrior(labels)
MPI Rank 0:         // TODO: how to add a tag to an infix operation?
MPI Rank 0:         ScaledLogLikelihood = Minus (outZ, logPrior, tag='output')
MPI Rank 0:     ]
MPI Rank 0:     SGD = [
MPI Rank 0:         epochSize = 20480
MPI Rank 0:         minibatchSize = 64:256:1024
MPI Rank 0:         learningRatesPerMB = 1.0:0.5:0.1
MPI Rank 0:         numMBsToShowResult = 10
MPI Rank 0:         momentumPerMB = 0.9:0.656119
MPI Rank 0:         dropoutRate = 0.0
MPI Rank 0:         maxEpochs = 3
MPI Rank 0:         keepCheckPointFiles = true
MPI Rank 0:         clippingThresholdPerSample = 1#INF
MPI Rank 0:         ParallelTrain = [
MPI Rank 0:             parallelizationMethod = "DataParallelSGD"
MPI Rank 0:             distributedMBReading = true
MPI Rank 0:             DataParallelSGD = [
MPI Rank 0:                 gradientBits = 32
MPI Rank 0:             ]
MPI Rank 0:         ]
MPI Rank 0:         AutoAdjust = [
MPI Rank 0:             reduceLearnRateIfImproveLessThan = 0
MPI Rank 0:             loadBestModel = true
MPI Rank 0:             increaseLearnRateIfImproveMoreThan = 1000000000
MPI Rank 0:             learnRateDecreaseFactor = 0.5
MPI Rank 0:             learnRateIncreaseFactor = 1.382
MPI Rank 0:             autoAdjustLR = "adjustAfterEpoch"
MPI Rank 0:         ]
MPI Rank 0:     ]
MPI Rank 0:     reader = [
MPI Rank 0:         readerType = "HTKMLFReader"
MPI Rank 0:         readMethod = "blockRandomize"
MPI Rank 0:         miniBatchMode = "partial"
MPI Rank 0:         randomize = "auto"
MPI Rank 0:         verbosity = 0
MPI Rank 0:         useMersenneTwisterRand=true
MPI Rank 0:         features = [
MPI Rank 0:             dim = 363
MPI Rank 0:             type = "real"
MPI Rank 0:             scpFile = "glob_0000.scp"
MPI Rank 0:         ]
MPI Rank 0:         labels = [
MPI Rank 0:             mlfFile = "$DataDir$/glob_0000.mlf"
MPI Rank 0:             labelMappingFile = "$DataDir$/state.list"
MPI Rank 0:             labelDim = 132
MPI Rank 0:             labelType = "category"
MPI Rank 0:         ]
MPI Rank 0:     ]
MPI Rank 0: ]
MPI Rank 0: currentDirectory=/home/philly/jenkins/workspace/CNTK-Test-Linux-W1/Tests/EndToEndTests/Speech/Data
MPI Rank 0: RunDir=/tmp/cntk-test-20160816100737.796285/Speech/DNN_Parallel1BitQuantization@release_gpu
MPI Rank 0: DataDir=/home/philly/jenkins/workspace/CNTK-Test-Linux-W1/Tests/EndToEndTests/Speech/Data
MPI Rank 0: ConfigDir=/home/philly/jenkins/workspace/CNTK-Test-Linux-W1/Tests/EndToEndTests/Speech/DNN/Parallel1BitQuantization/..
MPI Rank 0: OutputDir=/tmp/cntk-test-20160816100737.796285/Speech/DNN_Parallel1BitQuantization@release_gpu
MPI Rank 0: DeviceId=0
MPI Rank 0: timestamping=true
MPI Rank 0: numCPUThreads=8
MPI Rank 0: precision=double
MPI Rank 0: speechTrain=[SGD=[ParallelTrain=[DataParallelSGD=[gradientBits=1]]]]
MPI Rank 0: speechTrain=[SGD=[ParallelTrain=[parallelizationStartEpoch=2]]]
MPI Rank 0: stderr=/tmp/cntk-test-20160816100737.796285/Speech/DNN_Parallel1BitQuantization@release_gpu/stderr
MPI Rank 0: 
MPI Rank 0: 08/16/2016 10:08:01: <<<<<<<<<<<<<<<<<<<< RAW CONFIG (VARIABLES NOT RESOLVED)  <<<<<<<<<<<<<<<<<<<<
MPI Rank 0: 
MPI Rank 0: 08/16/2016 10:08:01: >>>>>>>>>>>>>>>>>>>> RAW CONFIG WITH ALL VARIABLES RESOLVED >>>>>>>>>>>>>>>>>>>>
MPI Rank 0: 08/16/2016 10:08:01: precision = "float"
MPI Rank 0: command = speechTrain
MPI Rank 0: deviceId = 0
MPI Rank 0: parallelTrain = true
MPI Rank 0: speechTrain = [
MPI Rank 0:     action = "train"
MPI Rank 0:     modelPath = "/tmp/cntk-test-20160816100737.796285/Speech/DNN_Parallel1BitQuantization@release_gpu/models/cntkSpeech.dnn"
MPI Rank 0:     deviceId = 0
MPI Rank 0:     traceLevel = 1
MPI Rank 0:     SimpleNetworkBuilder = [
MPI Rank 0:         layerSizes = 363:512:512:132
MPI Rank 0:         trainingCriterion = "CrossEntropyWithSoftmax"
MPI Rank 0:         evalCriterion = "ClassificationError"
MPI Rank 0:         layerTypes = "Sigmoid"
MPI Rank 0:         initValueScale = 1.0
MPI Rank 0:         applyMeanVarNorm = true
MPI Rank 0:         uniformInit = true
MPI Rank 0:         needPrior = true
MPI Rank 0:     ]
MPI Rank 0:     ExperimentalNetworkBuilder = [    // the same as above but with BS. Not active; activate by commenting out the SimpleNetworkBuilder entry above
MPI Rank 0:         layerSizes = 363:512:512:132
MPI Rank 0:         trainingCriterion = 'CE'
MPI Rank 0:         evalCriterion = 'Err'
MPI Rank 0:         applyMeanVarNorm = true
MPI Rank 0:         L = Length(layerSizes)-1    // number of model layers
MPI Rank 0:         features = Input(layerSizes[0], 1, tag='feature') ; labels = Input(layerSizes[Length(layerSizes)-1], 1, tag='label')
MPI Rank 0:         featNorm = if applyMeanVarNorm
MPI Rank 0:                    then MeanVarNorm(features)
MPI Rank 0:                    else features
MPI Rank 0:         layers[layer:1..L-1] = if layer > 1
MPI Rank 0:                                then SBFF(layers[layer-1].Eh, layerSizes[layer], layerSizes[layer-1])
MPI Rank 0:                                else SBFF(featNorm, layerSizes[layer], layerSizes[layer-1])
MPI Rank 0:         outLayer = BFF(layers[L-1].Eh, layerSizes[L], layerSizes[L-1])
MPI Rank 0:         outZ = outLayer.z        // + PastValue(layerSizes[L], 1, outLayer.z)
MPI Rank 0:         CE = if trainingCriterion == 'CE'
MPI Rank 0:              then CrossEntropyWithSoftmax(labels, outZ, tag='criterion')
MPI Rank 0:              else Fail('unknown trainingCriterion ' + trainingCriterion)
MPI Rank 0:         Err = if evalCriterion == 'Err' then
MPI Rank 0:               ClassificationError(labels, outZ, tag='evaluation')
MPI Rank 0:               else Fail('unknown evalCriterion ' + evalCriterion)
MPI Rank 0:         logPrior = LogPrior(labels)
MPI Rank 0:         // TODO: how to add a tag to an infix operation?
MPI Rank 0:         ScaledLogLikelihood = Minus (outZ, logPrior, tag='output')
MPI Rank 0:     ]
MPI Rank 0:     SGD = [
MPI Rank 0:         epochSize = 20480
MPI Rank 0:         minibatchSize = 64:256:1024
MPI Rank 0:         learningRatesPerMB = 1.0:0.5:0.1
MPI Rank 0:         numMBsToShowResult = 10
MPI Rank 0:         momentumPerMB = 0.9:0.656119
MPI Rank 0:         dropoutRate = 0.0
MPI Rank 0:         maxEpochs = 3
MPI Rank 0:         keepCheckPointFiles = true
MPI Rank 0:         clippingThresholdPerSample = 1#INF
MPI Rank 0:         ParallelTrain = [
MPI Rank 0:             parallelizationMethod = "DataParallelSGD"
MPI Rank 0:             distributedMBReading = true
MPI Rank 0:             DataParallelSGD = [
MPI Rank 0:                 gradientBits = 32
MPI Rank 0:             ]
MPI Rank 0:         ]
MPI Rank 0:         AutoAdjust = [
MPI Rank 0:             reduceLearnRateIfImproveLessThan = 0
MPI Rank 0:             loadBestModel = true
MPI Rank 0:             increaseLearnRateIfImproveMoreThan = 1000000000
MPI Rank 0:             learnRateDecreaseFactor = 0.5
MPI Rank 0:             learnRateIncreaseFactor = 1.382
MPI Rank 0:             autoAdjustLR = "adjustAfterEpoch"
MPI Rank 0:         ]
MPI Rank 0:     ]
MPI Rank 0:     reader = [
MPI Rank 0:         readerType = "HTKMLFReader"
MPI Rank 0:         readMethod = "blockRandomize"
MPI Rank 0:         miniBatchMode = "partial"
MPI Rank 0:         randomize = "auto"
MPI Rank 0:         verbosity = 0
MPI Rank 0:         useMersenneTwisterRand=true
MPI Rank 0:         features = [
MPI Rank 0:             dim = 363
MPI Rank 0:             type = "real"
MPI Rank 0:             scpFile = "glob_0000.scp"
MPI Rank 0:         ]
MPI Rank 0:         labels = [
MPI Rank 0:             mlfFile = "/home/philly/jenkins/workspace/CNTK-Test-Linux-W1/Tests/EndToEndTests/Speech/Data/glob_0000.mlf"
MPI Rank 0:             labelMappingFile = "/home/philly/jenkins/workspace/CNTK-Test-Linux-W1/Tests/EndToEndTests/Speech/Data/state.list"
MPI Rank 0:             labelDim = 132
MPI Rank 0:             labelType = "category"
MPI Rank 0:         ]
MPI Rank 0:     ]
MPI Rank 0: ]
MPI Rank 0: currentDirectory=/home/philly/jenkins/workspace/CNTK-Test-Linux-W1/Tests/EndToEndTests/Speech/Data
MPI Rank 0: RunDir=/tmp/cntk-test-20160816100737.796285/Speech/DNN_Parallel1BitQuantization@release_gpu
MPI Rank 0: DataDir=/home/philly/jenkins/workspace/CNTK-Test-Linux-W1/Tests/EndToEndTests/Speech/Data
MPI Rank 0: ConfigDir=/home/philly/jenkins/workspace/CNTK-Test-Linux-W1/Tests/EndToEndTests/Speech/DNN/Parallel1BitQuantization/..
MPI Rank 0: OutputDir=/tmp/cntk-test-20160816100737.796285/Speech/DNN_Parallel1BitQuantization@release_gpu
MPI Rank 0: DeviceId=0
MPI Rank 0: timestamping=true
MPI Rank 0: numCPUThreads=8
MPI Rank 0: precision=double
MPI Rank 0: speechTrain=[SGD=[ParallelTrain=[DataParallelSGD=[gradientBits=1]]]]
MPI Rank 0: speechTrain=[SGD=[ParallelTrain=[parallelizationStartEpoch=2]]]
MPI Rank 0: stderr=/tmp/cntk-test-20160816100737.796285/Speech/DNN_Parallel1BitQuantization@release_gpu/stderr
MPI Rank 0: 
MPI Rank 0: 08/16/2016 10:08:01: <<<<<<<<<<<<<<<<<<<< RAW CONFIG WITH ALL VARIABLES RESOLVED <<<<<<<<<<<<<<<<<<<<
MPI Rank 0: 
MPI Rank 0: 08/16/2016 10:08:01: >>>>>>>>>>>>>>>>>>>> PROCESSED CONFIG WITH ALL VARIABLES RESOLVED >>>>>>>>>>>>>>>>>>>>
MPI Rank 0: configparameters: cntk.cntk:command=speechTrain
MPI Rank 0: configparameters: cntk.cntk:ConfigDir=/home/philly/jenkins/workspace/CNTK-Test-Linux-W1/Tests/EndToEndTests/Speech/DNN/Parallel1BitQuantization/..
MPI Rank 0: configparameters: cntk.cntk:currentDirectory=/home/philly/jenkins/workspace/CNTK-Test-Linux-W1/Tests/EndToEndTests/Speech/Data
MPI Rank 0: configparameters: cntk.cntk:DataDir=/home/philly/jenkins/workspace/CNTK-Test-Linux-W1/Tests/EndToEndTests/Speech/Data
MPI Rank 0: configparameters: cntk.cntk:deviceId=0
MPI Rank 0: configparameters: cntk.cntk:numCPUThreads=8
MPI Rank 0: configparameters: cntk.cntk:OutputDir=/tmp/cntk-test-20160816100737.796285/Speech/DNN_Parallel1BitQuantization@release_gpu
MPI Rank 0: configparameters: cntk.cntk:parallelTrain=true
MPI Rank 0: configparameters: cntk.cntk:precision=double
MPI Rank 0: configparameters: cntk.cntk:RunDir=/tmp/cntk-test-20160816100737.796285/Speech/DNN_Parallel1BitQuantization@release_gpu
MPI Rank 0: configparameters: cntk.cntk:speechTrain=[
MPI Rank 0:     action = "train"
MPI Rank 0:     modelPath = "/tmp/cntk-test-20160816100737.796285/Speech/DNN_Parallel1BitQuantization@release_gpu/models/cntkSpeech.dnn"
MPI Rank 0:     deviceId = 0
MPI Rank 0:     traceLevel = 1
MPI Rank 0:     SimpleNetworkBuilder = [
MPI Rank 0:         layerSizes = 363:512:512:132
MPI Rank 0:         trainingCriterion = "CrossEntropyWithSoftmax"
MPI Rank 0:         evalCriterion = "ClassificationError"
MPI Rank 0:         layerTypes = "Sigmoid"
MPI Rank 0:         initValueScale = 1.0
MPI Rank 0:         applyMeanVarNorm = true
MPI Rank 0:         uniformInit = true
MPI Rank 0:         needPrior = true
MPI Rank 0:     ]
MPI Rank 0:     ExperimentalNetworkBuilder = [    // the same as above but with BS. Not active; activate by commenting out the SimpleNetworkBuilder entry above
MPI Rank 0:         layerSizes = 363:512:512:132
MPI Rank 0:         trainingCriterion = 'CE'
MPI Rank 0:         evalCriterion = 'Err'
MPI Rank 0:         applyMeanVarNorm = true
MPI Rank 0:         L = Length(layerSizes)-1    // number of model layers
MPI Rank 0:         features = Input(layerSizes[0], 1, tag='feature') ; labels = Input(layerSizes[Length(layerSizes)-1], 1, tag='label')
MPI Rank 0:         featNorm = if applyMeanVarNorm
MPI Rank 0:                    then MeanVarNorm(features)
MPI Rank 0:                    else features
MPI Rank 0:         layers[layer:1..L-1] = if layer > 1
MPI Rank 0:                                then SBFF(layers[layer-1].Eh, layerSizes[layer], layerSizes[layer-1])
MPI Rank 0:                                else SBFF(featNorm, layerSizes[layer], layerSizes[layer-1])
MPI Rank 0:         outLayer = BFF(layers[L-1].Eh, layerSizes[L], layerSizes[L-1])
MPI Rank 0:         outZ = outLayer.z        // + PastValue(layerSizes[L], 1, outLayer.z)
MPI Rank 0:         CE = if trainingCriterion == 'CE'
MPI Rank 0:              then CrossEntropyWithSoftmax(labels, outZ, tag='criterion')
MPI Rank 0:              else Fail('unknown trainingCriterion ' + trainingCriterion)
MPI Rank 0:         Err = if evalCriterion == 'Err' then
MPI Rank 0:               ClassificationError(labels, outZ, tag='evaluation')
MPI Rank 0:               else Fail('unknown evalCriterion ' + evalCriterion)
MPI Rank 0:         logPrior = LogPrior(labels)
MPI Rank 0:         // TODO: how to add a tag to an infix operation?
MPI Rank 0:         ScaledLogLikelihood = Minus (outZ, logPrior, tag='output')
MPI Rank 0:     ]
MPI Rank 0:     SGD = [
MPI Rank 0:         epochSize = 20480
MPI Rank 0:         minibatchSize = 64:256:1024
MPI Rank 0:         learningRatesPerMB = 1.0:0.5:0.1
MPI Rank 0:         numMBsToShowResult = 10
MPI Rank 0:         momentumPerMB = 0.9:0.656119
MPI Rank 0:         dropoutRate = 0.0
MPI Rank 0:         maxEpochs = 3
MPI Rank 0:         keepCheckPointFiles = true
MPI Rank 0:         clippingThresholdPerSample = 1#INF
MPI Rank 0:         ParallelTrain = [
MPI Rank 0:             parallelizationMethod = "DataParallelSGD"
MPI Rank 0:             distributedMBReading = true
MPI Rank 0:             DataParallelSGD = [
MPI Rank 0:                 gradientBits = 32
MPI Rank 0:             ]
MPI Rank 0:         ]
MPI Rank 0:         AutoAdjust = [
MPI Rank 0:             reduceLearnRateIfImproveLessThan = 0
MPI Rank 0:             loadBestModel = true
MPI Rank 0:             increaseLearnRateIfImproveMoreThan = 1000000000
MPI Rank 0:             learnRateDecreaseFactor = 0.5
MPI Rank 0:             learnRateIncreaseFactor = 1.382
MPI Rank 0:             autoAdjustLR = "adjustAfterEpoch"
MPI Rank 0:         ]
MPI Rank 0:     ]
MPI Rank 0:     reader = [
MPI Rank 0:         readerType = "HTKMLFReader"
MPI Rank 0:         readMethod = "blockRandomize"
MPI Rank 0:         miniBatchMode = "partial"
MPI Rank 0:         randomize = "auto"
MPI Rank 0:         verbosity = 0
MPI Rank 0:         useMersenneTwisterRand=true
MPI Rank 0:         features = [
MPI Rank 0:             dim = 363
MPI Rank 0:             type = "real"
MPI Rank 0:             scpFile = "glob_0000.scp"
MPI Rank 0:         ]
MPI Rank 0:         labels = [
MPI Rank 0:             mlfFile = "/home/philly/jenkins/workspace/CNTK-Test-Linux-W1/Tests/EndToEndTests/Speech/Data/glob_0000.mlf"
MPI Rank 0:             labelMappingFile = "/home/philly/jenkins/workspace/CNTK-Test-Linux-W1/Tests/EndToEndTests/Speech/Data/state.list"
MPI Rank 0:             labelDim = 132
MPI Rank 0:             labelType = "category"
MPI Rank 0:         ]
MPI Rank 0:     ]
MPI Rank 0: ] [SGD=[ParallelTrain=[DataParallelSGD=[gradientBits=1]]]] [SGD=[ParallelTrain=[parallelizationStartEpoch=2]]]
MPI Rank 0: 
MPI Rank 0: configparameters: cntk.cntk:stderr=/tmp/cntk-test-20160816100737.796285/Speech/DNN_Parallel1BitQuantization@release_gpu/stderr
MPI Rank 0: configparameters: cntk.cntk:timestamping=true
MPI Rank 0: 08/16/2016 10:08:01: <<<<<<<<<<<<<<<<<<<< PROCESSED CONFIG WITH ALL VARIABLES RESOLVED <<<<<<<<<<<<<<<<<<<<
MPI Rank 0: 08/16/2016 10:08:01: Commands: speechTrain
MPI Rank 0: 08/16/2016 10:08:01: Precision = "double"
MPI Rank 0: 08/16/2016 10:08:01: Using 8 CPU threads.
MPI Rank 0: 08/16/2016 10:08:01: CNTKModelPath: /tmp/cntk-test-20160816100737.796285/Speech/DNN_Parallel1BitQuantization@release_gpu/models/cntkSpeech.dnn
MPI Rank 0: 08/16/2016 10:08:01: CNTKCommandTrainInfo: speechTrain : 3
MPI Rank 0: 08/16/2016 10:08:01: CNTKCommandTrainInfo: CNTKNoMoreCommands_Total : 3
MPI Rank 0: 
MPI Rank 0: 08/16/2016 10:08:01: ##############################################################################
MPI Rank 0: 08/16/2016 10:08:01: #                                                                            #
MPI Rank 0: 08/16/2016 10:08:01: # Action "train"                                                             #
MPI Rank 0: 08/16/2016 10:08:01: #                                                                            #
MPI Rank 0: 08/16/2016 10:08:01: ##############################################################################
MPI Rank 0: 
MPI Rank 0: 08/16/2016 10:08:01: CNTKCommandTrainBegin: speechTrain
MPI Rank 0: SimpleNetworkBuilder Using GPU 0
MPI Rank 0: reading script file glob_0000.scp ... 948 entries
MPI Rank 0: total 132 state names in state list /home/philly/jenkins/workspace/CNTK-Test-Linux-W1/Tests/EndToEndTests/Speech/Data/state.list
MPI Rank 0: htkmlfreader: reading MLF file /home/philly/jenkins/workspace/CNTK-Test-Linux-W1/Tests/EndToEndTests/Speech/Data/glob_0000.mlf ... total 948 entries
MPI Rank 0: ...............................................................................................feature set 0: 252734 frames in 948 out of 948 utterances
MPI Rank 0: label set 0: 129 classes
MPI Rank 0: minibatchutterancesource: 948 utterances grouped into 3 chunks, av. chunk size: 316.0 utterances, 84244.7 frames
MPI Rank 0: 
MPI Rank 0: 08/16/2016 10:08:01: Creating virgin network.
MPI Rank 0: Node 'W0' (LearnableParameter operation): Initializing Parameter[512 x 363] <- 0.000000.
MPI Rank 0: Node 'W0' (LearnableParameter operation): Initializing Parameter[512 x 363] <- uniform(seed=1, range=0.050000*1.000000, onCPU=false).
MPI Rank 0: SetUniformRandomValue (GPU): creating curand object with seed 1, sizeof(ElemType)==8
MPI Rank 0: Node 'B0' (LearnableParameter operation): Initializing Parameter[512 x 1] <- 0.000000.
MPI Rank 0: Node 'B0' (LearnableParameter operation): Initializing Parameter[512 x 1] <- 0.000000.
MPI Rank 0: Node 'W1' (LearnableParameter operation): Initializing Parameter[512 x 512] <- 0.000000.
MPI Rank 0: Node 'W1' (LearnableParameter operation): Initializing Parameter[512 x 512] <- uniform(seed=2, range=0.050000*1.000000, onCPU=false).
MPI Rank 0: Node 'B1' (LearnableParameter operation): Initializing Parameter[512 x 1] <- 0.000000.
MPI Rank 0: Node 'B1' (LearnableParameter operation): Initializing Parameter[512 x 1] <- 0.000000.
MPI Rank 0: Node 'W2' (LearnableParameter operation): Initializing Parameter[132 x 512] <- 0.000000.
MPI Rank 0: Node 'W2' (LearnableParameter operation): Initializing Parameter[132 x 512] <- uniform(seed=3, range=0.050000*1.000000, onCPU=false).
MPI Rank 0: Node 'B2' (LearnableParameter operation): Initializing Parameter[132 x 1] <- 0.000000.
MPI Rank 0: Node 'B2' (LearnableParameter operation): Initializing Parameter[132 x 1] <- 0.000000.
MPI Rank 0: 
MPI Rank 0: Post-processing network...
MPI Rank 0: 
MPI Rank 0: 7 roots:
MPI Rank 0: 	CrossEntropyWithSoftmax = CrossEntropyWithSoftmax()
MPI Rank 0: 	EvalClassificationError = ClassificationError()
MPI Rank 0: 	InvStdOfFeatures = InvStdDev()
MPI Rank 0: 	MeanOfFeatures = Mean()
MPI Rank 0: 	PosteriorProb = Softmax()
MPI Rank 0: 	Prior = Mean()
MPI Rank 0: 	ScaledLogLikelihood = Minus()
MPI Rank 0: 
MPI Rank 0: Validating network. 25 nodes to process in pass 1.
MPI Rank 0: 
MPI Rank 0: Validating --> labels = InputValue() :  -> [132 x *]
MPI Rank 0: Validating --> W2 = LearnableParameter() :  -> [132 x 512]
MPI Rank 0: Validating --> W1 = LearnableParameter() :  -> [512 x 512]
MPI Rank 0: Validating --> W0 = LearnableParameter() :  -> [512 x 363]
MPI Rank 0: Validating --> features = InputValue() :  -> [363 x *]
MPI Rank 0: Validating --> MeanOfFeatures = Mean (features) : [363 x *] -> [363]
MPI Rank 0: Validating --> InvStdOfFeatures = InvStdDev (features) : [363 x *] -> [363]
MPI Rank 0: Validating --> MVNormalizedFeatures = PerDimMeanVarNormalization (features, MeanOfFeatures, InvStdOfFeatures) : [363 x *], [363], [363] -> [363 x *]
MPI Rank 0: Validating --> W0*features = Times (W0, MVNormalizedFeatures) : [512 x 363], [363 x *] -> [512 x *]
MPI Rank 0: Validating --> B0 = LearnableParameter() :  -> [512 x 1]
MPI Rank 0: Validating --> W0*features+B0 = Plus (W0*features, B0) : [512 x *], [512 x 1] -> [512 x 1 x *]
MPI Rank 0: Validating --> H1 = Sigmoid (W0*features+B0) : [512 x 1 x *] -> [512 x 1 x *]
MPI Rank 0: Validating --> W1*H1 = Times (W1, H1) : [512 x 512], [512 x 1 x *] -> [512 x 1 x *]
MPI Rank 0: Validating --> B1 = LearnableParameter() :  -> [512 x 1]
MPI Rank 0: Validating --> W1*H1+B1 = Plus (W1*H1, B1) : [512 x 1 x *], [512 x 1] -> [512 x 1 x *]
MPI Rank 0: Validating --> H2 = Sigmoid (W1*H1+B1) : [512 x 1 x *] -> [512 x 1 x *]
MPI Rank 0: Validating --> W2*H1 = Times (W2, H2) : [132 x 512], [512 x 1 x *] -> [132 x 1 x *]
MPI Rank 0: Validating --> B2 = LearnableParameter() :  -> [132 x 1]
MPI Rank 0: Validating --> HLast = Plus (W2*H1, B2) : [132 x 1 x *], [132 x 1] -> [132 x 1 x *]
MPI Rank 0: Validating --> CrossEntropyWithSoftmax = CrossEntropyWithSoftmax (labels, HLast) : [132 x *], [132 x 1 x *] -> [1]
MPI Rank 0: Validating --> EvalClassificationError = ClassificationError (labels, HLast) : [132 x *], [132 x 1 x *] -> [1]
MPI Rank 0: Validating --> PosteriorProb = Softmax (HLast) : [132 x 1 x *] -> [132 x 1 x *]
MPI Rank 0: Validating --> Prior = Mean (labels) : [132 x *] -> [132]
MPI Rank 0: Validating --> LogOfPrior = Log (Prior) : [132] -> [132]
MPI Rank 0: Validating --> ScaledLogLikelihood = Minus (HLast, LogOfPrior) : [132 x 1 x *], [132] -> [132 x 1 x *]
MPI Rank 0: 
MPI Rank 0: Validating network. 17 nodes to process in pass 2.
MPI Rank 0: 
MPI Rank 0: 
MPI Rank 0: Validating network, final pass.
MPI Rank 0: 
MPI Rank 0: 
MPI Rank 0: 
MPI Rank 0: 12 out of 25 nodes do not share the minibatch layout with the input data.
MPI Rank 0: 
MPI Rank 0: Post-processing network complete.
MPI Rank 0: 
MPI Rank 0: 08/16/2016 10:08:02: Created model with 25 nodes on GPU 0.
MPI Rank 0: 
MPI Rank 0: 08/16/2016 10:08:02: Training criterion node(s):
MPI Rank 0: 08/16/2016 10:08:02: 	CrossEntropyWithSoftmax = CrossEntropyWithSoftmax
MPI Rank 0: 
<<<<<<< HEAD
MPI Rank 0: 05/03/2016 18:00:30: 	EvalClassificationError = ClassificationError
=======
MPI Rank 0: 08/16/2016 10:08:02: Evaluation criterion node(s):
MPI Rank 0: 08/16/2016 10:08:02: 	EvalErrorPrediction = ErrorPrediction
>>>>>>> 8493f118
MPI Rank 0: 
MPI Rank 0: 
MPI Rank 0: Allocating matrices for forward and/or backward propagation.
MPI Rank 0: 
MPI Rank 0: Memory Sharing: Out of 40 matrices, 19 are shared as 8, and 21 are not shared.
MPI Rank 0: 
MPI Rank 0: 	{ W0 : [512 x 363] (gradient)
MPI Rank 0: 	  W0*features+B0 : [512 x 1 x *] }
MPI Rank 0: 	{ H1 : [512 x 1 x *]
MPI Rank 0: 	  W0*features : [512 x *] (gradient) }
MPI Rank 0: 	{ W0*features+B0 : [512 x 1 x *] (gradient)
MPI Rank 0: 	  W1*H1 : [512 x 1 x *] }
MPI Rank 0: 	{ W1 : [512 x 512] (gradient)
MPI Rank 0: 	  W1*H1+B1 : [512 x 1 x *] }
MPI Rank 0: 	{ H2 : [512 x 1 x *]
MPI Rank 0: 	  W1*H1 : [512 x 1 x *] (gradient) }
MPI Rank 0: 	{ B0 : [512 x 1] (gradient)
MPI Rank 0: 	  H1 : [512 x 1 x *] (gradient)
MPI Rank 0: 	  W1*H1+B1 : [512 x 1 x *] (gradient)
MPI Rank 0: 	  W2*H1 : [132 x 1 x *] }
MPI Rank 0: 	{ HLast : [132 x 1 x *]
MPI Rank 0: 	  W2 : [132 x 512] (gradient) }
MPI Rank 0: 	{ B1 : [512 x 1] (gradient)
MPI Rank 0: 	  H2 : [512 x 1 x *] (gradient)
MPI Rank 0: 	  HLast : [132 x 1 x *] (gradient) }
MPI Rank 0: 
MPI Rank 0: 
MPI Rank 0: 08/16/2016 10:08:02: Training 516740 parameters in 6 out of 6 parameter tensors and 15 nodes with gradient:
MPI Rank 0: 
<<<<<<< HEAD
MPI Rank 0: (nil): {[EvalClassificationError Gradient[1]] [InvStdOfFeatures Gradient[363]] [LogOfPrior Gradient[132]] [MVNormalizedFeatures Gradient[363 x *]] [MeanOfFeatures Gradient[363]] [PosteriorProb Gradient[132 x 1 x *]] [PosteriorProb Value[132 x 1 x *]] [Prior Gradient[132]] [ScaledLogLikelihood Gradient[132 x 1 x *]] [features Gradient[363 x *]] [labels Gradient[132 x *]] }
MPI Rank 0: 0x14566d8: {[B0 Value[512 x 1]] }
MPI Rank 0: 0x1491748: {[features Value[363 x *]] }
MPI Rank 0: 0x215ed48: {[MeanOfFeatures Value[363]] }
MPI Rank 0: 0x215f258: {[InvStdOfFeatures Value[363]] }
MPI Rank 0: 0x215ffc8: {[W0 Value[512 x 363]] }
MPI Rank 0: 0x217faf8: {[W1 Value[512 x 512]] }
MPI Rank 0: 0x25340d8: {[B1 Value[512 x 1]] }
MPI Rank 0: 0x2535258: {[W2 Value[132 x 512]] }
MPI Rank 0: 0x2535f08: {[B2 Value[132 x 1]] }
MPI Rank 0: 0x2536d38: {[labels Value[132 x *]] }
MPI Rank 0: 0x2537f98: {[Prior Value[132]] }
MPI Rank 0: 0x253d9c8: {[EvalClassificationError Value[1]] }
MPI Rank 0: 0x253db28: {[ScaledLogLikelihood Value[132 x 1 x *]] }
MPI Rank 0: 0x253dce8: {[CrossEntropyWithSoftmax Value[1]] }
MPI Rank 0: 0x253e178: {[W0 Gradient[512 x 363]] [W0*features+B0 Value[512 x 1 x *]] }
MPI Rank 0: 0x253e2a8: {[LogOfPrior Value[132]] }
MPI Rank 0: 0x253fa08: {[MVNormalizedFeatures Value[363 x *]] }
MPI Rank 0: 0x25401c8: {[W0*features Value[512 x *]] }
MPI Rank 0: 0x25403d8: {[H1 Value[512 x 1 x *]] [W0*features Gradient[512 x *]] }
MPI Rank 0: 0x2540538: {[W0*features+B0 Gradient[512 x 1 x *]] [W1*H1 Value[512 x 1 x *]] }
MPI Rank 0: 0x25406f8: {[W1 Gradient[512 x 512]] [W1*H1+B1 Value[512 x 1 x *]] }
MPI Rank 0: 0x25408b8: {[H2 Value[512 x 1 x *]] [W1*H1 Gradient[512 x 1 x *]] }
MPI Rank 0: 0x2540a78: {[B0 Gradient[512 x 1]] [H1 Gradient[512 x 1 x *]] [W1*H1+B1 Gradient[512 x 1 x *]] [W2*H1 Value[132 x 1 x *]] }
MPI Rank 0: 0x2540c38: {[HLast Value[132 x 1 x *]] [W2 Gradient[132 x 512]] }
MPI Rank 0: 0x2541798: {[CrossEntropyWithSoftmax Gradient[1]] }
MPI Rank 0: 0x2541958: {[B1 Gradient[512 x 1]] [H2 Gradient[512 x 1 x *]] [HLast Gradient[132 x 1 x *]] }
MPI Rank 0: 0x2541b18: {[W2*H1 Gradient[132 x 1 x *]] }
MPI Rank 0: 0x2541cd8: {[B2 Gradient[132 x 1]] }
=======
MPI Rank 0: 08/16/2016 10:08:02: 	Node 'B0' (LearnableParameter operation) : [512 x 1]
MPI Rank 0: 08/16/2016 10:08:02: 	Node 'B1' (LearnableParameter operation) : [512 x 1]
MPI Rank 0: 08/16/2016 10:08:02: 	Node 'B2' (LearnableParameter operation) : [132 x 1]
MPI Rank 0: 08/16/2016 10:08:02: 	Node 'W0' (LearnableParameter operation) : [512 x 363]
MPI Rank 0: 08/16/2016 10:08:02: 	Node 'W1' (LearnableParameter operation) : [512 x 512]
MPI Rank 0: 08/16/2016 10:08:02: 	Node 'W2' (LearnableParameter operation) : [132 x 512]
>>>>>>> 8493f118
MPI Rank 0: 
MPI Rank 0: 
MPI Rank 0: 08/16/2016 10:08:02: Precomputing --> 3 PreCompute nodes found.
MPI Rank 0: 
MPI Rank 0: 08/16/2016 10:08:02: 	MeanOfFeatures = Mean()
MPI Rank 0: 08/16/2016 10:08:02: 	InvStdOfFeatures = InvStdDev()
MPI Rank 0: 08/16/2016 10:08:02: 	Prior = Mean()
MPI Rank 0: minibatchiterator: epoch 0: frames [0..252734] (first utterance at frame 0), data subset 0 of 1, with 1 datapasses
MPI Rank 0: requiredata: determined feature kind as 33-dimensional 'USER' with frame shift 10.0 ms
MPI Rank 0: 
MPI Rank 0: 08/16/2016 10:08:05: Precomputing --> Completed.
MPI Rank 0: 
MPI Rank 0: 
MPI Rank 0: 08/16/2016 10:08:05: Starting Epoch 1: learning rate per sample = 0.015625  effective momentum = 0.900000  momentum as time constant = 607.4 samples
MPI Rank 0: minibatchiterator: epoch 0: frames [0..20480] (first utterance at frame 0), data subset 0 of 1, with 1 datapasses
MPI Rank 0: 
<<<<<<< HEAD
MPI Rank 0: 05/03/2016 18:00:33: Starting minibatch loop.
MPI Rank 0: 05/03/2016 18:00:34:  Epoch[ 1 of 3]-Minibatch[   1-  10, 3.12%]: CrossEntropyWithSoftmax = 4.40318406 * 640; EvalClassificationError = 0.90468750 * 640; time = 0.0957s; samplesPerSecond = 6686.9
MPI Rank 0: 05/03/2016 18:00:34:  Epoch[ 1 of 3]-Minibatch[  11-  20, 6.25%]: CrossEntropyWithSoftmax = 4.15980357 * 640; EvalClassificationError = 0.87187500 * 640; time = 0.0957s; samplesPerSecond = 6684.9
MPI Rank 0: 05/03/2016 18:00:34:  Epoch[ 1 of 3]-Minibatch[  21-  30, 9.38%]: CrossEntropyWithSoftmax = 3.98424210 * 640; EvalClassificationError = 0.87812500 * 640; time = 0.0957s; samplesPerSecond = 6685.2
MPI Rank 0: 05/03/2016 18:00:34:  Epoch[ 1 of 3]-Minibatch[  31-  40, 12.50%]: CrossEntropyWithSoftmax = 3.86209050 * 640; EvalClassificationError = 0.87656250 * 640; time = 0.0957s; samplesPerSecond = 6684.9
MPI Rank 0: 05/03/2016 18:00:34:  Epoch[ 1 of 3]-Minibatch[  41-  50, 15.62%]: CrossEntropyWithSoftmax = 3.80597620 * 640; EvalClassificationError = 0.88593750 * 640; time = 0.0958s; samplesPerSecond = 6682.7
MPI Rank 0: 05/03/2016 18:00:34:  Epoch[ 1 of 3]-Minibatch[  51-  60, 18.75%]: CrossEntropyWithSoftmax = 3.73511552 * 640; EvalClassificationError = 0.87812500 * 640; time = 0.0956s; samplesPerSecond = 6692.7
MPI Rank 0: 05/03/2016 18:00:34:  Epoch[ 1 of 3]-Minibatch[  61-  70, 21.88%]: CrossEntropyWithSoftmax = 3.57260725 * 640; EvalClassificationError = 0.81875000 * 640; time = 0.0956s; samplesPerSecond = 6692.3
MPI Rank 0: 05/03/2016 18:00:34:  Epoch[ 1 of 3]-Minibatch[  71-  80, 25.00%]: CrossEntropyWithSoftmax = 3.42293687 * 640; EvalClassificationError = 0.80468750 * 640; time = 0.0956s; samplesPerSecond = 6691.8
MPI Rank 0: 05/03/2016 18:00:34:  Epoch[ 1 of 3]-Minibatch[  81-  90, 28.12%]: CrossEntropyWithSoftmax = 3.34304309 * 640; EvalClassificationError = 0.76718750 * 640; time = 0.0957s; samplesPerSecond = 6688.8
MPI Rank 0: 05/03/2016 18:00:34:  Epoch[ 1 of 3]-Minibatch[  91- 100, 31.25%]: CrossEntropyWithSoftmax = 3.37037793 * 640; EvalClassificationError = 0.84687500 * 640; time = 0.0957s; samplesPerSecond = 6685.1
MPI Rank 0: 05/03/2016 18:00:35:  Epoch[ 1 of 3]-Minibatch[ 101- 110, 34.38%]: CrossEntropyWithSoftmax = 3.21606065 * 640; EvalClassificationError = 0.76093750 * 640; time = 0.0957s; samplesPerSecond = 6689.5
MPI Rank 0: 05/03/2016 18:00:35:  Epoch[ 1 of 3]-Minibatch[ 111- 120, 37.50%]: CrossEntropyWithSoftmax = 3.31610118 * 640; EvalClassificationError = 0.78437500 * 640; time = 0.0958s; samplesPerSecond = 6680.5
MPI Rank 0: 05/03/2016 18:00:35:  Epoch[ 1 of 3]-Minibatch[ 121- 130, 40.62%]: CrossEntropyWithSoftmax = 3.14285888 * 640; EvalClassificationError = 0.75000000 * 640; time = 0.0958s; samplesPerSecond = 6679.3
MPI Rank 0: 05/03/2016 18:00:35:  Epoch[ 1 of 3]-Minibatch[ 131- 140, 43.75%]: CrossEntropyWithSoftmax = 3.01821991 * 640; EvalClassificationError = 0.70937500 * 640; time = 0.0958s; samplesPerSecond = 6683.3
MPI Rank 0: 05/03/2016 18:00:35:  Epoch[ 1 of 3]-Minibatch[ 141- 150, 46.88%]: CrossEntropyWithSoftmax = 3.01218944 * 640; EvalClassificationError = 0.73906250 * 640; time = 0.0958s; samplesPerSecond = 6682.7
MPI Rank 0: 05/03/2016 18:00:35:  Epoch[ 1 of 3]-Minibatch[ 151- 160, 50.00%]: CrossEntropyWithSoftmax = 2.98947652 * 640; EvalClassificationError = 0.73593750 * 640; time = 0.0958s; samplesPerSecond = 6678.4
MPI Rank 0: 05/03/2016 18:00:35:  Epoch[ 1 of 3]-Minibatch[ 161- 170, 53.12%]: CrossEntropyWithSoftmax = 2.86297716 * 640; EvalClassificationError = 0.70000000 * 640; time = 0.0958s; samplesPerSecond = 6677.7
MPI Rank 0: 05/03/2016 18:00:35:  Epoch[ 1 of 3]-Minibatch[ 171- 180, 56.25%]: CrossEntropyWithSoftmax = 2.71901077 * 640; EvalClassificationError = 0.68593750 * 640; time = 0.0958s; samplesPerSecond = 6677.2
MPI Rank 0: 05/03/2016 18:00:35:  Epoch[ 1 of 3]-Minibatch[ 181- 190, 59.38%]: CrossEntropyWithSoftmax = 2.80860596 * 640; EvalClassificationError = 0.71250000 * 640; time = 0.0960s; samplesPerSecond = 6664.8
MPI Rank 0: 05/03/2016 18:00:35:  Epoch[ 1 of 3]-Minibatch[ 191- 200, 62.50%]: CrossEntropyWithSoftmax = 2.60590434 * 640; EvalClassificationError = 0.64687500 * 640; time = 0.0959s; samplesPerSecond = 6670.3
MPI Rank 0: 05/03/2016 18:00:36:  Epoch[ 1 of 3]-Minibatch[ 201- 210, 65.62%]: CrossEntropyWithSoftmax = 2.63920069 * 640; EvalClassificationError = 0.66875000 * 640; time = 0.0958s; samplesPerSecond = 6681.1
MPI Rank 0: 05/03/2016 18:00:36:  Epoch[ 1 of 3]-Minibatch[ 211- 220, 68.75%]: CrossEntropyWithSoftmax = 2.58372597 * 640; EvalClassificationError = 0.65781250 * 640; time = 0.0957s; samplesPerSecond = 6685.0
MPI Rank 0: 05/03/2016 18:00:36:  Epoch[ 1 of 3]-Minibatch[ 221- 230, 71.88%]: CrossEntropyWithSoftmax = 2.50997096 * 640; EvalClassificationError = 0.62031250 * 640; time = 0.0957s; samplesPerSecond = 6685.7
MPI Rank 0: 05/03/2016 18:00:36:  Epoch[ 1 of 3]-Minibatch[ 231- 240, 75.00%]: CrossEntropyWithSoftmax = 2.42126950 * 640; EvalClassificationError = 0.62968750 * 640; time = 0.0958s; samplesPerSecond = 6682.7
MPI Rank 0: 05/03/2016 18:00:36:  Epoch[ 1 of 3]-Minibatch[ 241- 250, 78.12%]: CrossEntropyWithSoftmax = 2.40125789 * 640; EvalClassificationError = 0.65156250 * 640; time = 0.0958s; samplesPerSecond = 6678.7
MPI Rank 0: 05/03/2016 18:00:36:  Epoch[ 1 of 3]-Minibatch[ 251- 260, 81.25%]: CrossEntropyWithSoftmax = 2.47110816 * 640; EvalClassificationError = 0.63281250 * 640; time = 0.0958s; samplesPerSecond = 6682.8
MPI Rank 0: 05/03/2016 18:00:36:  Epoch[ 1 of 3]-Minibatch[ 261- 270, 84.38%]: CrossEntropyWithSoftmax = 2.33215267 * 640; EvalClassificationError = 0.60312500 * 640; time = 0.0957s; samplesPerSecond = 6688.1
MPI Rank 0: 05/03/2016 18:00:36:  Epoch[ 1 of 3]-Minibatch[ 271- 280, 87.50%]: CrossEntropyWithSoftmax = 2.21936103 * 640; EvalClassificationError = 0.56875000 * 640; time = 0.0958s; samplesPerSecond = 6682.4
MPI Rank 0: 05/03/2016 18:00:36:  Epoch[ 1 of 3]-Minibatch[ 281- 290, 90.62%]: CrossEntropyWithSoftmax = 2.31959580 * 640; EvalClassificationError = 0.61093750 * 640; time = 0.0958s; samplesPerSecond = 6683.5
MPI Rank 0: 05/03/2016 18:00:36:  Epoch[ 1 of 3]-Minibatch[ 291- 300, 93.75%]: CrossEntropyWithSoftmax = 2.19592881 * 640; EvalClassificationError = 0.61718750 * 640; time = 0.0957s; samplesPerSecond = 6685.8
MPI Rank 0: 05/03/2016 18:00:36:  Epoch[ 1 of 3]-Minibatch[ 301- 310, 96.88%]: CrossEntropyWithSoftmax = 2.28411654 * 640; EvalClassificationError = 0.60000000 * 640; time = 0.0958s; samplesPerSecond = 6682.6
MPI Rank 0: 05/03/2016 18:00:37:  Epoch[ 1 of 3]-Minibatch[ 311- 320, 100.00%]: CrossEntropyWithSoftmax = 2.18307184 * 640; EvalClassificationError = 0.55781250 * 640; time = 0.0958s; samplesPerSecond = 6682.8
MPI Rank 0: 05/03/2016 18:00:37: Finished Epoch[ 1 of 3]: [Training] CrossEntropyWithSoftmax = 2.99723568 * 20480; EvalClassificationError = 0.72426758 * 20480; totalSamplesSeen = 20480; learningRatePerSample = 0.015625; epochTime=3.068s
MPI Rank 0: 05/03/2016 18:00:37: SGD: Saving checkpoint model '/tmp/cntk-test-20160503180003.29154/Speech/DNN_Parallel1BitQuantization@release_gpu/models/cntkSpeech.dnn.1'
=======
MPI Rank 0: 08/16/2016 10:08:05: Starting minibatch loop.
MPI Rank 0: 08/16/2016 10:08:06:  Epoch[ 1 of 3]-Minibatch[   1-  10, 3.12%]: CrossEntropyWithSoftmax = 4.62512789 * 640; EvalErrorPrediction = 0.94062500 * 640; time = 0.1005s; samplesPerSecond = 6368.3
MPI Rank 0: 08/16/2016 10:08:06:  Epoch[ 1 of 3]-Minibatch[  11-  20, 6.25%]: CrossEntropyWithSoftmax = 4.35619366 * 640; EvalErrorPrediction = 0.92343750 * 640; time = 0.0993s; samplesPerSecond = 6448.0
MPI Rank 0: 08/16/2016 10:08:06:  Epoch[ 1 of 3]-Minibatch[  21-  30, 9.38%]: CrossEntropyWithSoftmax = 3.97911998 * 640; EvalErrorPrediction = 0.89531250 * 640; time = 0.0993s; samplesPerSecond = 6448.3
MPI Rank 0: 08/16/2016 10:08:06:  Epoch[ 1 of 3]-Minibatch[  31-  40, 12.50%]: CrossEntropyWithSoftmax = 3.73643568 * 640; EvalErrorPrediction = 0.84531250 * 640; time = 0.0989s; samplesPerSecond = 6468.5
MPI Rank 0: 08/16/2016 10:08:06:  Epoch[ 1 of 3]-Minibatch[  41-  50, 15.62%]: CrossEntropyWithSoftmax = 3.83079081 * 640; EvalErrorPrediction = 0.88281250 * 640; time = 0.0980s; samplesPerSecond = 6528.0
MPI Rank 0: 08/16/2016 10:08:06:  Epoch[ 1 of 3]-Minibatch[  51-  60, 18.75%]: CrossEntropyWithSoftmax = 3.71437689 * 640; EvalErrorPrediction = 0.86875000 * 640; time = 0.0981s; samplesPerSecond = 6524.2
MPI Rank 0: 08/16/2016 10:08:06:  Epoch[ 1 of 3]-Minibatch[  61-  70, 21.88%]: CrossEntropyWithSoftmax = 3.42186230 * 640; EvalErrorPrediction = 0.79062500 * 640; time = 0.0981s; samplesPerSecond = 6524.2
MPI Rank 0: 08/16/2016 10:08:06:  Epoch[ 1 of 3]-Minibatch[  71-  80, 25.00%]: CrossEntropyWithSoftmax = 3.53658053 * 640; EvalErrorPrediction = 0.82031250 * 640; time = 0.0981s; samplesPerSecond = 6520.9
MPI Rank 0: 08/16/2016 10:08:06:  Epoch[ 1 of 3]-Minibatch[  81-  90, 28.12%]: CrossEntropyWithSoftmax = 3.49758017 * 640; EvalErrorPrediction = 0.81718750 * 640; time = 0.0981s; samplesPerSecond = 6526.4
MPI Rank 0: 08/16/2016 10:08:06:  Epoch[ 1 of 3]-Minibatch[  91- 100, 31.25%]: CrossEntropyWithSoftmax = 3.39996308 * 640; EvalErrorPrediction = 0.80468750 * 640; time = 0.0981s; samplesPerSecond = 6525.6
MPI Rank 0: 08/16/2016 10:08:06:  Epoch[ 1 of 3]-Minibatch[ 101- 110, 34.38%]: CrossEntropyWithSoftmax = 3.49445773 * 640; EvalErrorPrediction = 0.82500000 * 640; time = 0.0981s; samplesPerSecond = 6523.4
MPI Rank 0: 08/16/2016 10:08:07:  Epoch[ 1 of 3]-Minibatch[ 111- 120, 37.50%]: CrossEntropyWithSoftmax = 3.26676999 * 640; EvalErrorPrediction = 0.79218750 * 640; time = 0.0981s; samplesPerSecond = 6523.0
MPI Rank 0: 08/16/2016 10:08:07:  Epoch[ 1 of 3]-Minibatch[ 121- 130, 40.62%]: CrossEntropyWithSoftmax = 3.18870173 * 640; EvalErrorPrediction = 0.78906250 * 640; time = 0.0981s; samplesPerSecond = 6523.0
MPI Rank 0: 08/16/2016 10:08:07:  Epoch[ 1 of 3]-Minibatch[ 131- 140, 43.75%]: CrossEntropyWithSoftmax = 3.05687264 * 640; EvalErrorPrediction = 0.74687500 * 640; time = 0.0980s; samplesPerSecond = 6528.5
MPI Rank 0: 08/16/2016 10:08:07:  Epoch[ 1 of 3]-Minibatch[ 141- 150, 46.88%]: CrossEntropyWithSoftmax = 2.95594569 * 640; EvalErrorPrediction = 0.71875000 * 640; time = 0.0981s; samplesPerSecond = 6524.4
MPI Rank 0: 08/16/2016 10:08:07:  Epoch[ 1 of 3]-Minibatch[ 151- 160, 50.00%]: CrossEntropyWithSoftmax = 3.10219604 * 640; EvalErrorPrediction = 0.74062500 * 640; time = 0.0981s; samplesPerSecond = 6526.9
MPI Rank 0: 08/16/2016 10:08:07:  Epoch[ 1 of 3]-Minibatch[ 161- 170, 53.12%]: CrossEntropyWithSoftmax = 2.80745014 * 640; EvalErrorPrediction = 0.70625000 * 640; time = 0.0980s; samplesPerSecond = 6527.3
MPI Rank 0: 08/16/2016 10:08:07:  Epoch[ 1 of 3]-Minibatch[ 171- 180, 56.25%]: CrossEntropyWithSoftmax = 2.72061842 * 640; EvalErrorPrediction = 0.65468750 * 640; time = 0.0981s; samplesPerSecond = 6524.0
MPI Rank 0: 08/16/2016 10:08:07:  Epoch[ 1 of 3]-Minibatch[ 181- 190, 59.38%]: CrossEntropyWithSoftmax = 2.80425747 * 640; EvalErrorPrediction = 0.71718750 * 640; time = 0.0983s; samplesPerSecond = 6509.3
MPI Rank 0: 08/16/2016 10:08:07:  Epoch[ 1 of 3]-Minibatch[ 191- 200, 62.50%]: CrossEntropyWithSoftmax = 2.71253068 * 640; EvalErrorPrediction = 0.67812500 * 640; time = 0.0981s; samplesPerSecond = 6522.4
MPI Rank 0: 08/16/2016 10:08:07:  Epoch[ 1 of 3]-Minibatch[ 201- 210, 65.62%]: CrossEntropyWithSoftmax = 2.59360399 * 640; EvalErrorPrediction = 0.66093750 * 640; time = 0.0981s; samplesPerSecond = 6521.2
MPI Rank 0: 08/16/2016 10:08:08:  Epoch[ 1 of 3]-Minibatch[ 211- 220, 68.75%]: CrossEntropyWithSoftmax = 2.60386649 * 640; EvalErrorPrediction = 0.65625000 * 640; time = 0.0981s; samplesPerSecond = 6525.2
MPI Rank 0: 08/16/2016 10:08:08:  Epoch[ 1 of 3]-Minibatch[ 221- 230, 71.88%]: CrossEntropyWithSoftmax = 2.53706678 * 640; EvalErrorPrediction = 0.65625000 * 640; time = 0.0981s; samplesPerSecond = 6525.4
MPI Rank 0: 08/16/2016 10:08:08:  Epoch[ 1 of 3]-Minibatch[ 231- 240, 75.00%]: CrossEntropyWithSoftmax = 2.56177343 * 640; EvalErrorPrediction = 0.65625000 * 640; time = 0.0980s; samplesPerSecond = 6529.1
MPI Rank 0: 08/16/2016 10:08:08:  Epoch[ 1 of 3]-Minibatch[ 241- 250, 78.12%]: CrossEntropyWithSoftmax = 2.50118791 * 640; EvalErrorPrediction = 0.64218750 * 640; time = 0.0981s; samplesPerSecond = 6524.0
MPI Rank 0: 08/16/2016 10:08:08:  Epoch[ 1 of 3]-Minibatch[ 251- 260, 81.25%]: CrossEntropyWithSoftmax = 2.40119788 * 640; EvalErrorPrediction = 0.62500000 * 640; time = 0.0981s; samplesPerSecond = 6524.9
MPI Rank 0: 08/16/2016 10:08:08:  Epoch[ 1 of 3]-Minibatch[ 261- 270, 84.38%]: CrossEntropyWithSoftmax = 2.27491503 * 640; EvalErrorPrediction = 0.58906250 * 640; time = 0.0981s; samplesPerSecond = 6521.7
MPI Rank 0: 08/16/2016 10:08:08:  Epoch[ 1 of 3]-Minibatch[ 271- 280, 87.50%]: CrossEntropyWithSoftmax = 2.51724208 * 640; EvalErrorPrediction = 0.65781250 * 640; time = 0.0981s; samplesPerSecond = 6524.1
MPI Rank 0: 08/16/2016 10:08:08:  Epoch[ 1 of 3]-Minibatch[ 281- 290, 90.62%]: CrossEntropyWithSoftmax = 2.27797542 * 640; EvalErrorPrediction = 0.59687500 * 640; time = 0.0982s; samplesPerSecond = 6520.4
MPI Rank 0: 08/16/2016 10:08:08:  Epoch[ 1 of 3]-Minibatch[ 291- 300, 93.75%]: CrossEntropyWithSoftmax = 2.26017740 * 640; EvalErrorPrediction = 0.60937500 * 640; time = 0.0981s; samplesPerSecond = 6521.2
MPI Rank 0: 08/16/2016 10:08:08:  Epoch[ 1 of 3]-Minibatch[ 301- 310, 96.88%]: CrossEntropyWithSoftmax = 2.24735342 * 640; EvalErrorPrediction = 0.58437500 * 640; time = 0.0982s; samplesPerSecond = 6520.4
MPI Rank 0: 08/16/2016 10:08:09:  Epoch[ 1 of 3]-Minibatch[ 311- 320, 100.00%]: CrossEntropyWithSoftmax = 2.23665382 * 640; EvalErrorPrediction = 0.60625000 * 640; time = 0.0981s; samplesPerSecond = 6521.0
MPI Rank 0: 08/16/2016 10:08:09: Finished Epoch[ 1 of 3]: [Training] CrossEntropyWithSoftmax = 3.03815141 * 20480; EvalErrorPrediction = 0.73432617 * 20480; totalSamplesSeen = 20480; learningRatePerSample = 0.015625; epochTime=3.14856s
MPI Rank 0: 08/16/2016 10:08:09: SGD: Saving checkpoint model '/tmp/cntk-test-20160816100737.796285/Speech/DNN_Parallel1BitQuantization@release_gpu/models/cntkSpeech.dnn.1'
>>>>>>> 8493f118
MPI Rank 0: 
MPI Rank 0: 08/16/2016 10:08:09: Starting Epoch 2: learning rate per sample = 0.001953  effective momentum = 0.656119  momentum as time constant = 607.5 samples
MPI Rank 0: minibatchiterator: epoch 1: frames [20480..40960] (first utterance at frame 20480), data subset 0 of 3, with 1 datapasses
MPI Rank 0: 
<<<<<<< HEAD
MPI Rank 0: 05/03/2016 18:00:37: Starting minibatch loop, DataParallelSGD training (MyRank = 0, NumNodes = 3, NumGradientBits = 1), distributed reading is ENABLED.
MPI Rank 0: 05/03/2016 18:00:37:  Epoch[ 2 of 3]-Minibatch[   1-  10, 12.50%]: CrossEntropyWithSoftmax = 2.07462499 * 2560; EvalClassificationError = 0.56367188 * 2560; time = 0.1499s; samplesPerSecond = 17080.0
MPI Rank 0: 05/03/2016 18:00:37:  Epoch[ 2 of 3]-Minibatch[  11-  20, 25.00%]: CrossEntropyWithSoftmax = 2.05320994 * 2560; EvalClassificationError = 0.55507812 * 2560; time = 0.1391s; samplesPerSecond = 18398.6
MPI Rank 0: 05/03/2016 18:00:37:  Epoch[ 2 of 3]-Minibatch[  21-  30, 37.50%]: CrossEntropyWithSoftmax = 2.02998212 * 2560; EvalClassificationError = 0.55625000 * 2560; time = 0.1396s; samplesPerSecond = 18340.5
MPI Rank 0: 05/03/2016 18:00:37:  Epoch[ 2 of 3]-Minibatch[  31-  40, 50.00%]: CrossEntropyWithSoftmax = 2.01198559 * 2560; EvalClassificationError = 0.56640625 * 2560; time = 0.1384s; samplesPerSecond = 18491.6
MPI Rank 0: 05/03/2016 18:00:37:  Epoch[ 2 of 3]-Minibatch[  41-  50, 62.50%]: CrossEntropyWithSoftmax = 1.97539682 * 2560; EvalClassificationError = 0.55234375 * 2560; time = 0.1385s; samplesPerSecond = 18483.8
MPI Rank 0: 05/03/2016 18:00:37:  Epoch[ 2 of 3]-Minibatch[  51-  60, 75.00%]: CrossEntropyWithSoftmax = 2.07754441 * 2560; EvalClassificationError = 0.56210938 * 2560; time = 0.1382s; samplesPerSecond = 18523.2
MPI Rank 0: 05/03/2016 18:00:38:  Epoch[ 2 of 3]-Minibatch[  61-  70, 87.50%]: CrossEntropyWithSoftmax = 2.00580381 * 2560; EvalClassificationError = 0.55625000 * 2560; time = 0.1381s; samplesPerSecond = 18531.4
MPI Rank 0: 05/03/2016 18:00:38:  Epoch[ 2 of 3]-Minibatch[  71-  80, 100.00%]: CrossEntropyWithSoftmax = 2.13146949 * 2560; EvalClassificationError = 0.57656250 * 2560; time = 0.1388s; samplesPerSecond = 18446.1
MPI Rank 0: 05/03/2016 18:00:38: Finished Epoch[ 2 of 3]: [Training] CrossEntropyWithSoftmax = 2.04500215 * 20480; EvalClassificationError = 0.56108398 * 20480; totalSamplesSeen = 40960; learningRatePerSample = 0.001953125; epochTime=1.12658s
MPI Rank 0: 05/03/2016 18:00:38: SGD: Saving checkpoint model '/tmp/cntk-test-20160503180003.29154/Speech/DNN_Parallel1BitQuantization@release_gpu/models/cntkSpeech.dnn.2'
=======
MPI Rank 0: 08/16/2016 10:08:09: Starting minibatch loop, DataParallelSGD training (MyRank = 0, NumNodes = 3, NumGradientBits = 1), distributed reading is ENABLED.
MPI Rank 0: 08/16/2016 10:08:09:  Epoch[ 2 of 3]-Minibatch[   1-  10, 12.50%]: CrossEntropyWithSoftmax = 2.19429672 * 2560; EvalErrorPrediction = 0.60039062 * 2560; time = 0.1484s; samplesPerSecond = 17245.9
MPI Rank 0: 08/16/2016 10:08:09:  Epoch[ 2 of 3]-Minibatch[  11-  20, 25.00%]: CrossEntropyWithSoftmax = 2.15577544 * 2560; EvalErrorPrediction = 0.57070312 * 2560; time = 0.1433s; samplesPerSecond = 17868.6
MPI Rank 0: 08/16/2016 10:08:09:  Epoch[ 2 of 3]-Minibatch[  21-  30, 37.50%]: CrossEntropyWithSoftmax = 2.09655267 * 2560; EvalErrorPrediction = 0.56289062 * 2560; time = 0.1419s; samplesPerSecond = 18039.2
MPI Rank 0: 08/16/2016 10:08:09:  Epoch[ 2 of 3]-Minibatch[  31-  40, 50.00%]: CrossEntropyWithSoftmax = 2.06745115 * 2560; EvalErrorPrediction = 0.56171875 * 2560; time = 0.1419s; samplesPerSecond = 18035.9
MPI Rank 0: 08/16/2016 10:08:09:  Epoch[ 2 of 3]-Minibatch[  41-  50, 62.50%]: CrossEntropyWithSoftmax = 2.06705242 * 2560; EvalErrorPrediction = 0.55976563 * 2560; time = 0.1417s; samplesPerSecond = 18063.5
MPI Rank 0: 08/16/2016 10:08:09:  Epoch[ 2 of 3]-Minibatch[  51-  60, 75.00%]: CrossEntropyWithSoftmax = 2.00136482 * 2560; EvalErrorPrediction = 0.54531250 * 2560; time = 0.1426s; samplesPerSecond = 17950.4
MPI Rank 0: 08/16/2016 10:08:10:  Epoch[ 2 of 3]-Minibatch[  61-  70, 87.50%]: CrossEntropyWithSoftmax = 1.99508116 * 2560; EvalErrorPrediction = 0.54765625 * 2560; time = 0.1420s; samplesPerSecond = 18034.0
MPI Rank 0: 08/16/2016 10:08:10:  Epoch[ 2 of 3]-Minibatch[  71-  80, 100.00%]: CrossEntropyWithSoftmax = 1.99964996 * 2560; EvalErrorPrediction = 0.55507812 * 2560; time = 0.1422s; samplesPerSecond = 18007.8
MPI Rank 0: 08/16/2016 10:08:10: Finished Epoch[ 2 of 3]: [Training] CrossEntropyWithSoftmax = 2.07215304 * 20480; EvalErrorPrediction = 0.56293945 * 20480; totalSamplesSeen = 40960; learningRatePerSample = 0.001953125; epochTime=1.15008s
MPI Rank 0: 08/16/2016 10:08:10: SGD: Saving checkpoint model '/tmp/cntk-test-20160816100737.796285/Speech/DNN_Parallel1BitQuantization@release_gpu/models/cntkSpeech.dnn.2'
>>>>>>> 8493f118
MPI Rank 0: 
MPI Rank 0: 08/16/2016 10:08:10: Starting Epoch 3: learning rate per sample = 0.000098  effective momentum = 0.656119  momentum as time constant = 2429.9 samples
MPI Rank 0: minibatchiterator: epoch 2: frames [40960..61440] (first utterance at frame 40960), data subset 0 of 3, with 1 datapasses
MPI Rank 0: 
<<<<<<< HEAD
MPI Rank 0: 05/03/2016 18:00:38: Starting minibatch loop, DataParallelSGD training (MyRank = 0, NumNodes = 3, NumGradientBits = 1), distributed reading is ENABLED.
MPI Rank 0: 05/03/2016 18:00:38:  Epoch[ 3 of 3]-Minibatch[   1-  10, 50.00%]: CrossEntropyWithSoftmax = 1.97563233 * 10240; EvalClassificationError = 0.54248047 * 10240; time = 0.2825s; samplesPerSecond = 36253.7
MPI Rank 0: 05/03/2016 18:00:38:  Epoch[ 3 of 3]-Minibatch[  11-  20, 100.00%]: CrossEntropyWithSoftmax = 1.94366837 * 10240; EvalClassificationError = 0.53730469 * 10240; time = 0.2813s; samplesPerSecond = 36397.6
MPI Rank 0: 05/03/2016 18:00:38: Finished Epoch[ 3 of 3]: [Training] CrossEntropyWithSoftmax = 1.95965035 * 20480; EvalClassificationError = 0.53989258 * 20480; totalSamplesSeen = 61440; learningRatePerSample = 9.7656251e-05; epochTime=0.570758s
MPI Rank 0: 05/03/2016 18:00:38: SGD: Saving checkpoint model '/tmp/cntk-test-20160503180003.29154/Speech/DNN_Parallel1BitQuantization@release_gpu/models/cntkSpeech.dnn'
MPI Rank 0: 05/03/2016 18:00:38: CNTKCommandTrainEnd: speechTrain
=======
MPI Rank 0: 08/16/2016 10:08:10: Starting minibatch loop, DataParallelSGD training (MyRank = 0, NumNodes = 3, NumGradientBits = 1), distributed reading is ENABLED.
MPI Rank 0: 08/16/2016 10:08:10:  Epoch[ 3 of 3]-Minibatch[   1-  10, 50.00%]: CrossEntropyWithSoftmax = 1.95876979 * 10240; EvalErrorPrediction = 0.53154297 * 10240; time = 0.2875s; samplesPerSecond = 35614.4
MPI Rank 0: 08/16/2016 10:08:10:  Epoch[ 3 of 3]-Minibatch[  11-  20, 100.00%]: CrossEntropyWithSoftmax = 1.97868556 * 10240; EvalErrorPrediction = 0.55019531 * 10240; time = 0.2827s; samplesPerSecond = 36224.7
MPI Rank 0: 08/16/2016 10:08:10: Finished Epoch[ 3 of 3]: [Training] CrossEntropyWithSoftmax = 1.96872768 * 20480; EvalErrorPrediction = 0.54086914 * 20480; totalSamplesSeen = 61440; learningRatePerSample = 9.7656251e-05; epochTime=0.577049s
MPI Rank 0: 08/16/2016 10:08:10: SGD: Saving checkpoint model '/tmp/cntk-test-20160816100737.796285/Speech/DNN_Parallel1BitQuantization@release_gpu/models/cntkSpeech.dnn'
MPI Rank 0: 08/16/2016 10:08:10: CNTKCommandTrainEnd: speechTrain
>>>>>>> 8493f118
MPI Rank 0: 
MPI Rank 0: 08/16/2016 10:08:10: Action "train" complete.
MPI Rank 0: 
MPI Rank 0: 08/16/2016 10:08:10: __COMPLETED__
MPI Rank 0: ~MPIWrapper
MPI Rank 1: 08/16/2016 10:08:00: -------------------------------------------------------------------
MPI Rank 1: 08/16/2016 10:08:00: Build info: 
MPI Rank 1: 
MPI Rank 1: 08/16/2016 10:08:00: 		Built time: Aug 16 2016 09:41:57
MPI Rank 1: 08/16/2016 10:08:00: 		Last modified date: Mon Aug 15 23:39:17 2016
MPI Rank 1: 08/16/2016 10:08:00: 		Build type: release
MPI Rank 1: 08/16/2016 10:08:00: 		Build target: GPU
MPI Rank 1: 08/16/2016 10:08:00: 		With 1bit-SGD: yes
MPI Rank 1: 08/16/2016 10:08:00: 		Math lib: mkl
MPI Rank 1: 08/16/2016 10:08:00: 		CUDA_PATH: /usr/local/cuda-7.5
MPI Rank 1: 08/16/2016 10:08:00: 		CUB_PATH: /usr/local/cub-1.4.1
MPI Rank 1: 08/16/2016 10:08:00: 		CUDNN_PATH: /usr/local/cudnn-4.0
MPI Rank 1: 08/16/2016 10:08:00: 		Build Branch: HEAD
MPI Rank 1: 08/16/2016 10:08:00: 		Build SHA1: 026b1e772b963461e189f8f00aa7ed6951298f84
MPI Rank 1: 08/16/2016 10:08:00: 		Built by philly on 643085f7f8c2
MPI Rank 1: 08/16/2016 10:08:00: 		Build Path: /home/philly/jenkins/workspace/CNTK-Build-Linux
MPI Rank 1: 08/16/2016 10:08:00: -------------------------------------------------------------------
MPI Rank 1: 08/16/2016 10:08:01: -------------------------------------------------------------------
MPI Rank 1: 08/16/2016 10:08:01: GPU info:
MPI Rank 1: 
MPI Rank 1: 08/16/2016 10:08:01: 		Device[0]: cores = 2880; computeCapability = 3.5; type = "GeForce GTX 780 Ti"; memory = 3071 MB
MPI Rank 1: 08/16/2016 10:08:01: 		Device[1]: cores = 2880; computeCapability = 3.5; type = "GeForce GTX 780 Ti"; memory = 3071 MB
MPI Rank 1: 08/16/2016 10:08:01: 		Device[2]: cores = 2880; computeCapability = 3.5; type = "GeForce GTX 780 Ti"; memory = 3071 MB
MPI Rank 1: 08/16/2016 10:08:01: 		Device[3]: cores = 2880; computeCapability = 3.5; type = "GeForce GTX 780 Ti"; memory = 3071 MB
MPI Rank 1: 08/16/2016 10:08:01: -------------------------------------------------------------------
MPI Rank 1: 
MPI Rank 1: 08/16/2016 10:08:01: Running on localhost at 2016/08/16 10:08:01
MPI Rank 1: 08/16/2016 10:08:01: Command line: 
MPI Rank 1: /home/philly/jenkins/workspace/CNTK-Test-Linux-W1/build/1bitsgd/release/bin/cntk  configFile=/home/philly/jenkins/workspace/CNTK-Test-Linux-W1/Tests/EndToEndTests/Speech/DNN/Parallel1BitQuantization/../cntk.cntk  currentDirectory=/home/philly/jenkins/workspace/CNTK-Test-Linux-W1/Tests/EndToEndTests/Speech/Data  RunDir=/tmp/cntk-test-20160816100737.796285/Speech/DNN_Parallel1BitQuantization@release_gpu  DataDir=/home/philly/jenkins/workspace/CNTK-Test-Linux-W1/Tests/EndToEndTests/Speech/Data  ConfigDir=/home/philly/jenkins/workspace/CNTK-Test-Linux-W1/Tests/EndToEndTests/Speech/DNN/Parallel1BitQuantization/..  OutputDir=/tmp/cntk-test-20160816100737.796285/Speech/DNN_Parallel1BitQuantization@release_gpu  DeviceId=0  timestamping=true  numCPUThreads=8  precision=double  speechTrain=[SGD=[ParallelTrain=[DataParallelSGD=[gradientBits=1]]]]  speechTrain=[SGD=[ParallelTrain=[parallelizationStartEpoch=2]]]  stderr=/tmp/cntk-test-20160816100737.796285/Speech/DNN_Parallel1BitQuantization@release_gpu/stderr
MPI Rank 1: 
MPI Rank 1: 
MPI Rank 1: 
MPI Rank 1: 08/16/2016 10:08:01: >>>>>>>>>>>>>>>>>>>> RAW CONFIG (VARIABLES NOT RESOLVED) >>>>>>>>>>>>>>>>>>>>
MPI Rank 1: 08/16/2016 10:08:01: precision = "float"
MPI Rank 1: command = speechTrain
MPI Rank 1: deviceId = $DeviceId$
MPI Rank 1: parallelTrain = true
MPI Rank 1: speechTrain = [
MPI Rank 1:     action = "train"
MPI Rank 1:     modelPath = "$RunDir$/models/cntkSpeech.dnn"
MPI Rank 1:     deviceId = $DeviceId$
MPI Rank 1:     traceLevel = 1
MPI Rank 1:     SimpleNetworkBuilder = [
MPI Rank 1:         layerSizes = 363:512:512:132
MPI Rank 1:         trainingCriterion = "CrossEntropyWithSoftmax"
MPI Rank 1:         evalCriterion = "ClassificationError"
MPI Rank 1:         layerTypes = "Sigmoid"
MPI Rank 1:         initValueScale = 1.0
MPI Rank 1:         applyMeanVarNorm = true
MPI Rank 1:         uniformInit = true
MPI Rank 1:         needPrior = true
MPI Rank 1:     ]
MPI Rank 1:     ExperimentalNetworkBuilder = [    // the same as above but with BS. Not active; activate by commenting out the SimpleNetworkBuilder entry above
MPI Rank 1:         layerSizes = 363:512:512:132
MPI Rank 1:         trainingCriterion = 'CE'
MPI Rank 1:         evalCriterion = 'Err'
MPI Rank 1:         applyMeanVarNorm = true
MPI Rank 1:         L = Length(layerSizes)-1    // number of model layers
MPI Rank 1:         features = Input(layerSizes[0], 1, tag='feature') ; labels = Input(layerSizes[Length(layerSizes)-1], 1, tag='label')
MPI Rank 1:         featNorm = if applyMeanVarNorm
MPI Rank 1:                    then MeanVarNorm(features)
MPI Rank 1:                    else features
MPI Rank 1:         layers[layer:1..L-1] = if layer > 1
MPI Rank 1:                                then SBFF(layers[layer-1].Eh, layerSizes[layer], layerSizes[layer-1])
MPI Rank 1:                                else SBFF(featNorm, layerSizes[layer], layerSizes[layer-1])
MPI Rank 1:         outLayer = BFF(layers[L-1].Eh, layerSizes[L], layerSizes[L-1])
MPI Rank 1:         outZ = outLayer.z        // + PastValue(layerSizes[L], 1, outLayer.z)
MPI Rank 1:         CE = if trainingCriterion == 'CE'
MPI Rank 1:              then CrossEntropyWithSoftmax(labels, outZ, tag='criterion')
MPI Rank 1:              else Fail('unknown trainingCriterion ' + trainingCriterion)
MPI Rank 1:         Err = if evalCriterion == 'Err' then
MPI Rank 1:               ClassificationError(labels, outZ, tag='evaluation')
MPI Rank 1:               else Fail('unknown evalCriterion ' + evalCriterion)
MPI Rank 1:         logPrior = LogPrior(labels)
MPI Rank 1:         // TODO: how to add a tag to an infix operation?
MPI Rank 1:         ScaledLogLikelihood = Minus (outZ, logPrior, tag='output')
MPI Rank 1:     ]
MPI Rank 1:     SGD = [
MPI Rank 1:         epochSize = 20480
MPI Rank 1:         minibatchSize = 64:256:1024
MPI Rank 1:         learningRatesPerMB = 1.0:0.5:0.1
MPI Rank 1:         numMBsToShowResult = 10
MPI Rank 1:         momentumPerMB = 0.9:0.656119
MPI Rank 1:         dropoutRate = 0.0
MPI Rank 1:         maxEpochs = 3
MPI Rank 1:         keepCheckPointFiles = true
MPI Rank 1:         clippingThresholdPerSample = 1#INF
MPI Rank 1:         ParallelTrain = [
MPI Rank 1:             parallelizationMethod = "DataParallelSGD"
MPI Rank 1:             distributedMBReading = true
MPI Rank 1:             DataParallelSGD = [
MPI Rank 1:                 gradientBits = 32
MPI Rank 1:             ]
MPI Rank 1:         ]
MPI Rank 1:         AutoAdjust = [
MPI Rank 1:             reduceLearnRateIfImproveLessThan = 0
MPI Rank 1:             loadBestModel = true
MPI Rank 1:             increaseLearnRateIfImproveMoreThan = 1000000000
MPI Rank 1:             learnRateDecreaseFactor = 0.5
MPI Rank 1:             learnRateIncreaseFactor = 1.382
MPI Rank 1:             autoAdjustLR = "adjustAfterEpoch"
MPI Rank 1:         ]
MPI Rank 1:     ]
MPI Rank 1:     reader = [
MPI Rank 1:         readerType = "HTKMLFReader"
MPI Rank 1:         readMethod = "blockRandomize"
MPI Rank 1:         miniBatchMode = "partial"
MPI Rank 1:         randomize = "auto"
MPI Rank 1:         verbosity = 0
MPI Rank 1:         useMersenneTwisterRand=true
MPI Rank 1:         features = [
MPI Rank 1:             dim = 363
MPI Rank 1:             type = "real"
MPI Rank 1:             scpFile = "glob_0000.scp"
MPI Rank 1:         ]
MPI Rank 1:         labels = [
MPI Rank 1:             mlfFile = "$DataDir$/glob_0000.mlf"
MPI Rank 1:             labelMappingFile = "$DataDir$/state.list"
MPI Rank 1:             labelDim = 132
MPI Rank 1:             labelType = "category"
MPI Rank 1:         ]
MPI Rank 1:     ]
MPI Rank 1: ]
MPI Rank 1: currentDirectory=/home/philly/jenkins/workspace/CNTK-Test-Linux-W1/Tests/EndToEndTests/Speech/Data
MPI Rank 1: RunDir=/tmp/cntk-test-20160816100737.796285/Speech/DNN_Parallel1BitQuantization@release_gpu
MPI Rank 1: DataDir=/home/philly/jenkins/workspace/CNTK-Test-Linux-W1/Tests/EndToEndTests/Speech/Data
MPI Rank 1: ConfigDir=/home/philly/jenkins/workspace/CNTK-Test-Linux-W1/Tests/EndToEndTests/Speech/DNN/Parallel1BitQuantization/..
MPI Rank 1: OutputDir=/tmp/cntk-test-20160816100737.796285/Speech/DNN_Parallel1BitQuantization@release_gpu
MPI Rank 1: DeviceId=0
MPI Rank 1: timestamping=true
MPI Rank 1: numCPUThreads=8
MPI Rank 1: precision=double
MPI Rank 1: speechTrain=[SGD=[ParallelTrain=[DataParallelSGD=[gradientBits=1]]]]
MPI Rank 1: speechTrain=[SGD=[ParallelTrain=[parallelizationStartEpoch=2]]]
MPI Rank 1: stderr=/tmp/cntk-test-20160816100737.796285/Speech/DNN_Parallel1BitQuantization@release_gpu/stderr
MPI Rank 1: 
MPI Rank 1: 08/16/2016 10:08:01: <<<<<<<<<<<<<<<<<<<< RAW CONFIG (VARIABLES NOT RESOLVED)  <<<<<<<<<<<<<<<<<<<<
MPI Rank 1: 
MPI Rank 1: 08/16/2016 10:08:01: >>>>>>>>>>>>>>>>>>>> RAW CONFIG WITH ALL VARIABLES RESOLVED >>>>>>>>>>>>>>>>>>>>
MPI Rank 1: 08/16/2016 10:08:01: precision = "float"
MPI Rank 1: command = speechTrain
MPI Rank 1: deviceId = 0
MPI Rank 1: parallelTrain = true
MPI Rank 1: speechTrain = [
MPI Rank 1:     action = "train"
MPI Rank 1:     modelPath = "/tmp/cntk-test-20160816100737.796285/Speech/DNN_Parallel1BitQuantization@release_gpu/models/cntkSpeech.dnn"
MPI Rank 1:     deviceId = 0
MPI Rank 1:     traceLevel = 1
MPI Rank 1:     SimpleNetworkBuilder = [
MPI Rank 1:         layerSizes = 363:512:512:132
MPI Rank 1:         trainingCriterion = "CrossEntropyWithSoftmax"
MPI Rank 1:         evalCriterion = "ClassificationError"
MPI Rank 1:         layerTypes = "Sigmoid"
MPI Rank 1:         initValueScale = 1.0
MPI Rank 1:         applyMeanVarNorm = true
MPI Rank 1:         uniformInit = true
MPI Rank 1:         needPrior = true
MPI Rank 1:     ]
MPI Rank 1:     ExperimentalNetworkBuilder = [    // the same as above but with BS. Not active; activate by commenting out the SimpleNetworkBuilder entry above
MPI Rank 1:         layerSizes = 363:512:512:132
MPI Rank 1:         trainingCriterion = 'CE'
MPI Rank 1:         evalCriterion = 'Err'
MPI Rank 1:         applyMeanVarNorm = true
MPI Rank 1:         L = Length(layerSizes)-1    // number of model layers
MPI Rank 1:         features = Input(layerSizes[0], 1, tag='feature') ; labels = Input(layerSizes[Length(layerSizes)-1], 1, tag='label')
MPI Rank 1:         featNorm = if applyMeanVarNorm
MPI Rank 1:                    then MeanVarNorm(features)
MPI Rank 1:                    else features
MPI Rank 1:         layers[layer:1..L-1] = if layer > 1
MPI Rank 1:                                then SBFF(layers[layer-1].Eh, layerSizes[layer], layerSizes[layer-1])
MPI Rank 1:                                else SBFF(featNorm, layerSizes[layer], layerSizes[layer-1])
MPI Rank 1:         outLayer = BFF(layers[L-1].Eh, layerSizes[L], layerSizes[L-1])
MPI Rank 1:         outZ = outLayer.z        // + PastValue(layerSizes[L], 1, outLayer.z)
MPI Rank 1:         CE = if trainingCriterion == 'CE'
MPI Rank 1:              then CrossEntropyWithSoftmax(labels, outZ, tag='criterion')
MPI Rank 1:              else Fail('unknown trainingCriterion ' + trainingCriterion)
MPI Rank 1:         Err = if evalCriterion == 'Err' then
MPI Rank 1:               ClassificationError(labels, outZ, tag='evaluation')
MPI Rank 1:               else Fail('unknown evalCriterion ' + evalCriterion)
MPI Rank 1:         logPrior = LogPrior(labels)
MPI Rank 1:         // TODO: how to add a tag to an infix operation?
MPI Rank 1:         ScaledLogLikelihood = Minus (outZ, logPrior, tag='output')
MPI Rank 1:     ]
MPI Rank 1:     SGD = [
MPI Rank 1:         epochSize = 20480
MPI Rank 1:         minibatchSize = 64:256:1024
MPI Rank 1:         learningRatesPerMB = 1.0:0.5:0.1
MPI Rank 1:         numMBsToShowResult = 10
MPI Rank 1:         momentumPerMB = 0.9:0.656119
MPI Rank 1:         dropoutRate = 0.0
MPI Rank 1:         maxEpochs = 3
MPI Rank 1:         keepCheckPointFiles = true
MPI Rank 1:         clippingThresholdPerSample = 1#INF
MPI Rank 1:         ParallelTrain = [
MPI Rank 1:             parallelizationMethod = "DataParallelSGD"
MPI Rank 1:             distributedMBReading = true
MPI Rank 1:             DataParallelSGD = [
MPI Rank 1:                 gradientBits = 32
MPI Rank 1:             ]
MPI Rank 1:         ]
MPI Rank 1:         AutoAdjust = [
MPI Rank 1:             reduceLearnRateIfImproveLessThan = 0
MPI Rank 1:             loadBestModel = true
MPI Rank 1:             increaseLearnRateIfImproveMoreThan = 1000000000
MPI Rank 1:             learnRateDecreaseFactor = 0.5
MPI Rank 1:             learnRateIncreaseFactor = 1.382
MPI Rank 1:             autoAdjustLR = "adjustAfterEpoch"
MPI Rank 1:         ]
MPI Rank 1:     ]
MPI Rank 1:     reader = [
MPI Rank 1:         readerType = "HTKMLFReader"
MPI Rank 1:         readMethod = "blockRandomize"
MPI Rank 1:         miniBatchMode = "partial"
MPI Rank 1:         randomize = "auto"
MPI Rank 1:         verbosity = 0
MPI Rank 1:         useMersenneTwisterRand=true
MPI Rank 1:         features = [
MPI Rank 1:             dim = 363
MPI Rank 1:             type = "real"
MPI Rank 1:             scpFile = "glob_0000.scp"
MPI Rank 1:         ]
MPI Rank 1:         labels = [
MPI Rank 1:             mlfFile = "/home/philly/jenkins/workspace/CNTK-Test-Linux-W1/Tests/EndToEndTests/Speech/Data/glob_0000.mlf"
MPI Rank 1:             labelMappingFile = "/home/philly/jenkins/workspace/CNTK-Test-Linux-W1/Tests/EndToEndTests/Speech/Data/state.list"
MPI Rank 1:             labelDim = 132
MPI Rank 1:             labelType = "category"
MPI Rank 1:         ]
MPI Rank 1:     ]
MPI Rank 1: ]
MPI Rank 1: currentDirectory=/home/philly/jenkins/workspace/CNTK-Test-Linux-W1/Tests/EndToEndTests/Speech/Data
MPI Rank 1: RunDir=/tmp/cntk-test-20160816100737.796285/Speech/DNN_Parallel1BitQuantization@release_gpu
MPI Rank 1: DataDir=/home/philly/jenkins/workspace/CNTK-Test-Linux-W1/Tests/EndToEndTests/Speech/Data
MPI Rank 1: ConfigDir=/home/philly/jenkins/workspace/CNTK-Test-Linux-W1/Tests/EndToEndTests/Speech/DNN/Parallel1BitQuantization/..
MPI Rank 1: OutputDir=/tmp/cntk-test-20160816100737.796285/Speech/DNN_Parallel1BitQuantization@release_gpu
MPI Rank 1: DeviceId=0
MPI Rank 1: timestamping=true
MPI Rank 1: numCPUThreads=8
MPI Rank 1: precision=double
MPI Rank 1: speechTrain=[SGD=[ParallelTrain=[DataParallelSGD=[gradientBits=1]]]]
MPI Rank 1: speechTrain=[SGD=[ParallelTrain=[parallelizationStartEpoch=2]]]
MPI Rank 1: stderr=/tmp/cntk-test-20160816100737.796285/Speech/DNN_Parallel1BitQuantization@release_gpu/stderr
MPI Rank 1: 
MPI Rank 1: 08/16/2016 10:08:01: <<<<<<<<<<<<<<<<<<<< RAW CONFIG WITH ALL VARIABLES RESOLVED <<<<<<<<<<<<<<<<<<<<
MPI Rank 1: 
MPI Rank 1: 08/16/2016 10:08:01: >>>>>>>>>>>>>>>>>>>> PROCESSED CONFIG WITH ALL VARIABLES RESOLVED >>>>>>>>>>>>>>>>>>>>
MPI Rank 1: configparameters: cntk.cntk:command=speechTrain
MPI Rank 1: configparameters: cntk.cntk:ConfigDir=/home/philly/jenkins/workspace/CNTK-Test-Linux-W1/Tests/EndToEndTests/Speech/DNN/Parallel1BitQuantization/..
MPI Rank 1: configparameters: cntk.cntk:currentDirectory=/home/philly/jenkins/workspace/CNTK-Test-Linux-W1/Tests/EndToEndTests/Speech/Data
MPI Rank 1: configparameters: cntk.cntk:DataDir=/home/philly/jenkins/workspace/CNTK-Test-Linux-W1/Tests/EndToEndTests/Speech/Data
MPI Rank 1: configparameters: cntk.cntk:deviceId=0
MPI Rank 1: configparameters: cntk.cntk:numCPUThreads=8
MPI Rank 1: configparameters: cntk.cntk:OutputDir=/tmp/cntk-test-20160816100737.796285/Speech/DNN_Parallel1BitQuantization@release_gpu
MPI Rank 1: configparameters: cntk.cntk:parallelTrain=true
MPI Rank 1: configparameters: cntk.cntk:precision=double
MPI Rank 1: configparameters: cntk.cntk:RunDir=/tmp/cntk-test-20160816100737.796285/Speech/DNN_Parallel1BitQuantization@release_gpu
MPI Rank 1: configparameters: cntk.cntk:speechTrain=[
MPI Rank 1:     action = "train"
MPI Rank 1:     modelPath = "/tmp/cntk-test-20160816100737.796285/Speech/DNN_Parallel1BitQuantization@release_gpu/models/cntkSpeech.dnn"
MPI Rank 1:     deviceId = 0
MPI Rank 1:     traceLevel = 1
MPI Rank 1:     SimpleNetworkBuilder = [
MPI Rank 1:         layerSizes = 363:512:512:132
MPI Rank 1:         trainingCriterion = "CrossEntropyWithSoftmax"
MPI Rank 1:         evalCriterion = "ClassificationError"
MPI Rank 1:         layerTypes = "Sigmoid"
MPI Rank 1:         initValueScale = 1.0
MPI Rank 1:         applyMeanVarNorm = true
MPI Rank 1:         uniformInit = true
MPI Rank 1:         needPrior = true
MPI Rank 1:     ]
MPI Rank 1:     ExperimentalNetworkBuilder = [    // the same as above but with BS. Not active; activate by commenting out the SimpleNetworkBuilder entry above
MPI Rank 1:         layerSizes = 363:512:512:132
MPI Rank 1:         trainingCriterion = 'CE'
MPI Rank 1:         evalCriterion = 'Err'
MPI Rank 1:         applyMeanVarNorm = true
MPI Rank 1:         L = Length(layerSizes)-1    // number of model layers
MPI Rank 1:         features = Input(layerSizes[0], 1, tag='feature') ; labels = Input(layerSizes[Length(layerSizes)-1], 1, tag='label')
MPI Rank 1:         featNorm = if applyMeanVarNorm
MPI Rank 1:                    then MeanVarNorm(features)
MPI Rank 1:                    else features
MPI Rank 1:         layers[layer:1..L-1] = if layer > 1
MPI Rank 1:                                then SBFF(layers[layer-1].Eh, layerSizes[layer], layerSizes[layer-1])
MPI Rank 1:                                else SBFF(featNorm, layerSizes[layer], layerSizes[layer-1])
MPI Rank 1:         outLayer = BFF(layers[L-1].Eh, layerSizes[L], layerSizes[L-1])
MPI Rank 1:         outZ = outLayer.z        // + PastValue(layerSizes[L], 1, outLayer.z)
MPI Rank 1:         CE = if trainingCriterion == 'CE'
MPI Rank 1:              then CrossEntropyWithSoftmax(labels, outZ, tag='criterion')
MPI Rank 1:              else Fail('unknown trainingCriterion ' + trainingCriterion)
MPI Rank 1:         Err = if evalCriterion == 'Err' then
MPI Rank 1:               ClassificationError(labels, outZ, tag='evaluation')
MPI Rank 1:               else Fail('unknown evalCriterion ' + evalCriterion)
MPI Rank 1:         logPrior = LogPrior(labels)
MPI Rank 1:         // TODO: how to add a tag to an infix operation?
MPI Rank 1:         ScaledLogLikelihood = Minus (outZ, logPrior, tag='output')
MPI Rank 1:     ]
MPI Rank 1:     SGD = [
MPI Rank 1:         epochSize = 20480
MPI Rank 1:         minibatchSize = 64:256:1024
MPI Rank 1:         learningRatesPerMB = 1.0:0.5:0.1
MPI Rank 1:         numMBsToShowResult = 10
MPI Rank 1:         momentumPerMB = 0.9:0.656119
MPI Rank 1:         dropoutRate = 0.0
MPI Rank 1:         maxEpochs = 3
MPI Rank 1:         keepCheckPointFiles = true
MPI Rank 1:         clippingThresholdPerSample = 1#INF
MPI Rank 1:         ParallelTrain = [
MPI Rank 1:             parallelizationMethod = "DataParallelSGD"
MPI Rank 1:             distributedMBReading = true
MPI Rank 1:             DataParallelSGD = [
MPI Rank 1:                 gradientBits = 32
MPI Rank 1:             ]
MPI Rank 1:         ]
MPI Rank 1:         AutoAdjust = [
MPI Rank 1:             reduceLearnRateIfImproveLessThan = 0
MPI Rank 1:             loadBestModel = true
MPI Rank 1:             increaseLearnRateIfImproveMoreThan = 1000000000
MPI Rank 1:             learnRateDecreaseFactor = 0.5
MPI Rank 1:             learnRateIncreaseFactor = 1.382
MPI Rank 1:             autoAdjustLR = "adjustAfterEpoch"
MPI Rank 1:         ]
MPI Rank 1:     ]
MPI Rank 1:     reader = [
MPI Rank 1:         readerType = "HTKMLFReader"
MPI Rank 1:         readMethod = "blockRandomize"
MPI Rank 1:         miniBatchMode = "partial"
MPI Rank 1:         randomize = "auto"
MPI Rank 1:         verbosity = 0
MPI Rank 1:         useMersenneTwisterRand=true
MPI Rank 1:         features = [
MPI Rank 1:             dim = 363
MPI Rank 1:             type = "real"
MPI Rank 1:             scpFile = "glob_0000.scp"
MPI Rank 1:         ]
MPI Rank 1:         labels = [
MPI Rank 1:             mlfFile = "/home/philly/jenkins/workspace/CNTK-Test-Linux-W1/Tests/EndToEndTests/Speech/Data/glob_0000.mlf"
MPI Rank 1:             labelMappingFile = "/home/philly/jenkins/workspace/CNTK-Test-Linux-W1/Tests/EndToEndTests/Speech/Data/state.list"
MPI Rank 1:             labelDim = 132
MPI Rank 1:             labelType = "category"
MPI Rank 1:         ]
MPI Rank 1:     ]
MPI Rank 1: ] [SGD=[ParallelTrain=[DataParallelSGD=[gradientBits=1]]]] [SGD=[ParallelTrain=[parallelizationStartEpoch=2]]]
MPI Rank 1: 
MPI Rank 1: configparameters: cntk.cntk:stderr=/tmp/cntk-test-20160816100737.796285/Speech/DNN_Parallel1BitQuantization@release_gpu/stderr
MPI Rank 1: configparameters: cntk.cntk:timestamping=true
MPI Rank 1: 08/16/2016 10:08:01: <<<<<<<<<<<<<<<<<<<< PROCESSED CONFIG WITH ALL VARIABLES RESOLVED <<<<<<<<<<<<<<<<<<<<
MPI Rank 1: 08/16/2016 10:08:01: Commands: speechTrain
MPI Rank 1: 08/16/2016 10:08:01: Precision = "double"
MPI Rank 1: 08/16/2016 10:08:01: Using 8 CPU threads.
MPI Rank 1: 08/16/2016 10:08:01: CNTKModelPath: /tmp/cntk-test-20160816100737.796285/Speech/DNN_Parallel1BitQuantization@release_gpu/models/cntkSpeech.dnn
MPI Rank 1: 08/16/2016 10:08:01: CNTKCommandTrainInfo: speechTrain : 3
MPI Rank 1: 08/16/2016 10:08:01: CNTKCommandTrainInfo: CNTKNoMoreCommands_Total : 3
MPI Rank 1: 
MPI Rank 1: 08/16/2016 10:08:01: ##############################################################################
MPI Rank 1: 08/16/2016 10:08:01: #                                                                            #
MPI Rank 1: 08/16/2016 10:08:01: # Action "train"                                                             #
MPI Rank 1: 08/16/2016 10:08:01: #                                                                            #
MPI Rank 1: 08/16/2016 10:08:01: ##############################################################################
MPI Rank 1: 
MPI Rank 1: 08/16/2016 10:08:01: CNTKCommandTrainBegin: speechTrain
MPI Rank 1: SimpleNetworkBuilder Using GPU 0
MPI Rank 1: reading script file glob_0000.scp ... 948 entries
MPI Rank 1: total 132 state names in state list /home/philly/jenkins/workspace/CNTK-Test-Linux-W1/Tests/EndToEndTests/Speech/Data/state.list
MPI Rank 1: htkmlfreader: reading MLF file /home/philly/jenkins/workspace/CNTK-Test-Linux-W1/Tests/EndToEndTests/Speech/Data/glob_0000.mlf ... total 948 entries
MPI Rank 1: ...............................................................................................feature set 0: 252734 frames in 948 out of 948 utterances
MPI Rank 1: label set 0: 129 classes
MPI Rank 1: minibatchutterancesource: 948 utterances grouped into 3 chunks, av. chunk size: 316.0 utterances, 84244.7 frames
MPI Rank 1: 
MPI Rank 1: 08/16/2016 10:08:01: Creating virgin network.
MPI Rank 1: Node 'W0' (LearnableParameter operation): Initializing Parameter[512 x 363] <- 0.000000.
MPI Rank 1: Node 'W0' (LearnableParameter operation): Initializing Parameter[512 x 363] <- uniform(seed=1, range=0.050000*1.000000, onCPU=false).
MPI Rank 1: SetUniformRandomValue (GPU): creating curand object with seed 1, sizeof(ElemType)==8
MPI Rank 1: Node 'B0' (LearnableParameter operation): Initializing Parameter[512 x 1] <- 0.000000.
MPI Rank 1: Node 'B0' (LearnableParameter operation): Initializing Parameter[512 x 1] <- 0.000000.
MPI Rank 1: Node 'W1' (LearnableParameter operation): Initializing Parameter[512 x 512] <- 0.000000.
MPI Rank 1: Node 'W1' (LearnableParameter operation): Initializing Parameter[512 x 512] <- uniform(seed=2, range=0.050000*1.000000, onCPU=false).
MPI Rank 1: Node 'B1' (LearnableParameter operation): Initializing Parameter[512 x 1] <- 0.000000.
MPI Rank 1: Node 'B1' (LearnableParameter operation): Initializing Parameter[512 x 1] <- 0.000000.
MPI Rank 1: Node 'W2' (LearnableParameter operation): Initializing Parameter[132 x 512] <- 0.000000.
MPI Rank 1: Node 'W2' (LearnableParameter operation): Initializing Parameter[132 x 512] <- uniform(seed=3, range=0.050000*1.000000, onCPU=false).
MPI Rank 1: Node 'B2' (LearnableParameter operation): Initializing Parameter[132 x 1] <- 0.000000.
MPI Rank 1: Node 'B2' (LearnableParameter operation): Initializing Parameter[132 x 1] <- 0.000000.
MPI Rank 1: 
MPI Rank 1: Post-processing network...
MPI Rank 1: 
MPI Rank 1: 7 roots:
MPI Rank 1: 	CrossEntropyWithSoftmax = CrossEntropyWithSoftmax()
MPI Rank 1: 	EvalClassificationError = ClassificationError()
MPI Rank 1: 	InvStdOfFeatures = InvStdDev()
MPI Rank 1: 	MeanOfFeatures = Mean()
MPI Rank 1: 	PosteriorProb = Softmax()
MPI Rank 1: 	Prior = Mean()
MPI Rank 1: 	ScaledLogLikelihood = Minus()
MPI Rank 1: 
MPI Rank 1: Validating network. 25 nodes to process in pass 1.
MPI Rank 1: 
MPI Rank 1: Validating --> labels = InputValue() :  -> [132 x *]
MPI Rank 1: Validating --> W2 = LearnableParameter() :  -> [132 x 512]
MPI Rank 1: Validating --> W1 = LearnableParameter() :  -> [512 x 512]
MPI Rank 1: Validating --> W0 = LearnableParameter() :  -> [512 x 363]
MPI Rank 1: Validating --> features = InputValue() :  -> [363 x *]
MPI Rank 1: Validating --> MeanOfFeatures = Mean (features) : [363 x *] -> [363]
MPI Rank 1: Validating --> InvStdOfFeatures = InvStdDev (features) : [363 x *] -> [363]
MPI Rank 1: Validating --> MVNormalizedFeatures = PerDimMeanVarNormalization (features, MeanOfFeatures, InvStdOfFeatures) : [363 x *], [363], [363] -> [363 x *]
MPI Rank 1: Validating --> W0*features = Times (W0, MVNormalizedFeatures) : [512 x 363], [363 x *] -> [512 x *]
MPI Rank 1: Validating --> B0 = LearnableParameter() :  -> [512 x 1]
MPI Rank 1: Validating --> W0*features+B0 = Plus (W0*features, B0) : [512 x *], [512 x 1] -> [512 x 1 x *]
MPI Rank 1: Validating --> H1 = Sigmoid (W0*features+B0) : [512 x 1 x *] -> [512 x 1 x *]
MPI Rank 1: Validating --> W1*H1 = Times (W1, H1) : [512 x 512], [512 x 1 x *] -> [512 x 1 x *]
MPI Rank 1: Validating --> B1 = LearnableParameter() :  -> [512 x 1]
MPI Rank 1: Validating --> W1*H1+B1 = Plus (W1*H1, B1) : [512 x 1 x *], [512 x 1] -> [512 x 1 x *]
MPI Rank 1: Validating --> H2 = Sigmoid (W1*H1+B1) : [512 x 1 x *] -> [512 x 1 x *]
MPI Rank 1: Validating --> W2*H1 = Times (W2, H2) : [132 x 512], [512 x 1 x *] -> [132 x 1 x *]
MPI Rank 1: Validating --> B2 = LearnableParameter() :  -> [132 x 1]
MPI Rank 1: Validating --> HLast = Plus (W2*H1, B2) : [132 x 1 x *], [132 x 1] -> [132 x 1 x *]
MPI Rank 1: Validating --> CrossEntropyWithSoftmax = CrossEntropyWithSoftmax (labels, HLast) : [132 x *], [132 x 1 x *] -> [1]
MPI Rank 1: Validating --> EvalClassificationError = ClassificationError (labels, HLast) : [132 x *], [132 x 1 x *] -> [1]
MPI Rank 1: Validating --> PosteriorProb = Softmax (HLast) : [132 x 1 x *] -> [132 x 1 x *]
MPI Rank 1: Validating --> Prior = Mean (labels) : [132 x *] -> [132]
MPI Rank 1: Validating --> LogOfPrior = Log (Prior) : [132] -> [132]
MPI Rank 1: Validating --> ScaledLogLikelihood = Minus (HLast, LogOfPrior) : [132 x 1 x *], [132] -> [132 x 1 x *]
MPI Rank 1: 
MPI Rank 1: Validating network. 17 nodes to process in pass 2.
MPI Rank 1: 
MPI Rank 1: 
MPI Rank 1: Validating network, final pass.
MPI Rank 1: 
MPI Rank 1: 
MPI Rank 1: 
MPI Rank 1: 12 out of 25 nodes do not share the minibatch layout with the input data.
MPI Rank 1: 
MPI Rank 1: Post-processing network complete.
MPI Rank 1: 
MPI Rank 1: 08/16/2016 10:08:01: Created model with 25 nodes on GPU 0.
MPI Rank 1: 
MPI Rank 1: 08/16/2016 10:08:01: Training criterion node(s):
MPI Rank 1: 08/16/2016 10:08:01: 	CrossEntropyWithSoftmax = CrossEntropyWithSoftmax
MPI Rank 1: 
<<<<<<< HEAD
MPI Rank 1: 05/03/2016 18:00:30: 	EvalClassificationError = ClassificationError
=======
MPI Rank 1: 08/16/2016 10:08:01: Evaluation criterion node(s):
MPI Rank 1: 08/16/2016 10:08:01: 	EvalErrorPrediction = ErrorPrediction
>>>>>>> 8493f118
MPI Rank 1: 
MPI Rank 1: 
MPI Rank 1: Allocating matrices for forward and/or backward propagation.
MPI Rank 1: 
MPI Rank 1: Memory Sharing: Out of 40 matrices, 19 are shared as 8, and 21 are not shared.
MPI Rank 1: 
MPI Rank 1: 	{ W0 : [512 x 363] (gradient)
MPI Rank 1: 	  W0*features+B0 : [512 x 1 x *] }
MPI Rank 1: 	{ H1 : [512 x 1 x *]
MPI Rank 1: 	  W0*features : [512 x *] (gradient) }
MPI Rank 1: 	{ W0*features+B0 : [512 x 1 x *] (gradient)
MPI Rank 1: 	  W1*H1 : [512 x 1 x *] }
MPI Rank 1: 	{ W1 : [512 x 512] (gradient)
MPI Rank 1: 	  W1*H1+B1 : [512 x 1 x *] }
MPI Rank 1: 	{ H2 : [512 x 1 x *]
MPI Rank 1: 	  W1*H1 : [512 x 1 x *] (gradient) }
MPI Rank 1: 	{ B0 : [512 x 1] (gradient)
MPI Rank 1: 	  H1 : [512 x 1 x *] (gradient)
MPI Rank 1: 	  W1*H1+B1 : [512 x 1 x *] (gradient)
MPI Rank 1: 	  W2*H1 : [132 x 1 x *] }
MPI Rank 1: 	{ HLast : [132 x 1 x *]
MPI Rank 1: 	  W2 : [132 x 512] (gradient) }
MPI Rank 1: 	{ B1 : [512 x 1] (gradient)
MPI Rank 1: 	  H2 : [512 x 1 x *] (gradient)
MPI Rank 1: 	  HLast : [132 x 1 x *] (gradient) }
MPI Rank 1: 
MPI Rank 1: 
MPI Rank 1: 08/16/2016 10:08:01: Training 516740 parameters in 6 out of 6 parameter tensors and 15 nodes with gradient:
MPI Rank 1: 
<<<<<<< HEAD
MPI Rank 1: (nil): {[EvalClassificationError Gradient[1]] [InvStdOfFeatures Gradient[363]] [LogOfPrior Gradient[132]] [MVNormalizedFeatures Gradient[363 x *]] [MeanOfFeatures Gradient[363]] [PosteriorProb Gradient[132 x 1 x *]] [PosteriorProb Value[132 x 1 x *]] [Prior Gradient[132]] [ScaledLogLikelihood Gradient[132 x 1 x *]] [features Gradient[363 x *]] [labels Gradient[132 x *]] }
MPI Rank 1: 0x2649218: {[features Value[363 x *]] }
MPI Rank 1: 0x2fbec88: {[MeanOfFeatures Value[363]] }
MPI Rank 1: 0x2fbf198: {[InvStdOfFeatures Value[363]] }
MPI Rank 1: 0x2fbfe58: {[W0 Value[512 x 363]] }
MPI Rank 1: 0x34e8bd8: {[W1 Value[512 x 512]] }
MPI Rank 1: 0x34e99a8: {[B1 Value[512 x 1]] }
MPI Rank 1: 0x34eab48: {[W2 Value[132 x 512]] }
MPI Rank 1: 0x34eb7f8: {[B2 Value[132 x 1]] }
MPI Rank 1: 0x34ec628: {[labels Value[132 x *]] }
MPI Rank 1: 0x34ed888: {[Prior Value[132]] }
MPI Rank 1: 0x34f3128: {[EvalClassificationError Value[1]] }
MPI Rank 1: 0x34f3428: {[ScaledLogLikelihood Value[132 x 1 x *]] }
MPI Rank 1: 0x34f35e8: {[CrossEntropyWithSoftmax Value[1]] }
MPI Rank 1: 0x34f3a78: {[W0 Gradient[512 x 363]] [W0*features+B0 Value[512 x 1 x *]] }
MPI Rank 1: 0x34f3be8: {[LogOfPrior Value[132]] }
MPI Rank 1: 0x34f91e8: {[B0 Value[512 x 1]] }
MPI Rank 1: 0x37d48c8: {[MVNormalizedFeatures Value[363 x *]] }
MPI Rank 1: 0x37d5088: {[W0*features Value[512 x *]] }
MPI Rank 1: 0x37d5298: {[H1 Value[512 x 1 x *]] [W0*features Gradient[512 x *]] }
MPI Rank 1: 0x37d53f8: {[W0*features+B0 Gradient[512 x 1 x *]] [W1*H1 Value[512 x 1 x *]] }
MPI Rank 1: 0x37d5558: {[W1 Gradient[512 x 512]] [W1*H1+B1 Value[512 x 1 x *]] }
MPI Rank 1: 0x37d5718: {[H2 Value[512 x 1 x *]] [W1*H1 Gradient[512 x 1 x *]] }
MPI Rank 1: 0x37d58d8: {[B0 Gradient[512 x 1]] [H1 Gradient[512 x 1 x *]] [W1*H1+B1 Gradient[512 x 1 x *]] [W2*H1 Value[132 x 1 x *]] }
MPI Rank 1: 0x37d5a98: {[HLast Value[132 x 1 x *]] [W2 Gradient[132 x 512]] }
MPI Rank 1: 0x37d65f8: {[CrossEntropyWithSoftmax Gradient[1]] }
MPI Rank 1: 0x37d67b8: {[B1 Gradient[512 x 1]] [H2 Gradient[512 x 1 x *]] [HLast Gradient[132 x 1 x *]] }
MPI Rank 1: 0x37d6978: {[W2*H1 Gradient[132 x 1 x *]] }
MPI Rank 1: 0x37d6b38: {[B2 Gradient[132 x 1]] }
=======
MPI Rank 1: 08/16/2016 10:08:01: 	Node 'B0' (LearnableParameter operation) : [512 x 1]
MPI Rank 1: 08/16/2016 10:08:01: 	Node 'B1' (LearnableParameter operation) : [512 x 1]
MPI Rank 1: 08/16/2016 10:08:01: 	Node 'B2' (LearnableParameter operation) : [132 x 1]
MPI Rank 1: 08/16/2016 10:08:01: 	Node 'W0' (LearnableParameter operation) : [512 x 363]
MPI Rank 1: 08/16/2016 10:08:01: 	Node 'W1' (LearnableParameter operation) : [512 x 512]
MPI Rank 1: 08/16/2016 10:08:01: 	Node 'W2' (LearnableParameter operation) : [132 x 512]
>>>>>>> 8493f118
MPI Rank 1: 
MPI Rank 1: 
MPI Rank 1: 08/16/2016 10:08:01: Precomputing --> 3 PreCompute nodes found.
MPI Rank 1: 
MPI Rank 1: 08/16/2016 10:08:01: 	MeanOfFeatures = Mean()
MPI Rank 1: 08/16/2016 10:08:01: 	InvStdOfFeatures = InvStdDev()
MPI Rank 1: 08/16/2016 10:08:01: 	Prior = Mean()
MPI Rank 1: minibatchiterator: epoch 0: frames [0..252734] (first utterance at frame 0), data subset 0 of 1, with 1 datapasses
MPI Rank 1: requiredata: determined feature kind as 33-dimensional 'USER' with frame shift 10.0 ms
MPI Rank 1: 
MPI Rank 1: 08/16/2016 10:08:04: Precomputing --> Completed.
MPI Rank 1: 
MPI Rank 1: 
MPI Rank 1: 08/16/2016 10:08:05: Starting Epoch 1: learning rate per sample = 0.015625  effective momentum = 0.900000  momentum as time constant = 607.4 samples
MPI Rank 1: minibatchiterator: epoch 0: frames [0..20480] (first utterance at frame 0), data subset 0 of 1, with 1 datapasses
MPI Rank 1: 
<<<<<<< HEAD
MPI Rank 1: 05/03/2016 18:00:33: Starting minibatch loop.
MPI Rank 1: 05/03/2016 18:00:34:  Epoch[ 1 of 3]-Minibatch[   1-  10, 3.12%]: CrossEntropyWithSoftmax = 4.40318406 * 640; EvalClassificationError = 0.90468750 * 640; time = 0.0973s; samplesPerSecond = 6576.6
MPI Rank 1: 05/03/2016 18:00:34:  Epoch[ 1 of 3]-Minibatch[  11-  20, 6.25%]: CrossEntropyWithSoftmax = 4.15980357 * 640; EvalClassificationError = 0.87187500 * 640; time = 0.0957s; samplesPerSecond = 6685.5
MPI Rank 1: 05/03/2016 18:00:34:  Epoch[ 1 of 3]-Minibatch[  21-  30, 9.38%]: CrossEntropyWithSoftmax = 3.98424210 * 640; EvalClassificationError = 0.87812500 * 640; time = 0.0957s; samplesPerSecond = 6684.9
MPI Rank 1: 05/03/2016 18:00:34:  Epoch[ 1 of 3]-Minibatch[  31-  40, 12.50%]: CrossEntropyWithSoftmax = 3.86209050 * 640; EvalClassificationError = 0.87656250 * 640; time = 0.0957s; samplesPerSecond = 6684.1
MPI Rank 1: 05/03/2016 18:00:34:  Epoch[ 1 of 3]-Minibatch[  41-  50, 15.62%]: CrossEntropyWithSoftmax = 3.80597620 * 640; EvalClassificationError = 0.88593750 * 640; time = 0.0958s; samplesPerSecond = 6682.8
MPI Rank 1: 05/03/2016 18:00:34:  Epoch[ 1 of 3]-Minibatch[  51-  60, 18.75%]: CrossEntropyWithSoftmax = 3.73511552 * 640; EvalClassificationError = 0.87812500 * 640; time = 0.0956s; samplesPerSecond = 6692.0
MPI Rank 1: 05/03/2016 18:00:34:  Epoch[ 1 of 3]-Minibatch[  61-  70, 21.88%]: CrossEntropyWithSoftmax = 3.57260725 * 640; EvalClassificationError = 0.81875000 * 640; time = 0.0956s; samplesPerSecond = 6692.2
MPI Rank 1: 05/03/2016 18:00:34:  Epoch[ 1 of 3]-Minibatch[  71-  80, 25.00%]: CrossEntropyWithSoftmax = 3.42293687 * 640; EvalClassificationError = 0.80468750 * 640; time = 0.0956s; samplesPerSecond = 6691.1
MPI Rank 1: 05/03/2016 18:00:34:  Epoch[ 1 of 3]-Minibatch[  81-  90, 28.12%]: CrossEntropyWithSoftmax = 3.34304309 * 640; EvalClassificationError = 0.76718750 * 640; time = 0.0957s; samplesPerSecond = 6688.2
MPI Rank 1: 05/03/2016 18:00:34:  Epoch[ 1 of 3]-Minibatch[  91- 100, 31.25%]: CrossEntropyWithSoftmax = 3.37037793 * 640; EvalClassificationError = 0.84687500 * 640; time = 0.0957s; samplesPerSecond = 6684.6
MPI Rank 1: 05/03/2016 18:00:35:  Epoch[ 1 of 3]-Minibatch[ 101- 110, 34.38%]: CrossEntropyWithSoftmax = 3.21606065 * 640; EvalClassificationError = 0.76093750 * 640; time = 0.0957s; samplesPerSecond = 6690.0
MPI Rank 1: 05/03/2016 18:00:35:  Epoch[ 1 of 3]-Minibatch[ 111- 120, 37.50%]: CrossEntropyWithSoftmax = 3.31610118 * 640; EvalClassificationError = 0.78437500 * 640; time = 0.0958s; samplesPerSecond = 6681.4
MPI Rank 1: 05/03/2016 18:00:35:  Epoch[ 1 of 3]-Minibatch[ 121- 130, 40.62%]: CrossEntropyWithSoftmax = 3.14285888 * 640; EvalClassificationError = 0.75000000 * 640; time = 0.0958s; samplesPerSecond = 6678.5
MPI Rank 1: 05/03/2016 18:00:35:  Epoch[ 1 of 3]-Minibatch[ 131- 140, 43.75%]: CrossEntropyWithSoftmax = 3.01821991 * 640; EvalClassificationError = 0.70937500 * 640; time = 0.0958s; samplesPerSecond = 6682.9
MPI Rank 1: 05/03/2016 18:00:35:  Epoch[ 1 of 3]-Minibatch[ 141- 150, 46.88%]: CrossEntropyWithSoftmax = 3.01218944 * 640; EvalClassificationError = 0.73906250 * 640; time = 0.0958s; samplesPerSecond = 6682.6
MPI Rank 1: 05/03/2016 18:00:35:  Epoch[ 1 of 3]-Minibatch[ 151- 160, 50.00%]: CrossEntropyWithSoftmax = 2.98947652 * 640; EvalClassificationError = 0.73593750 * 640; time = 0.0959s; samplesPerSecond = 6677.0
MPI Rank 1: 05/03/2016 18:00:35:  Epoch[ 1 of 3]-Minibatch[ 161- 170, 53.12%]: CrossEntropyWithSoftmax = 2.86297716 * 640; EvalClassificationError = 0.70000000 * 640; time = 0.0958s; samplesPerSecond = 6677.2
MPI Rank 1: 05/03/2016 18:00:35:  Epoch[ 1 of 3]-Minibatch[ 171- 180, 56.25%]: CrossEntropyWithSoftmax = 2.71901077 * 640; EvalClassificationError = 0.68593750 * 640; time = 0.0958s; samplesPerSecond = 6679.3
MPI Rank 1: 05/03/2016 18:00:35:  Epoch[ 1 of 3]-Minibatch[ 181- 190, 59.38%]: CrossEntropyWithSoftmax = 2.80860596 * 640; EvalClassificationError = 0.71250000 * 640; time = 0.0960s; samplesPerSecond = 6664.2
MPI Rank 1: 05/03/2016 18:00:35:  Epoch[ 1 of 3]-Minibatch[ 191- 200, 62.50%]: CrossEntropyWithSoftmax = 2.60590434 * 640; EvalClassificationError = 0.64687500 * 640; time = 0.0960s; samplesPerSecond = 6669.6
MPI Rank 1: 05/03/2016 18:00:36:  Epoch[ 1 of 3]-Minibatch[ 201- 210, 65.62%]: CrossEntropyWithSoftmax = 2.63920069 * 640; EvalClassificationError = 0.66875000 * 640; time = 0.0958s; samplesPerSecond = 6681.1
MPI Rank 1: 05/03/2016 18:00:36:  Epoch[ 1 of 3]-Minibatch[ 211- 220, 68.75%]: CrossEntropyWithSoftmax = 2.58372597 * 640; EvalClassificationError = 0.65781250 * 640; time = 0.0957s; samplesPerSecond = 6685.5
MPI Rank 1: 05/03/2016 18:00:36:  Epoch[ 1 of 3]-Minibatch[ 221- 230, 71.88%]: CrossEntropyWithSoftmax = 2.50997096 * 640; EvalClassificationError = 0.62031250 * 640; time = 0.0957s; samplesPerSecond = 6685.0
MPI Rank 1: 05/03/2016 18:00:36:  Epoch[ 1 of 3]-Minibatch[ 231- 240, 75.00%]: CrossEntropyWithSoftmax = 2.42126950 * 640; EvalClassificationError = 0.62968750 * 640; time = 0.0958s; samplesPerSecond = 6681.8
MPI Rank 1: 05/03/2016 18:00:36:  Epoch[ 1 of 3]-Minibatch[ 241- 250, 78.12%]: CrossEntropyWithSoftmax = 2.40125789 * 640; EvalClassificationError = 0.65156250 * 640; time = 0.0958s; samplesPerSecond = 6679.1
MPI Rank 1: 05/03/2016 18:00:36:  Epoch[ 1 of 3]-Minibatch[ 251- 260, 81.25%]: CrossEntropyWithSoftmax = 2.47110816 * 640; EvalClassificationError = 0.63281250 * 640; time = 0.0958s; samplesPerSecond = 6682.7
MPI Rank 1: 05/03/2016 18:00:36:  Epoch[ 1 of 3]-Minibatch[ 261- 270, 84.38%]: CrossEntropyWithSoftmax = 2.33215267 * 640; EvalClassificationError = 0.60312500 * 640; time = 0.0957s; samplesPerSecond = 6687.4
MPI Rank 1: 05/03/2016 18:00:36:  Epoch[ 1 of 3]-Minibatch[ 271- 280, 87.50%]: CrossEntropyWithSoftmax = 2.21936103 * 640; EvalClassificationError = 0.56875000 * 640; time = 0.0958s; samplesPerSecond = 6683.1
MPI Rank 1: 05/03/2016 18:00:36:  Epoch[ 1 of 3]-Minibatch[ 281- 290, 90.62%]: CrossEntropyWithSoftmax = 2.31959580 * 640; EvalClassificationError = 0.61093750 * 640; time = 0.0958s; samplesPerSecond = 6682.3
MPI Rank 1: 05/03/2016 18:00:36:  Epoch[ 1 of 3]-Minibatch[ 291- 300, 93.75%]: CrossEntropyWithSoftmax = 2.19592881 * 640; EvalClassificationError = 0.61718750 * 640; time = 0.0958s; samplesPerSecond = 6683.2
MPI Rank 1: 05/03/2016 18:00:36:  Epoch[ 1 of 3]-Minibatch[ 301- 310, 96.88%]: CrossEntropyWithSoftmax = 2.28411654 * 640; EvalClassificationError = 0.60000000 * 640; time = 0.0958s; samplesPerSecond = 6682.5
MPI Rank 1: 05/03/2016 18:00:37:  Epoch[ 1 of 3]-Minibatch[ 311- 320, 100.00%]: CrossEntropyWithSoftmax = 2.18307184 * 640; EvalClassificationError = 0.55781250 * 640; time = 0.0958s; samplesPerSecond = 6683.4
MPI Rank 1: 05/03/2016 18:00:37: Finished Epoch[ 1 of 3]: [Training] CrossEntropyWithSoftmax = 2.99723568 * 20480; EvalClassificationError = 0.72426758 * 20480; totalSamplesSeen = 20480; learningRatePerSample = 0.015625; epochTime=3.06969s
=======
MPI Rank 1: 08/16/2016 10:08:05: Starting minibatch loop.
MPI Rank 1: 08/16/2016 10:08:06:  Epoch[ 1 of 3]-Minibatch[   1-  10, 3.12%]: CrossEntropyWithSoftmax = 4.62512789 * 640; EvalErrorPrediction = 0.94062500 * 640; time = 0.1004s; samplesPerSecond = 6376.2
MPI Rank 1: 08/16/2016 10:08:06:  Epoch[ 1 of 3]-Minibatch[  11-  20, 6.25%]: CrossEntropyWithSoftmax = 4.35619366 * 640; EvalErrorPrediction = 0.92343750 * 640; time = 0.0993s; samplesPerSecond = 6447.8
MPI Rank 1: 08/16/2016 10:08:06:  Epoch[ 1 of 3]-Minibatch[  21-  30, 9.38%]: CrossEntropyWithSoftmax = 3.97911998 * 640; EvalErrorPrediction = 0.89531250 * 640; time = 0.0993s; samplesPerSecond = 6448.2
MPI Rank 1: 08/16/2016 10:08:06:  Epoch[ 1 of 3]-Minibatch[  31-  40, 12.50%]: CrossEntropyWithSoftmax = 3.73643568 * 640; EvalErrorPrediction = 0.84531250 * 640; time = 0.0985s; samplesPerSecond = 6499.4
MPI Rank 1: 08/16/2016 10:08:06:  Epoch[ 1 of 3]-Minibatch[  41-  50, 15.62%]: CrossEntropyWithSoftmax = 3.83079081 * 640; EvalErrorPrediction = 0.88281250 * 640; time = 0.0973s; samplesPerSecond = 6575.4
MPI Rank 1: 08/16/2016 10:08:06:  Epoch[ 1 of 3]-Minibatch[  51-  60, 18.75%]: CrossEntropyWithSoftmax = 3.71437689 * 640; EvalErrorPrediction = 0.86875000 * 640; time = 0.0981s; samplesPerSecond = 6523.8
MPI Rank 1: 08/16/2016 10:08:06:  Epoch[ 1 of 3]-Minibatch[  61-  70, 21.88%]: CrossEntropyWithSoftmax = 3.42186230 * 640; EvalErrorPrediction = 0.79062500 * 640; time = 0.0981s; samplesPerSecond = 6524.0
MPI Rank 1: 08/16/2016 10:08:06:  Epoch[ 1 of 3]-Minibatch[  71-  80, 25.00%]: CrossEntropyWithSoftmax = 3.53658053 * 640; EvalErrorPrediction = 0.82031250 * 640; time = 0.0981s; samplesPerSecond = 6521.2
MPI Rank 1: 08/16/2016 10:08:06:  Epoch[ 1 of 3]-Minibatch[  81-  90, 28.12%]: CrossEntropyWithSoftmax = 3.49758017 * 640; EvalErrorPrediction = 0.81718750 * 640; time = 0.0981s; samplesPerSecond = 6526.9
MPI Rank 1: 08/16/2016 10:08:06:  Epoch[ 1 of 3]-Minibatch[  91- 100, 31.25%]: CrossEntropyWithSoftmax = 3.39996308 * 640; EvalErrorPrediction = 0.80468750 * 640; time = 0.0981s; samplesPerSecond = 6526.9
MPI Rank 1: 08/16/2016 10:08:06:  Epoch[ 1 of 3]-Minibatch[ 101- 110, 34.38%]: CrossEntropyWithSoftmax = 3.49445773 * 640; EvalErrorPrediction = 0.82500000 * 640; time = 0.0981s; samplesPerSecond = 6522.8
MPI Rank 1: 08/16/2016 10:08:07:  Epoch[ 1 of 3]-Minibatch[ 111- 120, 37.50%]: CrossEntropyWithSoftmax = 3.26676999 * 640; EvalErrorPrediction = 0.79218750 * 640; time = 0.0981s; samplesPerSecond = 6522.2
MPI Rank 1: 08/16/2016 10:08:07:  Epoch[ 1 of 3]-Minibatch[ 121- 130, 40.62%]: CrossEntropyWithSoftmax = 3.18870173 * 640; EvalErrorPrediction = 0.78906250 * 640; time = 0.0981s; samplesPerSecond = 6522.1
MPI Rank 1: 08/16/2016 10:08:07:  Epoch[ 1 of 3]-Minibatch[ 131- 140, 43.75%]: CrossEntropyWithSoftmax = 3.05687264 * 640; EvalErrorPrediction = 0.74687500 * 640; time = 0.0980s; samplesPerSecond = 6527.8
MPI Rank 1: 08/16/2016 10:08:07:  Epoch[ 1 of 3]-Minibatch[ 141- 150, 46.88%]: CrossEntropyWithSoftmax = 2.95594569 * 640; EvalErrorPrediction = 0.71875000 * 640; time = 0.0981s; samplesPerSecond = 6524.4
MPI Rank 1: 08/16/2016 10:08:07:  Epoch[ 1 of 3]-Minibatch[ 151- 160, 50.00%]: CrossEntropyWithSoftmax = 3.10219604 * 640; EvalErrorPrediction = 0.74062500 * 640; time = 0.0981s; samplesPerSecond = 6526.4
MPI Rank 1: 08/16/2016 10:08:07:  Epoch[ 1 of 3]-Minibatch[ 161- 170, 53.12%]: CrossEntropyWithSoftmax = 2.80745014 * 640; EvalErrorPrediction = 0.70625000 * 640; time = 0.0980s; samplesPerSecond = 6527.4
MPI Rank 1: 08/16/2016 10:08:07:  Epoch[ 1 of 3]-Minibatch[ 171- 180, 56.25%]: CrossEntropyWithSoftmax = 2.72061842 * 640; EvalErrorPrediction = 0.65468750 * 640; time = 0.0981s; samplesPerSecond = 6524.1
MPI Rank 1: 08/16/2016 10:08:07:  Epoch[ 1 of 3]-Minibatch[ 181- 190, 59.38%]: CrossEntropyWithSoftmax = 2.80425747 * 640; EvalErrorPrediction = 0.71718750 * 640; time = 0.0983s; samplesPerSecond = 6509.2
MPI Rank 1: 08/16/2016 10:08:07:  Epoch[ 1 of 3]-Minibatch[ 191- 200, 62.50%]: CrossEntropyWithSoftmax = 2.71253068 * 640; EvalErrorPrediction = 0.67812500 * 640; time = 0.0981s; samplesPerSecond = 6522.3
MPI Rank 1: 08/16/2016 10:08:07:  Epoch[ 1 of 3]-Minibatch[ 201- 210, 65.62%]: CrossEntropyWithSoftmax = 2.59360399 * 640; EvalErrorPrediction = 0.66093750 * 640; time = 0.0981s; samplesPerSecond = 6521.6
MPI Rank 1: 08/16/2016 10:08:08:  Epoch[ 1 of 3]-Minibatch[ 211- 220, 68.75%]: CrossEntropyWithSoftmax = 2.60386649 * 640; EvalErrorPrediction = 0.65625000 * 640; time = 0.0981s; samplesPerSecond = 6523.1
MPI Rank 1: 08/16/2016 10:08:08:  Epoch[ 1 of 3]-Minibatch[ 221- 230, 71.88%]: CrossEntropyWithSoftmax = 2.53706678 * 640; EvalErrorPrediction = 0.65625000 * 640; time = 0.0981s; samplesPerSecond = 6525.5
MPI Rank 1: 08/16/2016 10:08:08:  Epoch[ 1 of 3]-Minibatch[ 231- 240, 75.00%]: CrossEntropyWithSoftmax = 2.56177343 * 640; EvalErrorPrediction = 0.65625000 * 640; time = 0.0980s; samplesPerSecond = 6528.5
MPI Rank 1: 08/16/2016 10:08:08:  Epoch[ 1 of 3]-Minibatch[ 241- 250, 78.12%]: CrossEntropyWithSoftmax = 2.50118791 * 640; EvalErrorPrediction = 0.64218750 * 640; time = 0.0981s; samplesPerSecond = 6523.4
MPI Rank 1: 08/16/2016 10:08:08:  Epoch[ 1 of 3]-Minibatch[ 251- 260, 81.25%]: CrossEntropyWithSoftmax = 2.40119788 * 640; EvalErrorPrediction = 0.62500000 * 640; time = 0.0981s; samplesPerSecond = 6524.1
MPI Rank 1: 08/16/2016 10:08:08:  Epoch[ 1 of 3]-Minibatch[ 261- 270, 84.38%]: CrossEntropyWithSoftmax = 2.27491503 * 640; EvalErrorPrediction = 0.58906250 * 640; time = 0.0982s; samplesPerSecond = 6520.3
MPI Rank 1: 08/16/2016 10:08:08:  Epoch[ 1 of 3]-Minibatch[ 271- 280, 87.50%]: CrossEntropyWithSoftmax = 2.51724208 * 640; EvalErrorPrediction = 0.65781250 * 640; time = 0.0981s; samplesPerSecond = 6524.7
MPI Rank 1: 08/16/2016 10:08:08:  Epoch[ 1 of 3]-Minibatch[ 281- 290, 90.62%]: CrossEntropyWithSoftmax = 2.27797542 * 640; EvalErrorPrediction = 0.59687500 * 640; time = 0.0982s; samplesPerSecond = 6519.8
MPI Rank 1: 08/16/2016 10:08:08:  Epoch[ 1 of 3]-Minibatch[ 291- 300, 93.75%]: CrossEntropyWithSoftmax = 2.26017740 * 640; EvalErrorPrediction = 0.60937500 * 640; time = 0.0982s; samplesPerSecond = 6520.1
MPI Rank 1: 08/16/2016 10:08:08:  Epoch[ 1 of 3]-Minibatch[ 301- 310, 96.88%]: CrossEntropyWithSoftmax = 2.24735342 * 640; EvalErrorPrediction = 0.58437500 * 640; time = 0.0982s; samplesPerSecond = 6520.1
MPI Rank 1: 08/16/2016 10:08:09:  Epoch[ 1 of 3]-Minibatch[ 311- 320, 100.00%]: CrossEntropyWithSoftmax = 2.23665382 * 640; EvalErrorPrediction = 0.60625000 * 640; time = 0.0982s; samplesPerSecond = 6519.8
MPI Rank 1: 08/16/2016 10:08:09: Finished Epoch[ 1 of 3]: [Training] CrossEntropyWithSoftmax = 3.03815141 * 20480; EvalErrorPrediction = 0.73432617 * 20480; totalSamplesSeen = 20480; learningRatePerSample = 0.015625; epochTime=3.14736s
>>>>>>> 8493f118
MPI Rank 1: 
MPI Rank 1: 08/16/2016 10:08:09: Starting Epoch 2: learning rate per sample = 0.001953  effective momentum = 0.656119  momentum as time constant = 607.5 samples
MPI Rank 1: minibatchiterator: epoch 1: frames [20480..40960] (first utterance at frame 20480), data subset 1 of 3, with 1 datapasses
MPI Rank 1: 
<<<<<<< HEAD
MPI Rank 1: 05/03/2016 18:00:37: Starting minibatch loop, DataParallelSGD training (MyRank = 1, NumNodes = 3, NumGradientBits = 1), distributed reading is ENABLED.
MPI Rank 1: 05/03/2016 18:00:37:  Epoch[ 2 of 3]-Minibatch[   1-  10, 12.50%]: CrossEntropyWithSoftmax = 2.07462499 * 2560; EvalClassificationError = 0.56367188 * 2560; time = 0.1499s; samplesPerSecond = 17079.1
MPI Rank 1: 05/03/2016 18:00:37:  Epoch[ 2 of 3]-Minibatch[  11-  20, 25.00%]: CrossEntropyWithSoftmax = 2.05320994 * 2560; EvalClassificationError = 0.55507812 * 2560; time = 0.1395s; samplesPerSecond = 18352.3
MPI Rank 1: 05/03/2016 18:00:37:  Epoch[ 2 of 3]-Minibatch[  21-  30, 37.50%]: CrossEntropyWithSoftmax = 2.02998212 * 2560; EvalClassificationError = 0.55625000 * 2560; time = 0.1392s; samplesPerSecond = 18385.0
MPI Rank 1: 05/03/2016 18:00:37:  Epoch[ 2 of 3]-Minibatch[  31-  40, 50.00%]: CrossEntropyWithSoftmax = 2.01198559 * 2560; EvalClassificationError = 0.56640625 * 2560; time = 0.1384s; samplesPerSecond = 18492.7
MPI Rank 1: 05/03/2016 18:00:37:  Epoch[ 2 of 3]-Minibatch[  41-  50, 62.50%]: CrossEntropyWithSoftmax = 1.97539682 * 2560; EvalClassificationError = 0.55234375 * 2560; time = 0.1385s; samplesPerSecond = 18481.8
MPI Rank 1: 05/03/2016 18:00:37:  Epoch[ 2 of 3]-Minibatch[  51-  60, 75.00%]: CrossEntropyWithSoftmax = 2.07754441 * 2560; EvalClassificationError = 0.56210938 * 2560; time = 0.1382s; samplesPerSecond = 18523.5
MPI Rank 1: 05/03/2016 18:00:38:  Epoch[ 2 of 3]-Minibatch[  61-  70, 87.50%]: CrossEntropyWithSoftmax = 2.00580381 * 2560; EvalClassificationError = 0.55625000 * 2560; time = 0.1382s; samplesPerSecond = 18530.4
MPI Rank 1: 05/03/2016 18:00:38:  Epoch[ 2 of 3]-Minibatch[  71-  80, 100.00%]: CrossEntropyWithSoftmax = 2.13146949 * 2560; EvalClassificationError = 0.57656250 * 2560; time = 0.1391s; samplesPerSecond = 18404.0
MPI Rank 1: 05/03/2016 18:00:38: Finished Epoch[ 2 of 3]: [Training] CrossEntropyWithSoftmax = 2.04500215 * 20480; EvalClassificationError = 0.56108398 * 20480; totalSamplesSeen = 40960; learningRatePerSample = 0.001953125; epochTime=1.12635s
=======
MPI Rank 1: 08/16/2016 10:08:09: Starting minibatch loop, DataParallelSGD training (MyRank = 1, NumNodes = 3, NumGradientBits = 1), distributed reading is ENABLED.
MPI Rank 1: 08/16/2016 10:08:09:  Epoch[ 2 of 3]-Minibatch[   1-  10, 12.50%]: CrossEntropyWithSoftmax = 2.19429672 * 2560; EvalErrorPrediction = 0.60039062 * 2560; time = 0.1487s; samplesPerSecond = 17211.0
MPI Rank 1: 08/16/2016 10:08:09:  Epoch[ 2 of 3]-Minibatch[  11-  20, 25.00%]: CrossEntropyWithSoftmax = 2.15577544 * 2560; EvalErrorPrediction = 0.57070312 * 2560; time = 0.1433s; samplesPerSecond = 17870.0
MPI Rank 1: 08/16/2016 10:08:09:  Epoch[ 2 of 3]-Minibatch[  21-  30, 37.50%]: CrossEntropyWithSoftmax = 2.09655267 * 2560; EvalErrorPrediction = 0.56289062 * 2560; time = 0.1419s; samplesPerSecond = 18038.8
MPI Rank 1: 08/16/2016 10:08:09:  Epoch[ 2 of 3]-Minibatch[  31-  40, 50.00%]: CrossEntropyWithSoftmax = 2.06745115 * 2560; EvalErrorPrediction = 0.56171875 * 2560; time = 0.1419s; samplesPerSecond = 18035.5
MPI Rank 1: 08/16/2016 10:08:09:  Epoch[ 2 of 3]-Minibatch[  41-  50, 62.50%]: CrossEntropyWithSoftmax = 2.06705242 * 2560; EvalErrorPrediction = 0.55976563 * 2560; time = 0.1418s; samplesPerSecond = 18060.0
MPI Rank 1: 08/16/2016 10:08:09:  Epoch[ 2 of 3]-Minibatch[  51-  60, 75.00%]: CrossEntropyWithSoftmax = 2.00136482 * 2560; EvalErrorPrediction = 0.54531250 * 2560; time = 0.1425s; samplesPerSecond = 17959.2
MPI Rank 1: 08/16/2016 10:08:10:  Epoch[ 2 of 3]-Minibatch[  61-  70, 87.50%]: CrossEntropyWithSoftmax = 1.99508116 * 2560; EvalErrorPrediction = 0.54765625 * 2560; time = 0.1420s; samplesPerSecond = 18029.3
MPI Rank 1: 08/16/2016 10:08:10:  Epoch[ 2 of 3]-Minibatch[  71-  80, 100.00%]: CrossEntropyWithSoftmax = 1.99964996 * 2560; EvalErrorPrediction = 0.55507812 * 2560; time = 0.1422s; samplesPerSecond = 18004.8
MPI Rank 1: 08/16/2016 10:08:10: Finished Epoch[ 2 of 3]: [Training] CrossEntropyWithSoftmax = 2.07215304 * 20480; EvalErrorPrediction = 0.56293945 * 20480; totalSamplesSeen = 40960; learningRatePerSample = 0.001953125; epochTime=1.15002s
>>>>>>> 8493f118
MPI Rank 1: 
MPI Rank 1: 08/16/2016 10:08:10: Starting Epoch 3: learning rate per sample = 0.000098  effective momentum = 0.656119  momentum as time constant = 2429.9 samples
MPI Rank 1: minibatchiterator: epoch 2: frames [40960..61440] (first utterance at frame 40960), data subset 1 of 3, with 1 datapasses
MPI Rank 1: 
<<<<<<< HEAD
MPI Rank 1: 05/03/2016 18:00:38: Starting minibatch loop, DataParallelSGD training (MyRank = 1, NumNodes = 3, NumGradientBits = 1), distributed reading is ENABLED.
MPI Rank 1: 05/03/2016 18:00:38:  Epoch[ 3 of 3]-Minibatch[   1-  10, 50.00%]: CrossEntropyWithSoftmax = 1.97563233 * 10240; EvalClassificationError = 0.54248047 * 10240; time = 0.2829s; samplesPerSecond = 36192.2
MPI Rank 1: 05/03/2016 18:00:38:  Epoch[ 3 of 3]-Minibatch[  11-  20, 100.00%]: CrossEntropyWithSoftmax = 1.94366837 * 10240; EvalClassificationError = 0.53730469 * 10240; time = 0.2813s; samplesPerSecond = 36400.7
MPI Rank 1: 05/03/2016 18:00:38: Finished Epoch[ 3 of 3]: [Training] CrossEntropyWithSoftmax = 1.95965035 * 20480; EvalClassificationError = 0.53989258 * 20480; totalSamplesSeen = 61440; learningRatePerSample = 9.7656251e-05; epochTime=0.57053s
MPI Rank 1: 05/03/2016 18:00:38: CNTKCommandTrainEnd: speechTrain
=======
MPI Rank 1: 08/16/2016 10:08:10: Starting minibatch loop, DataParallelSGD training (MyRank = 1, NumNodes = 3, NumGradientBits = 1), distributed reading is ENABLED.
MPI Rank 1: 08/16/2016 10:08:10:  Epoch[ 3 of 3]-Minibatch[   1-  10, 50.00%]: CrossEntropyWithSoftmax = 1.95876979 * 10240; EvalErrorPrediction = 0.53154297 * 10240; time = 0.2878s; samplesPerSecond = 35576.6
MPI Rank 1: 08/16/2016 10:08:10:  Epoch[ 3 of 3]-Minibatch[  11-  20, 100.00%]: CrossEntropyWithSoftmax = 1.97868556 * 10240; EvalErrorPrediction = 0.55019531 * 10240; time = 0.2827s; samplesPerSecond = 36218.6
MPI Rank 1: 08/16/2016 10:08:10: Finished Epoch[ 3 of 3]: [Training] CrossEntropyWithSoftmax = 1.96872768 * 20480; EvalErrorPrediction = 0.54086914 * 20480; totalSamplesSeen = 61440; learningRatePerSample = 9.7656251e-05; epochTime=0.576897s
MPI Rank 1: 08/16/2016 10:08:10: CNTKCommandTrainEnd: speechTrain
>>>>>>> 8493f118
MPI Rank 1: 
MPI Rank 1: 08/16/2016 10:08:10: Action "train" complete.
MPI Rank 1: 
MPI Rank 1: 08/16/2016 10:08:10: __COMPLETED__
MPI Rank 1: ~MPIWrapper
MPI Rank 2: 08/16/2016 10:08:00: -------------------------------------------------------------------
MPI Rank 2: 08/16/2016 10:08:00: Build info: 
MPI Rank 2: 
MPI Rank 2: 08/16/2016 10:08:00: 		Built time: Aug 16 2016 09:41:57
MPI Rank 2: 08/16/2016 10:08:00: 		Last modified date: Mon Aug 15 23:39:17 2016
MPI Rank 2: 08/16/2016 10:08:00: 		Build type: release
MPI Rank 2: 08/16/2016 10:08:00: 		Build target: GPU
MPI Rank 2: 08/16/2016 10:08:00: 		With 1bit-SGD: yes
MPI Rank 2: 08/16/2016 10:08:00: 		Math lib: mkl
MPI Rank 2: 08/16/2016 10:08:00: 		CUDA_PATH: /usr/local/cuda-7.5
MPI Rank 2: 08/16/2016 10:08:00: 		CUB_PATH: /usr/local/cub-1.4.1
MPI Rank 2: 08/16/2016 10:08:00: 		CUDNN_PATH: /usr/local/cudnn-4.0
MPI Rank 2: 08/16/2016 10:08:00: 		Build Branch: HEAD
MPI Rank 2: 08/16/2016 10:08:00: 		Build SHA1: 026b1e772b963461e189f8f00aa7ed6951298f84
MPI Rank 2: 08/16/2016 10:08:00: 		Built by philly on 643085f7f8c2
MPI Rank 2: 08/16/2016 10:08:00: 		Build Path: /home/philly/jenkins/workspace/CNTK-Build-Linux
MPI Rank 2: 08/16/2016 10:08:00: -------------------------------------------------------------------
MPI Rank 2: 08/16/2016 10:08:02: -------------------------------------------------------------------
MPI Rank 2: 08/16/2016 10:08:02: GPU info:
MPI Rank 2: 
MPI Rank 2: 08/16/2016 10:08:02: 		Device[0]: cores = 2880; computeCapability = 3.5; type = "GeForce GTX 780 Ti"; memory = 3071 MB
MPI Rank 2: 08/16/2016 10:08:02: 		Device[1]: cores = 2880; computeCapability = 3.5; type = "GeForce GTX 780 Ti"; memory = 3071 MB
MPI Rank 2: 08/16/2016 10:08:02: 		Device[2]: cores = 2880; computeCapability = 3.5; type = "GeForce GTX 780 Ti"; memory = 3071 MB
MPI Rank 2: 08/16/2016 10:08:02: 		Device[3]: cores = 2880; computeCapability = 3.5; type = "GeForce GTX 780 Ti"; memory = 3071 MB
MPI Rank 2: 08/16/2016 10:08:02: -------------------------------------------------------------------
MPI Rank 2: 
MPI Rank 2: 08/16/2016 10:08:02: Running on localhost at 2016/08/16 10:08:02
MPI Rank 2: 08/16/2016 10:08:02: Command line: 
MPI Rank 2: /home/philly/jenkins/workspace/CNTK-Test-Linux-W1/build/1bitsgd/release/bin/cntk  configFile=/home/philly/jenkins/workspace/CNTK-Test-Linux-W1/Tests/EndToEndTests/Speech/DNN/Parallel1BitQuantization/../cntk.cntk  currentDirectory=/home/philly/jenkins/workspace/CNTK-Test-Linux-W1/Tests/EndToEndTests/Speech/Data  RunDir=/tmp/cntk-test-20160816100737.796285/Speech/DNN_Parallel1BitQuantization@release_gpu  DataDir=/home/philly/jenkins/workspace/CNTK-Test-Linux-W1/Tests/EndToEndTests/Speech/Data  ConfigDir=/home/philly/jenkins/workspace/CNTK-Test-Linux-W1/Tests/EndToEndTests/Speech/DNN/Parallel1BitQuantization/..  OutputDir=/tmp/cntk-test-20160816100737.796285/Speech/DNN_Parallel1BitQuantization@release_gpu  DeviceId=0  timestamping=true  numCPUThreads=8  precision=double  speechTrain=[SGD=[ParallelTrain=[DataParallelSGD=[gradientBits=1]]]]  speechTrain=[SGD=[ParallelTrain=[parallelizationStartEpoch=2]]]  stderr=/tmp/cntk-test-20160816100737.796285/Speech/DNN_Parallel1BitQuantization@release_gpu/stderr
MPI Rank 2: 
MPI Rank 2: 
MPI Rank 2: 
MPI Rank 2: 08/16/2016 10:08:02: >>>>>>>>>>>>>>>>>>>> RAW CONFIG (VARIABLES NOT RESOLVED) >>>>>>>>>>>>>>>>>>>>
MPI Rank 2: 08/16/2016 10:08:02: precision = "float"
MPI Rank 2: command = speechTrain
MPI Rank 2: deviceId = $DeviceId$
MPI Rank 2: parallelTrain = true
MPI Rank 2: speechTrain = [
MPI Rank 2:     action = "train"
MPI Rank 2:     modelPath = "$RunDir$/models/cntkSpeech.dnn"
MPI Rank 2:     deviceId = $DeviceId$
MPI Rank 2:     traceLevel = 1
MPI Rank 2:     SimpleNetworkBuilder = [
MPI Rank 2:         layerSizes = 363:512:512:132
MPI Rank 2:         trainingCriterion = "CrossEntropyWithSoftmax"
MPI Rank 2:         evalCriterion = "ClassificationError"
MPI Rank 2:         layerTypes = "Sigmoid"
MPI Rank 2:         initValueScale = 1.0
MPI Rank 2:         applyMeanVarNorm = true
MPI Rank 2:         uniformInit = true
MPI Rank 2:         needPrior = true
MPI Rank 2:     ]
MPI Rank 2:     ExperimentalNetworkBuilder = [    // the same as above but with BS. Not active; activate by commenting out the SimpleNetworkBuilder entry above
MPI Rank 2:         layerSizes = 363:512:512:132
MPI Rank 2:         trainingCriterion = 'CE'
MPI Rank 2:         evalCriterion = 'Err'
MPI Rank 2:         applyMeanVarNorm = true
MPI Rank 2:         L = Length(layerSizes)-1    // number of model layers
MPI Rank 2:         features = Input(layerSizes[0], 1, tag='feature') ; labels = Input(layerSizes[Length(layerSizes)-1], 1, tag='label')
MPI Rank 2:         featNorm = if applyMeanVarNorm
MPI Rank 2:                    then MeanVarNorm(features)
MPI Rank 2:                    else features
MPI Rank 2:         layers[layer:1..L-1] = if layer > 1
MPI Rank 2:                                then SBFF(layers[layer-1].Eh, layerSizes[layer], layerSizes[layer-1])
MPI Rank 2:                                else SBFF(featNorm, layerSizes[layer], layerSizes[layer-1])
MPI Rank 2:         outLayer = BFF(layers[L-1].Eh, layerSizes[L], layerSizes[L-1])
MPI Rank 2:         outZ = outLayer.z        // + PastValue(layerSizes[L], 1, outLayer.z)
MPI Rank 2:         CE = if trainingCriterion == 'CE'
MPI Rank 2:              then CrossEntropyWithSoftmax(labels, outZ, tag='criterion')
MPI Rank 2:              else Fail('unknown trainingCriterion ' + trainingCriterion)
MPI Rank 2:         Err = if evalCriterion == 'Err' then
MPI Rank 2:               ClassificationError(labels, outZ, tag='evaluation')
MPI Rank 2:               else Fail('unknown evalCriterion ' + evalCriterion)
MPI Rank 2:         logPrior = LogPrior(labels)
MPI Rank 2:         // TODO: how to add a tag to an infix operation?
MPI Rank 2:         ScaledLogLikelihood = Minus (outZ, logPrior, tag='output')
MPI Rank 2:     ]
MPI Rank 2:     SGD = [
MPI Rank 2:         epochSize = 20480
MPI Rank 2:         minibatchSize = 64:256:1024
MPI Rank 2:         learningRatesPerMB = 1.0:0.5:0.1
MPI Rank 2:         numMBsToShowResult = 10
MPI Rank 2:         momentumPerMB = 0.9:0.656119
MPI Rank 2:         dropoutRate = 0.0
MPI Rank 2:         maxEpochs = 3
MPI Rank 2:         keepCheckPointFiles = true
MPI Rank 2:         clippingThresholdPerSample = 1#INF
MPI Rank 2:         ParallelTrain = [
MPI Rank 2:             parallelizationMethod = "DataParallelSGD"
MPI Rank 2:             distributedMBReading = true
MPI Rank 2:             DataParallelSGD = [
MPI Rank 2:                 gradientBits = 32
MPI Rank 2:             ]
MPI Rank 2:         ]
MPI Rank 2:         AutoAdjust = [
MPI Rank 2:             reduceLearnRateIfImproveLessThan = 0
MPI Rank 2:             loadBestModel = true
MPI Rank 2:             increaseLearnRateIfImproveMoreThan = 1000000000
MPI Rank 2:             learnRateDecreaseFactor = 0.5
MPI Rank 2:             learnRateIncreaseFactor = 1.382
MPI Rank 2:             autoAdjustLR = "adjustAfterEpoch"
MPI Rank 2:         ]
MPI Rank 2:     ]
MPI Rank 2:     reader = [
MPI Rank 2:         readerType = "HTKMLFReader"
MPI Rank 2:         readMethod = "blockRandomize"
MPI Rank 2:         miniBatchMode = "partial"
MPI Rank 2:         randomize = "auto"
MPI Rank 2:         verbosity = 0
MPI Rank 2:         useMersenneTwisterRand=true
MPI Rank 2:         features = [
MPI Rank 2:             dim = 363
MPI Rank 2:             type = "real"
MPI Rank 2:             scpFile = "glob_0000.scp"
MPI Rank 2:         ]
MPI Rank 2:         labels = [
MPI Rank 2:             mlfFile = "$DataDir$/glob_0000.mlf"
MPI Rank 2:             labelMappingFile = "$DataDir$/state.list"
MPI Rank 2:             labelDim = 132
MPI Rank 2:             labelType = "category"
MPI Rank 2:         ]
MPI Rank 2:     ]
MPI Rank 2: ]
MPI Rank 2: currentDirectory=/home/philly/jenkins/workspace/CNTK-Test-Linux-W1/Tests/EndToEndTests/Speech/Data
MPI Rank 2: RunDir=/tmp/cntk-test-20160816100737.796285/Speech/DNN_Parallel1BitQuantization@release_gpu
MPI Rank 2: DataDir=/home/philly/jenkins/workspace/CNTK-Test-Linux-W1/Tests/EndToEndTests/Speech/Data
MPI Rank 2: ConfigDir=/home/philly/jenkins/workspace/CNTK-Test-Linux-W1/Tests/EndToEndTests/Speech/DNN/Parallel1BitQuantization/..
MPI Rank 2: OutputDir=/tmp/cntk-test-20160816100737.796285/Speech/DNN_Parallel1BitQuantization@release_gpu
MPI Rank 2: DeviceId=0
MPI Rank 2: timestamping=true
MPI Rank 2: numCPUThreads=8
MPI Rank 2: precision=double
MPI Rank 2: speechTrain=[SGD=[ParallelTrain=[DataParallelSGD=[gradientBits=1]]]]
MPI Rank 2: speechTrain=[SGD=[ParallelTrain=[parallelizationStartEpoch=2]]]
MPI Rank 2: stderr=/tmp/cntk-test-20160816100737.796285/Speech/DNN_Parallel1BitQuantization@release_gpu/stderr
MPI Rank 2: 
MPI Rank 2: 08/16/2016 10:08:02: <<<<<<<<<<<<<<<<<<<< RAW CONFIG (VARIABLES NOT RESOLVED)  <<<<<<<<<<<<<<<<<<<<
MPI Rank 2: 
MPI Rank 2: 08/16/2016 10:08:02: >>>>>>>>>>>>>>>>>>>> RAW CONFIG WITH ALL VARIABLES RESOLVED >>>>>>>>>>>>>>>>>>>>
MPI Rank 2: 08/16/2016 10:08:02: precision = "float"
MPI Rank 2: command = speechTrain
MPI Rank 2: deviceId = 0
MPI Rank 2: parallelTrain = true
MPI Rank 2: speechTrain = [
MPI Rank 2:     action = "train"
MPI Rank 2:     modelPath = "/tmp/cntk-test-20160816100737.796285/Speech/DNN_Parallel1BitQuantization@release_gpu/models/cntkSpeech.dnn"
MPI Rank 2:     deviceId = 0
MPI Rank 2:     traceLevel = 1
MPI Rank 2:     SimpleNetworkBuilder = [
MPI Rank 2:         layerSizes = 363:512:512:132
MPI Rank 2:         trainingCriterion = "CrossEntropyWithSoftmax"
MPI Rank 2:         evalCriterion = "ClassificationError"
MPI Rank 2:         layerTypes = "Sigmoid"
MPI Rank 2:         initValueScale = 1.0
MPI Rank 2:         applyMeanVarNorm = true
MPI Rank 2:         uniformInit = true
MPI Rank 2:         needPrior = true
MPI Rank 2:     ]
MPI Rank 2:     ExperimentalNetworkBuilder = [    // the same as above but with BS. Not active; activate by commenting out the SimpleNetworkBuilder entry above
MPI Rank 2:         layerSizes = 363:512:512:132
MPI Rank 2:         trainingCriterion = 'CE'
MPI Rank 2:         evalCriterion = 'Err'
MPI Rank 2:         applyMeanVarNorm = true
MPI Rank 2:         L = Length(layerSizes)-1    // number of model layers
MPI Rank 2:         features = Input(layerSizes[0], 1, tag='feature') ; labels = Input(layerSizes[Length(layerSizes)-1], 1, tag='label')
MPI Rank 2:         featNorm = if applyMeanVarNorm
MPI Rank 2:                    then MeanVarNorm(features)
MPI Rank 2:                    else features
MPI Rank 2:         layers[layer:1..L-1] = if layer > 1
MPI Rank 2:                                then SBFF(layers[layer-1].Eh, layerSizes[layer], layerSizes[layer-1])
MPI Rank 2:                                else SBFF(featNorm, layerSizes[layer], layerSizes[layer-1])
MPI Rank 2:         outLayer = BFF(layers[L-1].Eh, layerSizes[L], layerSizes[L-1])
MPI Rank 2:         outZ = outLayer.z        // + PastValue(layerSizes[L], 1, outLayer.z)
MPI Rank 2:         CE = if trainingCriterion == 'CE'
MPI Rank 2:              then CrossEntropyWithSoftmax(labels, outZ, tag='criterion')
MPI Rank 2:              else Fail('unknown trainingCriterion ' + trainingCriterion)
MPI Rank 2:         Err = if evalCriterion == 'Err' then
MPI Rank 2:               ClassificationError(labels, outZ, tag='evaluation')
MPI Rank 2:               else Fail('unknown evalCriterion ' + evalCriterion)
MPI Rank 2:         logPrior = LogPrior(labels)
MPI Rank 2:         // TODO: how to add a tag to an infix operation?
MPI Rank 2:         ScaledLogLikelihood = Minus (outZ, logPrior, tag='output')
MPI Rank 2:     ]
MPI Rank 2:     SGD = [
MPI Rank 2:         epochSize = 20480
MPI Rank 2:         minibatchSize = 64:256:1024
MPI Rank 2:         learningRatesPerMB = 1.0:0.5:0.1
MPI Rank 2:         numMBsToShowResult = 10
MPI Rank 2:         momentumPerMB = 0.9:0.656119
MPI Rank 2:         dropoutRate = 0.0
MPI Rank 2:         maxEpochs = 3
MPI Rank 2:         keepCheckPointFiles = true
MPI Rank 2:         clippingThresholdPerSample = 1#INF
MPI Rank 2:         ParallelTrain = [
MPI Rank 2:             parallelizationMethod = "DataParallelSGD"
MPI Rank 2:             distributedMBReading = true
MPI Rank 2:             DataParallelSGD = [
MPI Rank 2:                 gradientBits = 32
MPI Rank 2:             ]
MPI Rank 2:         ]
MPI Rank 2:         AutoAdjust = [
MPI Rank 2:             reduceLearnRateIfImproveLessThan = 0
MPI Rank 2:             loadBestModel = true
MPI Rank 2:             increaseLearnRateIfImproveMoreThan = 1000000000
MPI Rank 2:             learnRateDecreaseFactor = 0.5
MPI Rank 2:             learnRateIncreaseFactor = 1.382
MPI Rank 2:             autoAdjustLR = "adjustAfterEpoch"
MPI Rank 2:         ]
MPI Rank 2:     ]
MPI Rank 2:     reader = [
MPI Rank 2:         readerType = "HTKMLFReader"
MPI Rank 2:         readMethod = "blockRandomize"
MPI Rank 2:         miniBatchMode = "partial"
MPI Rank 2:         randomize = "auto"
MPI Rank 2:         verbosity = 0
MPI Rank 2:         useMersenneTwisterRand=true
MPI Rank 2:         features = [
MPI Rank 2:             dim = 363
MPI Rank 2:             type = "real"
MPI Rank 2:             scpFile = "glob_0000.scp"
MPI Rank 2:         ]
MPI Rank 2:         labels = [
MPI Rank 2:             mlfFile = "/home/philly/jenkins/workspace/CNTK-Test-Linux-W1/Tests/EndToEndTests/Speech/Data/glob_0000.mlf"
MPI Rank 2:             labelMappingFile = "/home/philly/jenkins/workspace/CNTK-Test-Linux-W1/Tests/EndToEndTests/Speech/Data/state.list"
MPI Rank 2:             labelDim = 132
MPI Rank 2:             labelType = "category"
MPI Rank 2:         ]
MPI Rank 2:     ]
MPI Rank 2: ]
MPI Rank 2: currentDirectory=/home/philly/jenkins/workspace/CNTK-Test-Linux-W1/Tests/EndToEndTests/Speech/Data
MPI Rank 2: RunDir=/tmp/cntk-test-20160816100737.796285/Speech/DNN_Parallel1BitQuantization@release_gpu
MPI Rank 2: DataDir=/home/philly/jenkins/workspace/CNTK-Test-Linux-W1/Tests/EndToEndTests/Speech/Data
MPI Rank 2: ConfigDir=/home/philly/jenkins/workspace/CNTK-Test-Linux-W1/Tests/EndToEndTests/Speech/DNN/Parallel1BitQuantization/..
MPI Rank 2: OutputDir=/tmp/cntk-test-20160816100737.796285/Speech/DNN_Parallel1BitQuantization@release_gpu
MPI Rank 2: DeviceId=0
MPI Rank 2: timestamping=true
MPI Rank 2: numCPUThreads=8
MPI Rank 2: precision=double
MPI Rank 2: speechTrain=[SGD=[ParallelTrain=[DataParallelSGD=[gradientBits=1]]]]
MPI Rank 2: speechTrain=[SGD=[ParallelTrain=[parallelizationStartEpoch=2]]]
MPI Rank 2: stderr=/tmp/cntk-test-20160816100737.796285/Speech/DNN_Parallel1BitQuantization@release_gpu/stderr
MPI Rank 2: 
MPI Rank 2: 08/16/2016 10:08:02: <<<<<<<<<<<<<<<<<<<< RAW CONFIG WITH ALL VARIABLES RESOLVED <<<<<<<<<<<<<<<<<<<<
MPI Rank 2: 
MPI Rank 2: 08/16/2016 10:08:02: >>>>>>>>>>>>>>>>>>>> PROCESSED CONFIG WITH ALL VARIABLES RESOLVED >>>>>>>>>>>>>>>>>>>>
MPI Rank 2: configparameters: cntk.cntk:command=speechTrain
MPI Rank 2: configparameters: cntk.cntk:ConfigDir=/home/philly/jenkins/workspace/CNTK-Test-Linux-W1/Tests/EndToEndTests/Speech/DNN/Parallel1BitQuantization/..
MPI Rank 2: configparameters: cntk.cntk:currentDirectory=/home/philly/jenkins/workspace/CNTK-Test-Linux-W1/Tests/EndToEndTests/Speech/Data
MPI Rank 2: configparameters: cntk.cntk:DataDir=/home/philly/jenkins/workspace/CNTK-Test-Linux-W1/Tests/EndToEndTests/Speech/Data
MPI Rank 2: configparameters: cntk.cntk:deviceId=0
MPI Rank 2: configparameters: cntk.cntk:numCPUThreads=8
MPI Rank 2: configparameters: cntk.cntk:OutputDir=/tmp/cntk-test-20160816100737.796285/Speech/DNN_Parallel1BitQuantization@release_gpu
MPI Rank 2: configparameters: cntk.cntk:parallelTrain=true
MPI Rank 2: configparameters: cntk.cntk:precision=double
MPI Rank 2: configparameters: cntk.cntk:RunDir=/tmp/cntk-test-20160816100737.796285/Speech/DNN_Parallel1BitQuantization@release_gpu
MPI Rank 2: configparameters: cntk.cntk:speechTrain=[
MPI Rank 2:     action = "train"
MPI Rank 2:     modelPath = "/tmp/cntk-test-20160816100737.796285/Speech/DNN_Parallel1BitQuantization@release_gpu/models/cntkSpeech.dnn"
MPI Rank 2:     deviceId = 0
MPI Rank 2:     traceLevel = 1
MPI Rank 2:     SimpleNetworkBuilder = [
MPI Rank 2:         layerSizes = 363:512:512:132
MPI Rank 2:         trainingCriterion = "CrossEntropyWithSoftmax"
MPI Rank 2:         evalCriterion = "ClassificationError"
MPI Rank 2:         layerTypes = "Sigmoid"
MPI Rank 2:         initValueScale = 1.0
MPI Rank 2:         applyMeanVarNorm = true
MPI Rank 2:         uniformInit = true
MPI Rank 2:         needPrior = true
MPI Rank 2:     ]
MPI Rank 2:     ExperimentalNetworkBuilder = [    // the same as above but with BS. Not active; activate by commenting out the SimpleNetworkBuilder entry above
MPI Rank 2:         layerSizes = 363:512:512:132
MPI Rank 2:         trainingCriterion = 'CE'
MPI Rank 2:         evalCriterion = 'Err'
MPI Rank 2:         applyMeanVarNorm = true
MPI Rank 2:         L = Length(layerSizes)-1    // number of model layers
MPI Rank 2:         features = Input(layerSizes[0], 1, tag='feature') ; labels = Input(layerSizes[Length(layerSizes)-1], 1, tag='label')
MPI Rank 2:         featNorm = if applyMeanVarNorm
MPI Rank 2:                    then MeanVarNorm(features)
MPI Rank 2:                    else features
MPI Rank 2:         layers[layer:1..L-1] = if layer > 1
MPI Rank 2:                                then SBFF(layers[layer-1].Eh, layerSizes[layer], layerSizes[layer-1])
MPI Rank 2:                                else SBFF(featNorm, layerSizes[layer], layerSizes[layer-1])
MPI Rank 2:         outLayer = BFF(layers[L-1].Eh, layerSizes[L], layerSizes[L-1])
MPI Rank 2:         outZ = outLayer.z        // + PastValue(layerSizes[L], 1, outLayer.z)
MPI Rank 2:         CE = if trainingCriterion == 'CE'
MPI Rank 2:              then CrossEntropyWithSoftmax(labels, outZ, tag='criterion')
MPI Rank 2:              else Fail('unknown trainingCriterion ' + trainingCriterion)
MPI Rank 2:         Err = if evalCriterion == 'Err' then
MPI Rank 2:               ClassificationError(labels, outZ, tag='evaluation')
MPI Rank 2:               else Fail('unknown evalCriterion ' + evalCriterion)
MPI Rank 2:         logPrior = LogPrior(labels)
MPI Rank 2:         // TODO: how to add a tag to an infix operation?
MPI Rank 2:         ScaledLogLikelihood = Minus (outZ, logPrior, tag='output')
MPI Rank 2:     ]
MPI Rank 2:     SGD = [
MPI Rank 2:         epochSize = 20480
MPI Rank 2:         minibatchSize = 64:256:1024
MPI Rank 2:         learningRatesPerMB = 1.0:0.5:0.1
MPI Rank 2:         numMBsToShowResult = 10
MPI Rank 2:         momentumPerMB = 0.9:0.656119
MPI Rank 2:         dropoutRate = 0.0
MPI Rank 2:         maxEpochs = 3
MPI Rank 2:         keepCheckPointFiles = true
MPI Rank 2:         clippingThresholdPerSample = 1#INF
MPI Rank 2:         ParallelTrain = [
MPI Rank 2:             parallelizationMethod = "DataParallelSGD"
MPI Rank 2:             distributedMBReading = true
MPI Rank 2:             DataParallelSGD = [
MPI Rank 2:                 gradientBits = 32
MPI Rank 2:             ]
MPI Rank 2:         ]
MPI Rank 2:         AutoAdjust = [
MPI Rank 2:             reduceLearnRateIfImproveLessThan = 0
MPI Rank 2:             loadBestModel = true
MPI Rank 2:             increaseLearnRateIfImproveMoreThan = 1000000000
MPI Rank 2:             learnRateDecreaseFactor = 0.5
MPI Rank 2:             learnRateIncreaseFactor = 1.382
MPI Rank 2:             autoAdjustLR = "adjustAfterEpoch"
MPI Rank 2:         ]
MPI Rank 2:     ]
MPI Rank 2:     reader = [
MPI Rank 2:         readerType = "HTKMLFReader"
MPI Rank 2:         readMethod = "blockRandomize"
MPI Rank 2:         miniBatchMode = "partial"
MPI Rank 2:         randomize = "auto"
MPI Rank 2:         verbosity = 0
MPI Rank 2:         useMersenneTwisterRand=true
MPI Rank 2:         features = [
MPI Rank 2:             dim = 363
MPI Rank 2:             type = "real"
MPI Rank 2:             scpFile = "glob_0000.scp"
MPI Rank 2:         ]
MPI Rank 2:         labels = [
MPI Rank 2:             mlfFile = "/home/philly/jenkins/workspace/CNTK-Test-Linux-W1/Tests/EndToEndTests/Speech/Data/glob_0000.mlf"
MPI Rank 2:             labelMappingFile = "/home/philly/jenkins/workspace/CNTK-Test-Linux-W1/Tests/EndToEndTests/Speech/Data/state.list"
MPI Rank 2:             labelDim = 132
MPI Rank 2:             labelType = "category"
MPI Rank 2:         ]
MPI Rank 2:     ]
MPI Rank 2: ] [SGD=[ParallelTrain=[DataParallelSGD=[gradientBits=1]]]] [SGD=[ParallelTrain=[parallelizationStartEpoch=2]]]
MPI Rank 2: 
MPI Rank 2: configparameters: cntk.cntk:stderr=/tmp/cntk-test-20160816100737.796285/Speech/DNN_Parallel1BitQuantization@release_gpu/stderr
MPI Rank 2: configparameters: cntk.cntk:timestamping=true
MPI Rank 2: 08/16/2016 10:08:02: <<<<<<<<<<<<<<<<<<<< PROCESSED CONFIG WITH ALL VARIABLES RESOLVED <<<<<<<<<<<<<<<<<<<<
MPI Rank 2: 08/16/2016 10:08:02: Commands: speechTrain
MPI Rank 2: 08/16/2016 10:08:02: Precision = "double"
MPI Rank 2: 08/16/2016 10:08:02: Using 8 CPU threads.
MPI Rank 2: 08/16/2016 10:08:02: CNTKModelPath: /tmp/cntk-test-20160816100737.796285/Speech/DNN_Parallel1BitQuantization@release_gpu/models/cntkSpeech.dnn
MPI Rank 2: 08/16/2016 10:08:02: CNTKCommandTrainInfo: speechTrain : 3
MPI Rank 2: 08/16/2016 10:08:02: CNTKCommandTrainInfo: CNTKNoMoreCommands_Total : 3
MPI Rank 2: 
MPI Rank 2: 08/16/2016 10:08:02: ##############################################################################
MPI Rank 2: 08/16/2016 10:08:02: #                                                                            #
MPI Rank 2: 08/16/2016 10:08:02: # Action "train"                                                             #
MPI Rank 2: 08/16/2016 10:08:02: #                                                                            #
MPI Rank 2: 08/16/2016 10:08:02: ##############################################################################
MPI Rank 2: 
MPI Rank 2: 08/16/2016 10:08:02: CNTKCommandTrainBegin: speechTrain
MPI Rank 2: SimpleNetworkBuilder Using GPU 0
MPI Rank 2: reading script file glob_0000.scp ... 948 entries
MPI Rank 2: total 132 state names in state list /home/philly/jenkins/workspace/CNTK-Test-Linux-W1/Tests/EndToEndTests/Speech/Data/state.list
MPI Rank 2: htkmlfreader: reading MLF file /home/philly/jenkins/workspace/CNTK-Test-Linux-W1/Tests/EndToEndTests/Speech/Data/glob_0000.mlf ... total 948 entries
MPI Rank 2: ...............................................................................................feature set 0: 252734 frames in 948 out of 948 utterances
MPI Rank 2: label set 0: 129 classes
MPI Rank 2: minibatchutterancesource: 948 utterances grouped into 3 chunks, av. chunk size: 316.0 utterances, 84244.7 frames
MPI Rank 2: 
MPI Rank 2: 08/16/2016 10:08:02: Creating virgin network.
MPI Rank 2: Node 'W0' (LearnableParameter operation): Initializing Parameter[512 x 363] <- 0.000000.
MPI Rank 2: Node 'W0' (LearnableParameter operation): Initializing Parameter[512 x 363] <- uniform(seed=1, range=0.050000*1.000000, onCPU=false).
MPI Rank 2: SetUniformRandomValue (GPU): creating curand object with seed 1, sizeof(ElemType)==8
MPI Rank 2: Node 'B0' (LearnableParameter operation): Initializing Parameter[512 x 1] <- 0.000000.
MPI Rank 2: Node 'B0' (LearnableParameter operation): Initializing Parameter[512 x 1] <- 0.000000.
MPI Rank 2: Node 'W1' (LearnableParameter operation): Initializing Parameter[512 x 512] <- 0.000000.
MPI Rank 2: Node 'W1' (LearnableParameter operation): Initializing Parameter[512 x 512] <- uniform(seed=2, range=0.050000*1.000000, onCPU=false).
MPI Rank 2: Node 'B1' (LearnableParameter operation): Initializing Parameter[512 x 1] <- 0.000000.
MPI Rank 2: Node 'B1' (LearnableParameter operation): Initializing Parameter[512 x 1] <- 0.000000.
MPI Rank 2: Node 'W2' (LearnableParameter operation): Initializing Parameter[132 x 512] <- 0.000000.
MPI Rank 2: Node 'W2' (LearnableParameter operation): Initializing Parameter[132 x 512] <- uniform(seed=3, range=0.050000*1.000000, onCPU=false).
MPI Rank 2: Node 'B2' (LearnableParameter operation): Initializing Parameter[132 x 1] <- 0.000000.
MPI Rank 2: Node 'B2' (LearnableParameter operation): Initializing Parameter[132 x 1] <- 0.000000.
MPI Rank 2: 
MPI Rank 2: Post-processing network...
MPI Rank 2: 
MPI Rank 2: 7 roots:
MPI Rank 2: 	CrossEntropyWithSoftmax = CrossEntropyWithSoftmax()
MPI Rank 2: 	EvalClassificationError = ClassificationError()
MPI Rank 2: 	InvStdOfFeatures = InvStdDev()
MPI Rank 2: 	MeanOfFeatures = Mean()
MPI Rank 2: 	PosteriorProb = Softmax()
MPI Rank 2: 	Prior = Mean()
MPI Rank 2: 	ScaledLogLikelihood = Minus()
MPI Rank 2: 
MPI Rank 2: Validating network. 25 nodes to process in pass 1.
MPI Rank 2: 
MPI Rank 2: Validating --> labels = InputValue() :  -> [132 x *]
MPI Rank 2: Validating --> W2 = LearnableParameter() :  -> [132 x 512]
MPI Rank 2: Validating --> W1 = LearnableParameter() :  -> [512 x 512]
MPI Rank 2: Validating --> W0 = LearnableParameter() :  -> [512 x 363]
MPI Rank 2: Validating --> features = InputValue() :  -> [363 x *]
MPI Rank 2: Validating --> MeanOfFeatures = Mean (features) : [363 x *] -> [363]
MPI Rank 2: Validating --> InvStdOfFeatures = InvStdDev (features) : [363 x *] -> [363]
MPI Rank 2: Validating --> MVNormalizedFeatures = PerDimMeanVarNormalization (features, MeanOfFeatures, InvStdOfFeatures) : [363 x *], [363], [363] -> [363 x *]
MPI Rank 2: Validating --> W0*features = Times (W0, MVNormalizedFeatures) : [512 x 363], [363 x *] -> [512 x *]
MPI Rank 2: Validating --> B0 = LearnableParameter() :  -> [512 x 1]
MPI Rank 2: Validating --> W0*features+B0 = Plus (W0*features, B0) : [512 x *], [512 x 1] -> [512 x 1 x *]
MPI Rank 2: Validating --> H1 = Sigmoid (W0*features+B0) : [512 x 1 x *] -> [512 x 1 x *]
MPI Rank 2: Validating --> W1*H1 = Times (W1, H1) : [512 x 512], [512 x 1 x *] -> [512 x 1 x *]
MPI Rank 2: Validating --> B1 = LearnableParameter() :  -> [512 x 1]
MPI Rank 2: Validating --> W1*H1+B1 = Plus (W1*H1, B1) : [512 x 1 x *], [512 x 1] -> [512 x 1 x *]
MPI Rank 2: Validating --> H2 = Sigmoid (W1*H1+B1) : [512 x 1 x *] -> [512 x 1 x *]
MPI Rank 2: Validating --> W2*H1 = Times (W2, H2) : [132 x 512], [512 x 1 x *] -> [132 x 1 x *]
MPI Rank 2: Validating --> B2 = LearnableParameter() :  -> [132 x 1]
MPI Rank 2: Validating --> HLast = Plus (W2*H1, B2) : [132 x 1 x *], [132 x 1] -> [132 x 1 x *]
MPI Rank 2: Validating --> CrossEntropyWithSoftmax = CrossEntropyWithSoftmax (labels, HLast) : [132 x *], [132 x 1 x *] -> [1]
MPI Rank 2: Validating --> EvalClassificationError = ClassificationError (labels, HLast) : [132 x *], [132 x 1 x *] -> [1]
MPI Rank 2: Validating --> PosteriorProb = Softmax (HLast) : [132 x 1 x *] -> [132 x 1 x *]
MPI Rank 2: Validating --> Prior = Mean (labels) : [132 x *] -> [132]
MPI Rank 2: Validating --> LogOfPrior = Log (Prior) : [132] -> [132]
MPI Rank 2: Validating --> ScaledLogLikelihood = Minus (HLast, LogOfPrior) : [132 x 1 x *], [132] -> [132 x 1 x *]
MPI Rank 2: 
MPI Rank 2: Validating network. 17 nodes to process in pass 2.
MPI Rank 2: 
MPI Rank 2: 
MPI Rank 2: Validating network, final pass.
MPI Rank 2: 
MPI Rank 2: 
MPI Rank 2: 
MPI Rank 2: 12 out of 25 nodes do not share the minibatch layout with the input data.
MPI Rank 2: 
MPI Rank 2: Post-processing network complete.
MPI Rank 2: 
MPI Rank 2: 08/16/2016 10:08:03: Created model with 25 nodes on GPU 0.
MPI Rank 2: 
MPI Rank 2: 08/16/2016 10:08:03: Training criterion node(s):
MPI Rank 2: 08/16/2016 10:08:03: 	CrossEntropyWithSoftmax = CrossEntropyWithSoftmax
MPI Rank 2: 
<<<<<<< HEAD
MPI Rank 2: 05/03/2016 18:00:31: 	EvalClassificationError = ClassificationError
=======
MPI Rank 2: 08/16/2016 10:08:03: Evaluation criterion node(s):
MPI Rank 2: 08/16/2016 10:08:03: 	EvalErrorPrediction = ErrorPrediction
>>>>>>> 8493f118
MPI Rank 2: 
MPI Rank 2: 
MPI Rank 2: Allocating matrices for forward and/or backward propagation.
MPI Rank 2: 
MPI Rank 2: Memory Sharing: Out of 40 matrices, 19 are shared as 8, and 21 are not shared.
MPI Rank 2: 
MPI Rank 2: 	{ W0 : [512 x 363] (gradient)
MPI Rank 2: 	  W0*features+B0 : [512 x 1 x *] }
MPI Rank 2: 	{ H1 : [512 x 1 x *]
MPI Rank 2: 	  W0*features : [512 x *] (gradient) }
MPI Rank 2: 	{ W0*features+B0 : [512 x 1 x *] (gradient)
MPI Rank 2: 	  W1*H1 : [512 x 1 x *] }
MPI Rank 2: 	{ W1 : [512 x 512] (gradient)
MPI Rank 2: 	  W1*H1+B1 : [512 x 1 x *] }
MPI Rank 2: 	{ H2 : [512 x 1 x *]
MPI Rank 2: 	  W1*H1 : [512 x 1 x *] (gradient) }
MPI Rank 2: 	{ B0 : [512 x 1] (gradient)
MPI Rank 2: 	  H1 : [512 x 1 x *] (gradient)
MPI Rank 2: 	  W1*H1+B1 : [512 x 1 x *] (gradient)
MPI Rank 2: 	  W2*H1 : [132 x 1 x *] }
MPI Rank 2: 	{ HLast : [132 x 1 x *]
MPI Rank 2: 	  W2 : [132 x 512] (gradient) }
MPI Rank 2: 	{ B1 : [512 x 1] (gradient)
MPI Rank 2: 	  H2 : [512 x 1 x *] (gradient)
MPI Rank 2: 	  HLast : [132 x 1 x *] (gradient) }
MPI Rank 2: 
MPI Rank 2: 
MPI Rank 2: 08/16/2016 10:08:03: Training 516740 parameters in 6 out of 6 parameter tensors and 15 nodes with gradient:
MPI Rank 2: 
<<<<<<< HEAD
MPI Rank 2: (nil): {[EvalClassificationError Gradient[1]] [InvStdOfFeatures Gradient[363]] [LogOfPrior Gradient[132]] [MVNormalizedFeatures Gradient[363 x *]] [MeanOfFeatures Gradient[363]] [PosteriorProb Gradient[132 x 1 x *]] [PosteriorProb Value[132 x 1 x *]] [Prior Gradient[132]] [ScaledLogLikelihood Gradient[132 x 1 x *]] [features Gradient[363 x *]] [labels Gradient[132 x *]] }
MPI Rank 2: 0x303e3e8: {[features Value[363 x *]] }
MPI Rank 2: 0x3483318: {[InvStdOfFeatures Value[363]] }
MPI Rank 2: 0x3483b78: {[W0 Value[512 x 363]] }
MPI Rank 2: 0x34858f8: {[MeanOfFeatures Value[363]] }
MPI Rank 2: 0x3ee19d8: {[W1 Value[512 x 512]] }
MPI Rank 2: 0x3ee27a8: {[B1 Value[512 x 1]] }
MPI Rank 2: 0x3ee3948: {[W2 Value[132 x 512]] }
MPI Rank 2: 0x3ee45f8: {[B2 Value[132 x 1]] }
MPI Rank 2: 0x3ee5428: {[labels Value[132 x *]] }
MPI Rank 2: 0x3ee6688: {[Prior Value[132]] }
MPI Rank 2: 0x3eebf28: {[EvalClassificationError Value[1]] }
MPI Rank 2: 0x3eec228: {[ScaledLogLikelihood Value[132 x 1 x *]] }
MPI Rank 2: 0x3eec3e8: {[CrossEntropyWithSoftmax Value[1]] }
MPI Rank 2: 0x3eec878: {[W0 Gradient[512 x 363]] [W0*features+B0 Value[512 x 1 x *]] }
MPI Rank 2: 0x3eec9e8: {[LogOfPrior Value[132]] }
MPI Rank 2: 0x3ef1fe8: {[B0 Value[512 x 1]] }
MPI Rank 2: 0x41cd6b8: {[MVNormalizedFeatures Value[363 x *]] }
MPI Rank 2: 0x41cde78: {[W0*features Value[512 x *]] }
MPI Rank 2: 0x41ce088: {[H1 Value[512 x 1 x *]] [W0*features Gradient[512 x *]] }
MPI Rank 2: 0x41ce1e8: {[W0*features+B0 Gradient[512 x 1 x *]] [W1*H1 Value[512 x 1 x *]] }
MPI Rank 2: 0x41ce348: {[W1 Gradient[512 x 512]] [W1*H1+B1 Value[512 x 1 x *]] }
MPI Rank 2: 0x41ce508: {[H2 Value[512 x 1 x *]] [W1*H1 Gradient[512 x 1 x *]] }
MPI Rank 2: 0x41ce6c8: {[B0 Gradient[512 x 1]] [H1 Gradient[512 x 1 x *]] [W1*H1+B1 Gradient[512 x 1 x *]] [W2*H1 Value[132 x 1 x *]] }
MPI Rank 2: 0x41ce888: {[HLast Value[132 x 1 x *]] [W2 Gradient[132 x 512]] }
MPI Rank 2: 0x41cf3e8: {[CrossEntropyWithSoftmax Gradient[1]] }
MPI Rank 2: 0x41cf5a8: {[B1 Gradient[512 x 1]] [H2 Gradient[512 x 1 x *]] [HLast Gradient[132 x 1 x *]] }
MPI Rank 2: 0x41cf768: {[W2*H1 Gradient[132 x 1 x *]] }
MPI Rank 2: 0x41cf928: {[B2 Gradient[132 x 1]] }
=======
MPI Rank 2: 08/16/2016 10:08:03: 	Node 'B0' (LearnableParameter operation) : [512 x 1]
MPI Rank 2: 08/16/2016 10:08:03: 	Node 'B1' (LearnableParameter operation) : [512 x 1]
MPI Rank 2: 08/16/2016 10:08:03: 	Node 'B2' (LearnableParameter operation) : [132 x 1]
MPI Rank 2: 08/16/2016 10:08:03: 	Node 'W0' (LearnableParameter operation) : [512 x 363]
MPI Rank 2: 08/16/2016 10:08:03: 	Node 'W1' (LearnableParameter operation) : [512 x 512]
MPI Rank 2: 08/16/2016 10:08:03: 	Node 'W2' (LearnableParameter operation) : [132 x 512]
>>>>>>> 8493f118
MPI Rank 2: 
MPI Rank 2: 
MPI Rank 2: 08/16/2016 10:08:03: Precomputing --> 3 PreCompute nodes found.
MPI Rank 2: 
MPI Rank 2: 08/16/2016 10:08:03: 	MeanOfFeatures = Mean()
MPI Rank 2: 08/16/2016 10:08:03: 	InvStdOfFeatures = InvStdDev()
MPI Rank 2: 08/16/2016 10:08:03: 	Prior = Mean()
MPI Rank 2: minibatchiterator: epoch 0: frames [0..252734] (first utterance at frame 0), data subset 0 of 1, with 1 datapasses
MPI Rank 2: requiredata: determined feature kind as 33-dimensional 'USER' with frame shift 10.0 ms
MPI Rank 2: 
MPI Rank 2: 08/16/2016 10:08:05: Precomputing --> Completed.
MPI Rank 2: 
MPI Rank 2: 
MPI Rank 2: 08/16/2016 10:08:05: Starting Epoch 1: learning rate per sample = 0.015625  effective momentum = 0.900000  momentum as time constant = 607.4 samples
MPI Rank 2: minibatchiterator: epoch 0: frames [0..20480] (first utterance at frame 0), data subset 0 of 1, with 1 datapasses
MPI Rank 2: 
<<<<<<< HEAD
MPI Rank 2: 05/03/2016 18:00:33: Starting minibatch loop.
MPI Rank 2: 05/03/2016 18:00:34:  Epoch[ 1 of 3]-Minibatch[   1-  10, 3.12%]: CrossEntropyWithSoftmax = 4.40318406 * 640; EvalClassificationError = 0.90468750 * 640; time = 0.0969s; samplesPerSecond = 6603.9
MPI Rank 2: 05/03/2016 18:00:34:  Epoch[ 1 of 3]-Minibatch[  11-  20, 6.25%]: CrossEntropyWithSoftmax = 4.15980357 * 640; EvalClassificationError = 0.87187500 * 640; time = 0.0958s; samplesPerSecond = 6683.1
MPI Rank 2: 05/03/2016 18:00:34:  Epoch[ 1 of 3]-Minibatch[  21-  30, 9.38%]: CrossEntropyWithSoftmax = 3.98424210 * 640; EvalClassificationError = 0.87812500 * 640; time = 0.0957s; samplesPerSecond = 6685.0
MPI Rank 2: 05/03/2016 18:00:34:  Epoch[ 1 of 3]-Minibatch[  31-  40, 12.50%]: CrossEntropyWithSoftmax = 3.86209050 * 640; EvalClassificationError = 0.87656250 * 640; time = 0.0957s; samplesPerSecond = 6686.2
MPI Rank 2: 05/03/2016 18:00:34:  Epoch[ 1 of 3]-Minibatch[  41-  50, 15.62%]: CrossEntropyWithSoftmax = 3.80597620 * 640; EvalClassificationError = 0.88593750 * 640; time = 0.0958s; samplesPerSecond = 6682.6
MPI Rank 2: 05/03/2016 18:00:34:  Epoch[ 1 of 3]-Minibatch[  51-  60, 18.75%]: CrossEntropyWithSoftmax = 3.73511552 * 640; EvalClassificationError = 0.87812500 * 640; time = 0.0956s; samplesPerSecond = 6692.5
MPI Rank 2: 05/03/2016 18:00:34:  Epoch[ 1 of 3]-Minibatch[  61-  70, 21.88%]: CrossEntropyWithSoftmax = 3.57260725 * 640; EvalClassificationError = 0.81875000 * 640; time = 0.0956s; samplesPerSecond = 6692.3
MPI Rank 2: 05/03/2016 18:00:34:  Epoch[ 1 of 3]-Minibatch[  71-  80, 25.00%]: CrossEntropyWithSoftmax = 3.42293687 * 640; EvalClassificationError = 0.80468750 * 640; time = 0.0956s; samplesPerSecond = 6691.8
MPI Rank 2: 05/03/2016 18:00:34:  Epoch[ 1 of 3]-Minibatch[  81-  90, 28.12%]: CrossEntropyWithSoftmax = 3.34304309 * 640; EvalClassificationError = 0.76718750 * 640; time = 0.0957s; samplesPerSecond = 6688.7
MPI Rank 2: 05/03/2016 18:00:34:  Epoch[ 1 of 3]-Minibatch[  91- 100, 31.25%]: CrossEntropyWithSoftmax = 3.37037793 * 640; EvalClassificationError = 0.84687500 * 640; time = 0.0957s; samplesPerSecond = 6684.4
MPI Rank 2: 05/03/2016 18:00:35:  Epoch[ 1 of 3]-Minibatch[ 101- 110, 34.38%]: CrossEntropyWithSoftmax = 3.21606065 * 640; EvalClassificationError = 0.76093750 * 640; time = 0.0957s; samplesPerSecond = 6689.3
MPI Rank 2: 05/03/2016 18:00:35:  Epoch[ 1 of 3]-Minibatch[ 111- 120, 37.50%]: CrossEntropyWithSoftmax = 3.31610118 * 640; EvalClassificationError = 0.78437500 * 640; time = 0.0958s; samplesPerSecond = 6681.1
MPI Rank 2: 05/03/2016 18:00:35:  Epoch[ 1 of 3]-Minibatch[ 121- 130, 40.62%]: CrossEntropyWithSoftmax = 3.14285888 * 640; EvalClassificationError = 0.75000000 * 640; time = 0.0958s; samplesPerSecond = 6679.2
MPI Rank 2: 05/03/2016 18:00:35:  Epoch[ 1 of 3]-Minibatch[ 131- 140, 43.75%]: CrossEntropyWithSoftmax = 3.01821991 * 640; EvalClassificationError = 0.70937500 * 640; time = 0.0958s; samplesPerSecond = 6682.2
MPI Rank 2: 05/03/2016 18:00:35:  Epoch[ 1 of 3]-Minibatch[ 141- 150, 46.88%]: CrossEntropyWithSoftmax = 3.01218944 * 640; EvalClassificationError = 0.73906250 * 640; time = 0.0958s; samplesPerSecond = 6682.7
MPI Rank 2: 05/03/2016 18:00:35:  Epoch[ 1 of 3]-Minibatch[ 151- 160, 50.00%]: CrossEntropyWithSoftmax = 2.98947652 * 640; EvalClassificationError = 0.73593750 * 640; time = 0.0958s; samplesPerSecond = 6678.1
MPI Rank 2: 05/03/2016 18:00:35:  Epoch[ 1 of 3]-Minibatch[ 161- 170, 53.12%]: CrossEntropyWithSoftmax = 2.86297716 * 640; EvalClassificationError = 0.70000000 * 640; time = 0.0958s; samplesPerSecond = 6677.6
MPI Rank 2: 05/03/2016 18:00:35:  Epoch[ 1 of 3]-Minibatch[ 171- 180, 56.25%]: CrossEntropyWithSoftmax = 2.71901077 * 640; EvalClassificationError = 0.68593750 * 640; time = 0.0958s; samplesPerSecond = 6677.5
MPI Rank 2: 05/03/2016 18:00:35:  Epoch[ 1 of 3]-Minibatch[ 181- 190, 59.38%]: CrossEntropyWithSoftmax = 2.80860596 * 640; EvalClassificationError = 0.71250000 * 640; time = 0.0960s; samplesPerSecond = 6664.7
MPI Rank 2: 05/03/2016 18:00:35:  Epoch[ 1 of 3]-Minibatch[ 191- 200, 62.50%]: CrossEntropyWithSoftmax = 2.60590434 * 640; EvalClassificationError = 0.64687500 * 640; time = 0.0959s; samplesPerSecond = 6670.3
MPI Rank 2: 05/03/2016 18:00:36:  Epoch[ 1 of 3]-Minibatch[ 201- 210, 65.62%]: CrossEntropyWithSoftmax = 2.63920069 * 640; EvalClassificationError = 0.66875000 * 640; time = 0.0958s; samplesPerSecond = 6680.9
MPI Rank 2: 05/03/2016 18:00:36:  Epoch[ 1 of 3]-Minibatch[ 211- 220, 68.75%]: CrossEntropyWithSoftmax = 2.58372597 * 640; EvalClassificationError = 0.65781250 * 640; time = 0.0957s; samplesPerSecond = 6684.9
MPI Rank 2: 05/03/2016 18:00:36:  Epoch[ 1 of 3]-Minibatch[ 221- 230, 71.88%]: CrossEntropyWithSoftmax = 2.50997096 * 640; EvalClassificationError = 0.62031250 * 640; time = 0.0957s; samplesPerSecond = 6685.0
MPI Rank 2: 05/03/2016 18:00:36:  Epoch[ 1 of 3]-Minibatch[ 231- 240, 75.00%]: CrossEntropyWithSoftmax = 2.42126950 * 640; EvalClassificationError = 0.62968750 * 640; time = 0.0958s; samplesPerSecond = 6683.2
MPI Rank 2: 05/03/2016 18:00:36:  Epoch[ 1 of 3]-Minibatch[ 241- 250, 78.12%]: CrossEntropyWithSoftmax = 2.40125789 * 640; EvalClassificationError = 0.65156250 * 640; time = 0.0958s; samplesPerSecond = 6678.4
MPI Rank 2: 05/03/2016 18:00:36:  Epoch[ 1 of 3]-Minibatch[ 251- 260, 81.25%]: CrossEntropyWithSoftmax = 2.47110816 * 640; EvalClassificationError = 0.63281250 * 640; time = 0.0958s; samplesPerSecond = 6682.5
MPI Rank 2: 05/03/2016 18:00:36:  Epoch[ 1 of 3]-Minibatch[ 261- 270, 84.38%]: CrossEntropyWithSoftmax = 2.33215267 * 640; EvalClassificationError = 0.60312500 * 640; time = 0.0957s; samplesPerSecond = 6688.2
MPI Rank 2: 05/03/2016 18:00:36:  Epoch[ 1 of 3]-Minibatch[ 271- 280, 87.50%]: CrossEntropyWithSoftmax = 2.21936103 * 640; EvalClassificationError = 0.56875000 * 640; time = 0.0958s; samplesPerSecond = 6682.2
MPI Rank 2: 05/03/2016 18:00:36:  Epoch[ 1 of 3]-Minibatch[ 281- 290, 90.62%]: CrossEntropyWithSoftmax = 2.31959580 * 640; EvalClassificationError = 0.61093750 * 640; time = 0.0958s; samplesPerSecond = 6682.8
MPI Rank 2: 05/03/2016 18:00:36:  Epoch[ 1 of 3]-Minibatch[ 291- 300, 93.75%]: CrossEntropyWithSoftmax = 2.19592881 * 640; EvalClassificationError = 0.61718750 * 640; time = 0.0958s; samplesPerSecond = 6684.1
MPI Rank 2: 05/03/2016 18:00:36:  Epoch[ 1 of 3]-Minibatch[ 301- 310, 96.88%]: CrossEntropyWithSoftmax = 2.28411654 * 640; EvalClassificationError = 0.60000000 * 640; time = 0.0958s; samplesPerSecond = 6681.8
MPI Rank 2: 05/03/2016 18:00:37:  Epoch[ 1 of 3]-Minibatch[ 311- 320, 100.00%]: CrossEntropyWithSoftmax = 2.18307184 * 640; EvalClassificationError = 0.55781250 * 640; time = 0.0958s; samplesPerSecond = 6682.7
MPI Rank 2: 05/03/2016 18:00:37: Finished Epoch[ 1 of 3]: [Training] CrossEntropyWithSoftmax = 2.99723568 * 20480; EvalClassificationError = 0.72426758 * 20480; totalSamplesSeen = 20480; learningRatePerSample = 0.015625; epochTime=3.06908s
=======
MPI Rank 2: 08/16/2016 10:08:05: Starting minibatch loop.
MPI Rank 2: 08/16/2016 10:08:06:  Epoch[ 1 of 3]-Minibatch[   1-  10, 3.12%]: CrossEntropyWithSoftmax = 4.62512789 * 640; EvalErrorPrediction = 0.94062500 * 640; time = 0.1006s; samplesPerSecond = 6362.3
MPI Rank 2: 08/16/2016 10:08:06:  Epoch[ 1 of 3]-Minibatch[  11-  20, 6.25%]: CrossEntropyWithSoftmax = 4.35619366 * 640; EvalErrorPrediction = 0.92343750 * 640; time = 0.0993s; samplesPerSecond = 6446.8
MPI Rank 2: 08/16/2016 10:08:06:  Epoch[ 1 of 3]-Minibatch[  21-  30, 9.38%]: CrossEntropyWithSoftmax = 3.97911998 * 640; EvalErrorPrediction = 0.89531250 * 640; time = 0.0992s; samplesPerSecond = 6448.4
MPI Rank 2: 08/16/2016 10:08:06:  Epoch[ 1 of 3]-Minibatch[  31-  40, 12.50%]: CrossEntropyWithSoftmax = 3.73643568 * 640; EvalErrorPrediction = 0.84531250 * 640; time = 0.0989s; samplesPerSecond = 6470.1
MPI Rank 2: 08/16/2016 10:08:06:  Epoch[ 1 of 3]-Minibatch[  41-  50, 15.62%]: CrossEntropyWithSoftmax = 3.83079081 * 640; EvalErrorPrediction = 0.88281250 * 640; time = 0.0981s; samplesPerSecond = 6527.1
MPI Rank 2: 08/16/2016 10:08:06:  Epoch[ 1 of 3]-Minibatch[  51-  60, 18.75%]: CrossEntropyWithSoftmax = 3.71437689 * 640; EvalErrorPrediction = 0.86875000 * 640; time = 0.0981s; samplesPerSecond = 6524.4
MPI Rank 2: 08/16/2016 10:08:06:  Epoch[ 1 of 3]-Minibatch[  61-  70, 21.88%]: CrossEntropyWithSoftmax = 3.42186230 * 640; EvalErrorPrediction = 0.79062500 * 640; time = 0.0981s; samplesPerSecond = 6524.2
MPI Rank 2: 08/16/2016 10:08:06:  Epoch[ 1 of 3]-Minibatch[  71-  80, 25.00%]: CrossEntropyWithSoftmax = 3.53658053 * 640; EvalErrorPrediction = 0.82031250 * 640; time = 0.0981s; samplesPerSecond = 6521.2
MPI Rank 2: 08/16/2016 10:08:06:  Epoch[ 1 of 3]-Minibatch[  81-  90, 28.12%]: CrossEntropyWithSoftmax = 3.49758017 * 640; EvalErrorPrediction = 0.81718750 * 640; time = 0.0981s; samplesPerSecond = 6526.5
MPI Rank 2: 08/16/2016 10:08:06:  Epoch[ 1 of 3]-Minibatch[  91- 100, 31.25%]: CrossEntropyWithSoftmax = 3.39996308 * 640; EvalErrorPrediction = 0.80468750 * 640; time = 0.0981s; samplesPerSecond = 6525.6
MPI Rank 2: 08/16/2016 10:08:06:  Epoch[ 1 of 3]-Minibatch[ 101- 110, 34.38%]: CrossEntropyWithSoftmax = 3.49445773 * 640; EvalErrorPrediction = 0.82500000 * 640; time = 0.0981s; samplesPerSecond = 6523.6
MPI Rank 2: 08/16/2016 10:08:07:  Epoch[ 1 of 3]-Minibatch[ 111- 120, 37.50%]: CrossEntropyWithSoftmax = 3.26676999 * 640; EvalErrorPrediction = 0.79218750 * 640; time = 0.0981s; samplesPerSecond = 6522.4
MPI Rank 2: 08/16/2016 10:08:07:  Epoch[ 1 of 3]-Minibatch[ 121- 130, 40.62%]: CrossEntropyWithSoftmax = 3.18870173 * 640; EvalErrorPrediction = 0.78906250 * 640; time = 0.0981s; samplesPerSecond = 6523.6
MPI Rank 2: 08/16/2016 10:08:07:  Epoch[ 1 of 3]-Minibatch[ 131- 140, 43.75%]: CrossEntropyWithSoftmax = 3.05687264 * 640; EvalErrorPrediction = 0.74687500 * 640; time = 0.0980s; samplesPerSecond = 6528.4
MPI Rank 2: 08/16/2016 10:08:07:  Epoch[ 1 of 3]-Minibatch[ 141- 150, 46.88%]: CrossEntropyWithSoftmax = 2.95594569 * 640; EvalErrorPrediction = 0.71875000 * 640; time = 0.0981s; samplesPerSecond = 6524.6
MPI Rank 2: 08/16/2016 10:08:07:  Epoch[ 1 of 3]-Minibatch[ 151- 160, 50.00%]: CrossEntropyWithSoftmax = 3.10219604 * 640; EvalErrorPrediction = 0.74062500 * 640; time = 0.0981s; samplesPerSecond = 6527.0
MPI Rank 2: 08/16/2016 10:08:07:  Epoch[ 1 of 3]-Minibatch[ 161- 170, 53.12%]: CrossEntropyWithSoftmax = 2.80745014 * 640; EvalErrorPrediction = 0.70625000 * 640; time = 0.0980s; samplesPerSecond = 6527.3
MPI Rank 2: 08/16/2016 10:08:07:  Epoch[ 1 of 3]-Minibatch[ 171- 180, 56.25%]: CrossEntropyWithSoftmax = 2.72061842 * 640; EvalErrorPrediction = 0.65468750 * 640; time = 0.0981s; samplesPerSecond = 6524.6
MPI Rank 2: 08/16/2016 10:08:07:  Epoch[ 1 of 3]-Minibatch[ 181- 190, 59.38%]: CrossEntropyWithSoftmax = 2.80425747 * 640; EvalErrorPrediction = 0.71718750 * 640; time = 0.0983s; samplesPerSecond = 6509.5
MPI Rank 2: 08/16/2016 10:08:07:  Epoch[ 1 of 3]-Minibatch[ 191- 200, 62.50%]: CrossEntropyWithSoftmax = 2.71253068 * 640; EvalErrorPrediction = 0.67812500 * 640; time = 0.0981s; samplesPerSecond = 6522.4
MPI Rank 2: 08/16/2016 10:08:07:  Epoch[ 1 of 3]-Minibatch[ 201- 210, 65.62%]: CrossEntropyWithSoftmax = 2.59360399 * 640; EvalErrorPrediction = 0.66093750 * 640; time = 0.0981s; samplesPerSecond = 6521.4
MPI Rank 2: 08/16/2016 10:08:08:  Epoch[ 1 of 3]-Minibatch[ 211- 220, 68.75%]: CrossEntropyWithSoftmax = 2.60386649 * 640; EvalErrorPrediction = 0.65625000 * 640; time = 0.0981s; samplesPerSecond = 6525.3
MPI Rank 2: 08/16/2016 10:08:08:  Epoch[ 1 of 3]-Minibatch[ 221- 230, 71.88%]: CrossEntropyWithSoftmax = 2.53706678 * 640; EvalErrorPrediction = 0.65625000 * 640; time = 0.0981s; samplesPerSecond = 6525.5
MPI Rank 2: 08/16/2016 10:08:08:  Epoch[ 1 of 3]-Minibatch[ 231- 240, 75.00%]: CrossEntropyWithSoftmax = 2.56177343 * 640; EvalErrorPrediction = 0.65625000 * 640; time = 0.0980s; samplesPerSecond = 6529.3
MPI Rank 2: 08/16/2016 10:08:08:  Epoch[ 1 of 3]-Minibatch[ 241- 250, 78.12%]: CrossEntropyWithSoftmax = 2.50118791 * 640; EvalErrorPrediction = 0.64218750 * 640; time = 0.0981s; samplesPerSecond = 6524.0
MPI Rank 2: 08/16/2016 10:08:08:  Epoch[ 1 of 3]-Minibatch[ 251- 260, 81.25%]: CrossEntropyWithSoftmax = 2.40119788 * 640; EvalErrorPrediction = 0.62500000 * 640; time = 0.0981s; samplesPerSecond = 6524.9
MPI Rank 2: 08/16/2016 10:08:08:  Epoch[ 1 of 3]-Minibatch[ 261- 270, 84.38%]: CrossEntropyWithSoftmax = 2.27491503 * 640; EvalErrorPrediction = 0.58906250 * 640; time = 0.0981s; samplesPerSecond = 6521.8
MPI Rank 2: 08/16/2016 10:08:08:  Epoch[ 1 of 3]-Minibatch[ 271- 280, 87.50%]: CrossEntropyWithSoftmax = 2.51724208 * 640; EvalErrorPrediction = 0.65781250 * 640; time = 0.0981s; samplesPerSecond = 6524.2
MPI Rank 2: 08/16/2016 10:08:08:  Epoch[ 1 of 3]-Minibatch[ 281- 290, 90.62%]: CrossEntropyWithSoftmax = 2.27797542 * 640; EvalErrorPrediction = 0.59687500 * 640; time = 0.0982s; samplesPerSecond = 6519.7
MPI Rank 2: 08/16/2016 10:08:08:  Epoch[ 1 of 3]-Minibatch[ 291- 300, 93.75%]: CrossEntropyWithSoftmax = 2.26017740 * 640; EvalErrorPrediction = 0.60937500 * 640; time = 0.0981s; samplesPerSecond = 6521.7
MPI Rank 2: 08/16/2016 10:08:08:  Epoch[ 1 of 3]-Minibatch[ 301- 310, 96.88%]: CrossEntropyWithSoftmax = 2.24735342 * 640; EvalErrorPrediction = 0.58437500 * 640; time = 0.0981s; samplesPerSecond = 6520.7
MPI Rank 2: 08/16/2016 10:08:09:  Epoch[ 1 of 3]-Minibatch[ 311- 320, 100.00%]: CrossEntropyWithSoftmax = 2.23665382 * 640; EvalErrorPrediction = 0.60625000 * 640; time = 0.0982s; samplesPerSecond = 6520.3
MPI Rank 2: 08/16/2016 10:08:09: Finished Epoch[ 1 of 3]: [Training] CrossEntropyWithSoftmax = 3.03815141 * 20480; EvalErrorPrediction = 0.73432617 * 20480; totalSamplesSeen = 20480; learningRatePerSample = 0.015625; epochTime=3.14859s
>>>>>>> 8493f118
MPI Rank 2: 
MPI Rank 2: 08/16/2016 10:08:09: Starting Epoch 2: learning rate per sample = 0.001953  effective momentum = 0.656119  momentum as time constant = 607.5 samples
MPI Rank 2: minibatchiterator: epoch 1: frames [20480..40960] (first utterance at frame 20480), data subset 2 of 3, with 1 datapasses
MPI Rank 2: 
<<<<<<< HEAD
MPI Rank 2: 05/03/2016 18:00:37: Starting minibatch loop, DataParallelSGD training (MyRank = 2, NumNodes = 3, NumGradientBits = 1), distributed reading is ENABLED.
MPI Rank 2: 05/03/2016 18:00:37:  Epoch[ 2 of 3]-Minibatch[   1-  10, 12.50%]: CrossEntropyWithSoftmax = 2.07462499 * 2560; EvalClassificationError = 0.56367188 * 2560; time = 0.1500s; samplesPerSecond = 17071.3
MPI Rank 2: 05/03/2016 18:00:37:  Epoch[ 2 of 3]-Minibatch[  11-  20, 25.00%]: CrossEntropyWithSoftmax = 2.05320994 * 2560; EvalClassificationError = 0.55507812 * 2560; time = 0.1391s; samplesPerSecond = 18407.6
MPI Rank 2: 05/03/2016 18:00:37:  Epoch[ 2 of 3]-Minibatch[  21-  30, 37.50%]: CrossEntropyWithSoftmax = 2.02998212 * 2560; EvalClassificationError = 0.55625000 * 2560; time = 0.1396s; samplesPerSecond = 18333.1
MPI Rank 2: 05/03/2016 18:00:37:  Epoch[ 2 of 3]-Minibatch[  31-  40, 50.00%]: CrossEntropyWithSoftmax = 2.01198559 * 2560; EvalClassificationError = 0.56640625 * 2560; time = 0.1384s; samplesPerSecond = 18491.0
MPI Rank 2: 05/03/2016 18:00:37:  Epoch[ 2 of 3]-Minibatch[  41-  50, 62.50%]: CrossEntropyWithSoftmax = 1.97539682 * 2560; EvalClassificationError = 0.55234375 * 2560; time = 0.1385s; samplesPerSecond = 18485.6
MPI Rank 2: 05/03/2016 18:00:37:  Epoch[ 2 of 3]-Minibatch[  51-  60, 75.00%]: CrossEntropyWithSoftmax = 2.07754441 * 2560; EvalClassificationError = 0.56210938 * 2560; time = 0.1382s; samplesPerSecond = 18523.3
MPI Rank 2: 05/03/2016 18:00:38:  Epoch[ 2 of 3]-Minibatch[  61-  70, 87.50%]: CrossEntropyWithSoftmax = 2.00580381 * 2560; EvalClassificationError = 0.55625000 * 2560; time = 0.1382s; samplesPerSecond = 18529.9
MPI Rank 2: 05/03/2016 18:00:38:  Epoch[ 2 of 3]-Minibatch[  71-  80, 100.00%]: CrossEntropyWithSoftmax = 2.13146949 * 2560; EvalClassificationError = 0.57656250 * 2560; time = 0.1387s; samplesPerSecond = 18452.8
MPI Rank 2: 05/03/2016 18:00:38: Finished Epoch[ 2 of 3]: [Training] CrossEntropyWithSoftmax = 2.04500215 * 20480; EvalClassificationError = 0.56108398 * 20480; totalSamplesSeen = 40960; learningRatePerSample = 0.001953125; epochTime=1.12651s
=======
MPI Rank 2: 08/16/2016 10:08:09: Starting minibatch loop, DataParallelSGD training (MyRank = 2, NumNodes = 3, NumGradientBits = 1), distributed reading is ENABLED.
MPI Rank 2: 08/16/2016 10:08:09:  Epoch[ 2 of 3]-Minibatch[   1-  10, 12.50%]: CrossEntropyWithSoftmax = 2.19429672 * 2560; EvalErrorPrediction = 0.60039062 * 2560; time = 0.1485s; samplesPerSecond = 17237.9
MPI Rank 2: 08/16/2016 10:08:09:  Epoch[ 2 of 3]-Minibatch[  11-  20, 25.00%]: CrossEntropyWithSoftmax = 2.15577544 * 2560; EvalErrorPrediction = 0.57070312 * 2560; time = 0.1432s; samplesPerSecond = 17878.8
MPI Rank 2: 08/16/2016 10:08:09:  Epoch[ 2 of 3]-Minibatch[  21-  30, 37.50%]: CrossEntropyWithSoftmax = 2.09655267 * 2560; EvalErrorPrediction = 0.56289062 * 2560; time = 0.1419s; samplesPerSecond = 18040.0
MPI Rank 2: 08/16/2016 10:08:09:  Epoch[ 2 of 3]-Minibatch[  31-  40, 50.00%]: CrossEntropyWithSoftmax = 2.06745115 * 2560; EvalErrorPrediction = 0.56171875 * 2560; time = 0.1419s; samplesPerSecond = 18036.3
MPI Rank 2: 08/16/2016 10:08:09:  Epoch[ 2 of 3]-Minibatch[  41-  50, 62.50%]: CrossEntropyWithSoftmax = 2.06705242 * 2560; EvalErrorPrediction = 0.55976563 * 2560; time = 0.1420s; samplesPerSecond = 18024.4
MPI Rank 2: 08/16/2016 10:08:09:  Epoch[ 2 of 3]-Minibatch[  51-  60, 75.00%]: CrossEntropyWithSoftmax = 2.00136482 * 2560; EvalErrorPrediction = 0.54531250 * 2560; time = 0.1427s; samplesPerSecond = 17945.9
MPI Rank 2: 08/16/2016 10:08:10:  Epoch[ 2 of 3]-Minibatch[  61-  70, 87.50%]: CrossEntropyWithSoftmax = 1.99508116 * 2560; EvalErrorPrediction = 0.54765625 * 2560; time = 0.1420s; samplesPerSecond = 18031.1
MPI Rank 2: 08/16/2016 10:08:10:  Epoch[ 2 of 3]-Minibatch[  71-  80, 100.00%]: CrossEntropyWithSoftmax = 1.99964996 * 2560; EvalErrorPrediction = 0.55507812 * 2560; time = 0.1422s; samplesPerSecond = 18006.9
MPI Rank 2: 08/16/2016 10:08:10: Finished Epoch[ 2 of 3]: [Training] CrossEntropyWithSoftmax = 2.07215304 * 20480; EvalErrorPrediction = 0.56293945 * 20480; totalSamplesSeen = 40960; learningRatePerSample = 0.001953125; epochTime=1.14989s
>>>>>>> 8493f118
MPI Rank 2: 
MPI Rank 2: 08/16/2016 10:08:10: Starting Epoch 3: learning rate per sample = 0.000098  effective momentum = 0.656119  momentum as time constant = 2429.9 samples
MPI Rank 2: minibatchiterator: epoch 2: frames [40960..61440] (first utterance at frame 40960), data subset 2 of 3, with 1 datapasses
MPI Rank 2: 
<<<<<<< HEAD
MPI Rank 2: 05/03/2016 18:00:38: Starting minibatch loop, DataParallelSGD training (MyRank = 2, NumNodes = 3, NumGradientBits = 1), distributed reading is ENABLED.
MPI Rank 2: 05/03/2016 18:00:38:  Epoch[ 3 of 3]-Minibatch[   1-  10, 50.00%]: CrossEntropyWithSoftmax = 1.97563233 * 10240; EvalClassificationError = 0.54248047 * 10240; time = 0.2834s; samplesPerSecond = 36126.4
MPI Rank 2: 05/03/2016 18:00:38:  Epoch[ 3 of 3]-Minibatch[  11-  20, 100.00%]: CrossEntropyWithSoftmax = 1.94366837 * 10240; EvalClassificationError = 0.53730469 * 10240; time = 0.2810s; samplesPerSecond = 36442.2
MPI Rank 2: 05/03/2016 18:00:38: Finished Epoch[ 3 of 3]: [Training] CrossEntropyWithSoftmax = 1.95965035 * 20480; EvalClassificationError = 0.53989258 * 20480; totalSamplesSeen = 61440; learningRatePerSample = 9.7656251e-05; epochTime=0.570665s
MPI Rank 2: 05/03/2016 18:00:38: CNTKCommandTrainEnd: speechTrain
=======
MPI Rank 2: 08/16/2016 10:08:10: Starting minibatch loop, DataParallelSGD training (MyRank = 2, NumNodes = 3, NumGradientBits = 1), distributed reading is ENABLED.
MPI Rank 2: 08/16/2016 10:08:10:  Epoch[ 3 of 3]-Minibatch[   1-  10, 50.00%]: CrossEntropyWithSoftmax = 1.95876979 * 10240; EvalErrorPrediction = 0.53154297 * 10240; time = 0.2880s; samplesPerSecond = 35554.3
MPI Rank 2: 08/16/2016 10:08:10:  Epoch[ 3 of 3]-Minibatch[  11-  20, 100.00%]: CrossEntropyWithSoftmax = 1.97868556 * 10240; EvalErrorPrediction = 0.55019531 * 10240; time = 0.2824s; samplesPerSecond = 36264.2
MPI Rank 2: 08/16/2016 10:08:10: Finished Epoch[ 3 of 3]: [Training] CrossEntropyWithSoftmax = 1.96872768 * 20480; EvalErrorPrediction = 0.54086914 * 20480; totalSamplesSeen = 61440; learningRatePerSample = 9.7656251e-05; epochTime=0.57713s
MPI Rank 2: 08/16/2016 10:08:10: CNTKCommandTrainEnd: speechTrain
>>>>>>> 8493f118
MPI Rank 2: 
MPI Rank 2: 08/16/2016 10:08:10: Action "train" complete.
MPI Rank 2: 
MPI Rank 2: 08/16/2016 10:08:10: __COMPLETED__
MPI Rank 2: ~MPIWrapper<|MERGE_RESOLUTION|>--- conflicted
+++ resolved
@@ -1,127 +1,138 @@
-CPU info:
-    CPU Model Name: Intel(R) Xeon(R) CPU E5-2630 v2 @ 2.60GHz
-    Hardware threads: 24
-    Total Memory: 264172964 kB
--------------------------------------------------------------------
-=== Running mpiexec -n 3 /home/philly/jenkins/workspace/CNTK-Test-Linux-W1/build/1bitsgd/release/bin/cntk configFile=/home/philly/jenkins/workspace/CNTK-Test-Linux-W1/Tests/EndToEndTests/Speech/DNN/Parallel1BitQuantization/../cntk.cntk currentDirectory=/home/philly/jenkins/workspace/CNTK-Test-Linux-W1/Tests/EndToEndTests/Speech/Data RunDir=/tmp/cntk-test-20160816100737.796285/Speech/DNN_Parallel1BitQuantization@release_gpu DataDir=/home/philly/jenkins/workspace/CNTK-Test-Linux-W1/Tests/EndToEndTests/Speech/Data ConfigDir=/home/philly/jenkins/workspace/CNTK-Test-Linux-W1/Tests/EndToEndTests/Speech/DNN/Parallel1BitQuantization/.. OutputDir=/tmp/cntk-test-20160816100737.796285/Speech/DNN_Parallel1BitQuantization@release_gpu DeviceId=0 timestamping=true numCPUThreads=8 precision=double speechTrain=[SGD=[ParallelTrain=[DataParallelSGD=[gradientBits=1]]]] speechTrain=[SGD=[ParallelTrain=[parallelizationStartEpoch=2]]] stderr=/tmp/cntk-test-20160816100737.796285/Speech/DNN_Parallel1BitQuantization@release_gpu/stderr
+=== Running mpiexec -n 3 /home/philly/jenkins/workspace/CNTK-Test-Linux-W1/build/1bitsgd/release/bin/cntk configFile=/home/philly/jenkins/workspace/CNTK-Test-Linux-W1/Tests/EndToEndTests/Speech/DNN/Parallel1BitQuantization/../cntk.cntk currentDirectory=/home/philly/jenkins/workspace/CNTK-Test-Linux-W1/Tests/EndToEndTests/Speech/Data RunDir=/tmp/cntk-test-20160503180003.29154/Speech/DNN_Parallel1BitQuantization@release_gpu DataDir=/home/philly/jenkins/workspace/CNTK-Test-Linux-W1/Tests/EndToEndTests/Speech/Data ConfigDir=/home/philly/jenkins/workspace/CNTK-Test-Linux-W1/Tests/EndToEndTests/Speech/DNN/Parallel1BitQuantization/.. OutputDir=/tmp/cntk-test-20160503180003.29154/Speech/DNN_Parallel1BitQuantization@release_gpu DeviceId=0 timestamping=true numCPUThreads=8 precision=double speechTrain=[SGD=[ParallelTrain=[DataParallelSGD=[gradientBits=1]]]] speechTrain=[SGD=[ParallelTrain=[parallelizationStartEpoch=2]]] stderr=/tmp/cntk-test-20160503180003.29154/Speech/DNN_Parallel1BitQuantization@release_gpu/stderr
 -------------------------------------------------------------------
 Build info: 
 
-		Built time: Aug 16 2016 09:41:57
-		Last modified date: Mon Aug 15 23:39:17 2016
+		Built time: May  3 2016 17:56:15
+		Last modified date: Tue May  3 11:36:23 2016
 		Build type: release
 		Build target: GPU
 		With 1bit-SGD: yes
-		Math lib: mkl
+		Math lib: acml
 		CUDA_PATH: /usr/local/cuda-7.5
 		CUB_PATH: /usr/local/cub-1.4.1
 		CUDNN_PATH: /usr/local/cudnn-4.0
 		Build Branch: HEAD
-		Build SHA1: 026b1e772b963461e189f8f00aa7ed6951298f84
-		Built by philly on 643085f7f8c2
+		Build SHA1: 571b092d60e131fd529081a5ed52af2dc815dc82
+		Built by philly on 87698aadbc9d
 		Build Path: /home/philly/jenkins/workspace/CNTK-Build-Linux
 -------------------------------------------------------------------
 Changed current directory to /home/philly/jenkins/workspace/CNTK-Test-Linux-W1/Tests/EndToEndTests/Speech/Data
+MPIWrapper: initializing MPI
 -------------------------------------------------------------------
 Build info: 
 
-		Built time: Aug 16 2016 09:41:57
-		Last modified date: Mon Aug 15 23:39:17 2016
+		Built time: May  3 2016 17:56:15
+		Last modified date: Tue May  3 11:36:23 2016
 		Build type: release
 		Build target: GPU
 		With 1bit-SGD: yes
-		Math lib: mkl
+		Math lib: acml
 		CUDA_PATH: /usr/local/cuda-7.5
 		CUB_PATH: /usr/local/cub-1.4.1
 		CUDNN_PATH: /usr/local/cudnn-4.0
 		Build Branch: HEAD
-		Build SHA1: 026b1e772b963461e189f8f00aa7ed6951298f84
-		Built by philly on 643085f7f8c2
+		Build SHA1: 571b092d60e131fd529081a5ed52af2dc815dc82
+		Built by philly on 87698aadbc9d
 		Build Path: /home/philly/jenkins/workspace/CNTK-Build-Linux
 -------------------------------------------------------------------
 -------------------------------------------------------------------
 Build info: 
 
-		Built time: Aug 16 2016 09:41:57
-		Last modified date: Mon Aug 15 23:39:17 2016
+		Built time: May  3 2016 17:56:15
+		Last modified date: Tue May  3 11:36:23 2016
 		Build type: release
 		Build target: GPU
 		With 1bit-SGD: yes
-		Math lib: mkl
+		Math lib: acml
 		CUDA_PATH: /usr/local/cuda-7.5
 		CUB_PATH: /usr/local/cub-1.4.1
 		CUDNN_PATH: /usr/local/cudnn-4.0
 		Build Branch: HEAD
-		Build SHA1: 026b1e772b963461e189f8f00aa7ed6951298f84
-		Built by philly on 643085f7f8c2
+		Build SHA1: 571b092d60e131fd529081a5ed52af2dc815dc82
+		Built by philly on 87698aadbc9d
 		Build Path: /home/philly/jenkins/workspace/CNTK-Build-Linux
 -------------------------------------------------------------------
 Changed current directory to /home/philly/jenkins/workspace/CNTK-Test-Linux-W1/Tests/EndToEndTests/Speech/Data
 Changed current directory to /home/philly/jenkins/workspace/CNTK-Test-Linux-W1/Tests/EndToEndTests/Speech/Data
 MPIWrapper: initializing MPI
 MPIWrapper: initializing MPI
-MPIWrapper: initializing MPI
 ping [requestnodes (before change)]: 3 nodes pinging each other
 ping [requestnodes (before change)]: 3 nodes pinging each other
 ping [requestnodes (before change)]: 3 nodes pinging each other
 ping [requestnodes (before change)]: all 3 nodes responded
+requestnodes [MPIWrapper]: using 3 out of 3 MPI nodes (3 requested); we (1) are in (participating)
+ping [requestnodes (after change)]: 3 nodes pinging each other
+ping [requestnodes (before change)]: all 3 nodes responded
 requestnodes [MPIWrapper]: using 3 out of 3 MPI nodes (3 requested); we (0) are in (participating)
 ping [requestnodes (after change)]: 3 nodes pinging each other
+ping [requestnodes (before change)]: all 3 nodes responded
+requestnodes [MPIWrapper]: using 3 out of 3 MPI nodes (3 requested); we (2) are in (participating)
+ping [requestnodes (after change)]: 3 nodes pinging each other
+ping [requestnodes (after change)]: all 3 nodes responded
+mpihelper: we are cog 1 in a gearbox of 3
+ping [mpihelper]: 3 nodes pinging each other
 ping [requestnodes (after change)]: all 3 nodes responded
 mpihelper: we are cog 0 in a gearbox of 3
 ping [mpihelper]: 3 nodes pinging each other
 ping [mpihelper]: all 3 nodes responded
-ping [requestnodes (before change)]: all 3 nodes responded
-requestnodes [MPIWrapper]: using 3 out of 3 MPI nodes (3 requested); we (2) are in (participating)
-ping [requestnodes (after change)]: 3 nodes pinging each other
 ping [requestnodes (after change)]: all 3 nodes responded
 mpihelper: we are cog 2 in a gearbox of 3
 ping [mpihelper]: 3 nodes pinging each other
 ping [mpihelper]: all 3 nodes responded
-ping [requestnodes (before change)]: all 3 nodes responded
-requestnodes [MPIWrapper]: using 3 out of 3 MPI nodes (3 requested); we (1) are in (participating)
-ping [requestnodes (after change)]: 3 nodes pinging each other
-ping [requestnodes (after change)]: all 3 nodes responded
-mpihelper: we are cog 1 in a gearbox of 3
-ping [mpihelper]: 3 nodes pinging each other
 ping [mpihelper]: all 3 nodes responded
-08/16/2016 10:07:59: Redirecting stderr to file /tmp/cntk-test-20160816100737.796285/Speech/DNN_Parallel1BitQuantization@release_gpu/stderr_speechTrain.logrank0
-08/16/2016 10:08:00: Redirecting stderr to file /tmp/cntk-test-20160816100737.796285/Speech/DNN_Parallel1BitQuantization@release_gpu/stderr_speechTrain.logrank1
-08/16/2016 10:08:00: Redirecting stderr to file /tmp/cntk-test-20160816100737.796285/Speech/DNN_Parallel1BitQuantization@release_gpu/stderr_speechTrain.logrank2
-MPI Rank 0: 08/16/2016 10:07:59: -------------------------------------------------------------------
-MPI Rank 0: 08/16/2016 10:07:59: Build info: 
-MPI Rank 0: 
-MPI Rank 0: 08/16/2016 10:07:59: 		Built time: Aug 16 2016 09:41:57
-MPI Rank 0: 08/16/2016 10:07:59: 		Last modified date: Mon Aug 15 23:39:17 2016
-MPI Rank 0: 08/16/2016 10:07:59: 		Build type: release
-MPI Rank 0: 08/16/2016 10:07:59: 		Build target: GPU
-MPI Rank 0: 08/16/2016 10:07:59: 		With 1bit-SGD: yes
-MPI Rank 0: 08/16/2016 10:07:59: 		Math lib: mkl
-MPI Rank 0: 08/16/2016 10:07:59: 		CUDA_PATH: /usr/local/cuda-7.5
-MPI Rank 0: 08/16/2016 10:07:59: 		CUB_PATH: /usr/local/cub-1.4.1
-MPI Rank 0: 08/16/2016 10:07:59: 		CUDNN_PATH: /usr/local/cudnn-4.0
-MPI Rank 0: 08/16/2016 10:07:59: 		Build Branch: HEAD
-MPI Rank 0: 08/16/2016 10:07:59: 		Build SHA1: 026b1e772b963461e189f8f00aa7ed6951298f84
-MPI Rank 0: 08/16/2016 10:07:59: 		Built by philly on 643085f7f8c2
-MPI Rank 0: 08/16/2016 10:07:59: 		Build Path: /home/philly/jenkins/workspace/CNTK-Build-Linux
-MPI Rank 0: 08/16/2016 10:07:59: -------------------------------------------------------------------
-MPI Rank 0: 08/16/2016 10:08:01: -------------------------------------------------------------------
-MPI Rank 0: 08/16/2016 10:08:01: GPU info:
-MPI Rank 0: 
-MPI Rank 0: 08/16/2016 10:08:01: 		Device[0]: cores = 2880; computeCapability = 3.5; type = "GeForce GTX 780 Ti"; memory = 3071 MB
-MPI Rank 0: 08/16/2016 10:08:01: 		Device[1]: cores = 2880; computeCapability = 3.5; type = "GeForce GTX 780 Ti"; memory = 3071 MB
-MPI Rank 0: 08/16/2016 10:08:01: 		Device[2]: cores = 2880; computeCapability = 3.5; type = "GeForce GTX 780 Ti"; memory = 3071 MB
-MPI Rank 0: 08/16/2016 10:08:01: 		Device[3]: cores = 2880; computeCapability = 3.5; type = "GeForce GTX 780 Ti"; memory = 3071 MB
-MPI Rank 0: 08/16/2016 10:08:01: -------------------------------------------------------------------
-MPI Rank 0: 
-MPI Rank 0: 08/16/2016 10:08:01: Running on localhost at 2016/08/16 10:08:01
-MPI Rank 0: 08/16/2016 10:08:01: Command line: 
-MPI Rank 0: /home/philly/jenkins/workspace/CNTK-Test-Linux-W1/build/1bitsgd/release/bin/cntk  configFile=/home/philly/jenkins/workspace/CNTK-Test-Linux-W1/Tests/EndToEndTests/Speech/DNN/Parallel1BitQuantization/../cntk.cntk  currentDirectory=/home/philly/jenkins/workspace/CNTK-Test-Linux-W1/Tests/EndToEndTests/Speech/Data  RunDir=/tmp/cntk-test-20160816100737.796285/Speech/DNN_Parallel1BitQuantization@release_gpu  DataDir=/home/philly/jenkins/workspace/CNTK-Test-Linux-W1/Tests/EndToEndTests/Speech/Data  ConfigDir=/home/philly/jenkins/workspace/CNTK-Test-Linux-W1/Tests/EndToEndTests/Speech/DNN/Parallel1BitQuantization/..  OutputDir=/tmp/cntk-test-20160816100737.796285/Speech/DNN_Parallel1BitQuantization@release_gpu  DeviceId=0  timestamping=true  numCPUThreads=8  precision=double  speechTrain=[SGD=[ParallelTrain=[DataParallelSGD=[gradientBits=1]]]]  speechTrain=[SGD=[ParallelTrain=[parallelizationStartEpoch=2]]]  stderr=/tmp/cntk-test-20160816100737.796285/Speech/DNN_Parallel1BitQuantization@release_gpu/stderr
-MPI Rank 0: 
-MPI Rank 0: 
-MPI Rank 0: 
-MPI Rank 0: 08/16/2016 10:08:01: >>>>>>>>>>>>>>>>>>>> RAW CONFIG (VARIABLES NOT RESOLVED) >>>>>>>>>>>>>>>>>>>>
-MPI Rank 0: 08/16/2016 10:08:01: precision = "float"
+05/03/2016 18:00:29: Redirecting stderr to file /tmp/cntk-test-20160503180003.29154/Speech/DNN_Parallel1BitQuantization@release_gpu/stderr_speechTrain.logrank0
+05/03/2016 18:00:30: Redirecting stderr to file /tmp/cntk-test-20160503180003.29154/Speech/DNN_Parallel1BitQuantization@release_gpu/stderr_speechTrain.logrank1
+05/03/2016 18:00:30: Redirecting stderr to file /tmp/cntk-test-20160503180003.29154/Speech/DNN_Parallel1BitQuantization@release_gpu/stderr_speechTrain.logrank2
+--------------------------------------------------------------------------
+mpiexec has exited due to process rank 0 with PID 3239 on
+node 87698aadbc9d exiting improperly. There are three reasons this could occur:
+
+1. this process did not call "init" before exiting, but others in
+the job did. This can cause a job to hang indefinitely while it waits
+for all processes to call "init". By rule, if one process calls "init",
+then ALL processes must call "init" prior to termination.
+
+2. this process called "init", but exited without calling "finalize".
+By rule, all processes that call "init" MUST call "finalize" prior to
+exiting or it will be considered an "abnormal termination"
+
+3. this process called "MPI_Abort" or "orte_abort" and the mca parameter
+orte_create_session_dirs is set to false. In this case, the run-time cannot
+detect that the abort call was an abnormal termination. Hence, the only
+error message you will receive is this one.
+
+This may have caused other processes in the application to be
+terminated by signals sent by mpiexec (as reported here).
+
+You can avoid this message by specifying -quiet on the mpiexec command line.
+
+--------------------------------------------------------------------------
+MPI Rank 0: 05/03/2016 18:00:29: -------------------------------------------------------------------
+MPI Rank 0: 05/03/2016 18:00:29: Build info: 
+MPI Rank 0: 
+MPI Rank 0: 05/03/2016 18:00:29: 		Built time: May  3 2016 17:56:15
+MPI Rank 0: 05/03/2016 18:00:29: 		Last modified date: Tue May  3 11:36:23 2016
+MPI Rank 0: 05/03/2016 18:00:29: 		Build type: release
+MPI Rank 0: 05/03/2016 18:00:29: 		Build target: GPU
+MPI Rank 0: 05/03/2016 18:00:29: 		With 1bit-SGD: yes
+MPI Rank 0: 05/03/2016 18:00:29: 		Math lib: acml
+MPI Rank 0: 05/03/2016 18:00:29: 		CUDA_PATH: /usr/local/cuda-7.5
+MPI Rank 0: 05/03/2016 18:00:29: 		CUB_PATH: /usr/local/cub-1.4.1
+MPI Rank 0: 05/03/2016 18:00:29: 		CUDNN_PATH: /usr/local/cudnn-4.0
+MPI Rank 0: 05/03/2016 18:00:29: 		Build Branch: HEAD
+MPI Rank 0: 05/03/2016 18:00:29: 		Build SHA1: 571b092d60e131fd529081a5ed52af2dc815dc82
+MPI Rank 0: 05/03/2016 18:00:29: 		Built by philly on 87698aadbc9d
+MPI Rank 0: 05/03/2016 18:00:29: 		Build Path: /home/philly/jenkins/workspace/CNTK-Build-Linux
+MPI Rank 0: 05/03/2016 18:00:29: -------------------------------------------------------------------
+MPI Rank 0: 
+MPI Rank 0: 05/03/2016 18:00:29: Running on localhost at 2016/05/03 18:00:29
+MPI Rank 0: 05/03/2016 18:00:29: Command line: 
+MPI Rank 0: /home/philly/jenkins/workspace/CNTK-Test-Linux-W1/build/1bitsgd/release/bin/cntk  configFile=/home/philly/jenkins/workspace/CNTK-Test-Linux-W1/Tests/EndToEndTests/Speech/DNN/Parallel1BitQuantization/../cntk.cntk  currentDirectory=/home/philly/jenkins/workspace/CNTK-Test-Linux-W1/Tests/EndToEndTests/Speech/Data  RunDir=/tmp/cntk-test-20160503180003.29154/Speech/DNN_Parallel1BitQuantization@release_gpu  DataDir=/home/philly/jenkins/workspace/CNTK-Test-Linux-W1/Tests/EndToEndTests/Speech/Data  ConfigDir=/home/philly/jenkins/workspace/CNTK-Test-Linux-W1/Tests/EndToEndTests/Speech/DNN/Parallel1BitQuantization/..  OutputDir=/tmp/cntk-test-20160503180003.29154/Speech/DNN_Parallel1BitQuantization@release_gpu  DeviceId=0  timestamping=true  numCPUThreads=8  precision=double  speechTrain=[SGD=[ParallelTrain=[DataParallelSGD=[gradientBits=1]]]]  speechTrain=[SGD=[ParallelTrain=[parallelizationStartEpoch=2]]]  stderr=/tmp/cntk-test-20160503180003.29154/Speech/DNN_Parallel1BitQuantization@release_gpu/stderr
+MPI Rank 0: 
+MPI Rank 0: 
+MPI Rank 0: 
+MPI Rank 0: 05/03/2016 18:00:29: >>>>>>>>>>>>>>>>>>>> RAW CONFIG (VARIABLES NOT RESOLVED) >>>>>>>>>>>>>>>>>>>>
+MPI Rank 0: 05/03/2016 18:00:29: precision = "float"
 MPI Rank 0: command = speechTrain
 MPI Rank 0: deviceId = $DeviceId$
 MPI Rank 0: parallelTrain = true
@@ -133,7 +144,7 @@
 MPI Rank 0:     SimpleNetworkBuilder = [
 MPI Rank 0:         layerSizes = 363:512:512:132
 MPI Rank 0:         trainingCriterion = "CrossEntropyWithSoftmax"
-MPI Rank 0:         evalCriterion = "ClassificationError"
+MPI Rank 0:         evalCriterion = "ErrorPrediction"
 MPI Rank 0:         layerTypes = "Sigmoid"
 MPI Rank 0:         initValueScale = 1.0
 MPI Rank 0:         applyMeanVarNorm = true
@@ -159,7 +170,7 @@
 MPI Rank 0:              then CrossEntropyWithSoftmax(labels, outZ, tag='criterion')
 MPI Rank 0:              else Fail('unknown trainingCriterion ' + trainingCriterion)
 MPI Rank 0:         Err = if evalCriterion == 'Err' then
-MPI Rank 0:               ClassificationError(labels, outZ, tag='evaluation')
+MPI Rank 0:               ErrorPrediction(labels, outZ, tag='evaluation')
 MPI Rank 0:               else Fail('unknown evalCriterion ' + evalCriterion)
 MPI Rank 0:         logPrior = LogPrior(labels)
 MPI Rank 0:         // TODO: how to add a tag to an infix operation?
@@ -197,7 +208,6 @@
 MPI Rank 0:         miniBatchMode = "partial"
 MPI Rank 0:         randomize = "auto"
 MPI Rank 0:         verbosity = 0
-MPI Rank 0:         useMersenneTwisterRand=true
 MPI Rank 0:         features = [
 MPI Rank 0:             dim = 363
 MPI Rank 0:             type = "real"
@@ -212,34 +222,34 @@
 MPI Rank 0:     ]
 MPI Rank 0: ]
 MPI Rank 0: currentDirectory=/home/philly/jenkins/workspace/CNTK-Test-Linux-W1/Tests/EndToEndTests/Speech/Data
-MPI Rank 0: RunDir=/tmp/cntk-test-20160816100737.796285/Speech/DNN_Parallel1BitQuantization@release_gpu
+MPI Rank 0: RunDir=/tmp/cntk-test-20160503180003.29154/Speech/DNN_Parallel1BitQuantization@release_gpu
 MPI Rank 0: DataDir=/home/philly/jenkins/workspace/CNTK-Test-Linux-W1/Tests/EndToEndTests/Speech/Data
 MPI Rank 0: ConfigDir=/home/philly/jenkins/workspace/CNTK-Test-Linux-W1/Tests/EndToEndTests/Speech/DNN/Parallel1BitQuantization/..
-MPI Rank 0: OutputDir=/tmp/cntk-test-20160816100737.796285/Speech/DNN_Parallel1BitQuantization@release_gpu
+MPI Rank 0: OutputDir=/tmp/cntk-test-20160503180003.29154/Speech/DNN_Parallel1BitQuantization@release_gpu
 MPI Rank 0: DeviceId=0
 MPI Rank 0: timestamping=true
 MPI Rank 0: numCPUThreads=8
 MPI Rank 0: precision=double
 MPI Rank 0: speechTrain=[SGD=[ParallelTrain=[DataParallelSGD=[gradientBits=1]]]]
 MPI Rank 0: speechTrain=[SGD=[ParallelTrain=[parallelizationStartEpoch=2]]]
-MPI Rank 0: stderr=/tmp/cntk-test-20160816100737.796285/Speech/DNN_Parallel1BitQuantization@release_gpu/stderr
-MPI Rank 0: 
-MPI Rank 0: 08/16/2016 10:08:01: <<<<<<<<<<<<<<<<<<<< RAW CONFIG (VARIABLES NOT RESOLVED)  <<<<<<<<<<<<<<<<<<<<
-MPI Rank 0: 
-MPI Rank 0: 08/16/2016 10:08:01: >>>>>>>>>>>>>>>>>>>> RAW CONFIG WITH ALL VARIABLES RESOLVED >>>>>>>>>>>>>>>>>>>>
-MPI Rank 0: 08/16/2016 10:08:01: precision = "float"
+MPI Rank 0: stderr=/tmp/cntk-test-20160503180003.29154/Speech/DNN_Parallel1BitQuantization@release_gpu/stderr
+MPI Rank 0: 
+MPI Rank 0: 05/03/2016 18:00:29: <<<<<<<<<<<<<<<<<<<< RAW CONFIG (VARIABLES NOT RESOLVED)  <<<<<<<<<<<<<<<<<<<<
+MPI Rank 0: 
+MPI Rank 0: 05/03/2016 18:00:29: >>>>>>>>>>>>>>>>>>>> RAW CONFIG WITH ALL VARIABLES RESOLVED >>>>>>>>>>>>>>>>>>>>
+MPI Rank 0: 05/03/2016 18:00:29: precision = "float"
 MPI Rank 0: command = speechTrain
 MPI Rank 0: deviceId = 0
 MPI Rank 0: parallelTrain = true
 MPI Rank 0: speechTrain = [
 MPI Rank 0:     action = "train"
-MPI Rank 0:     modelPath = "/tmp/cntk-test-20160816100737.796285/Speech/DNN_Parallel1BitQuantization@release_gpu/models/cntkSpeech.dnn"
+MPI Rank 0:     modelPath = "/tmp/cntk-test-20160503180003.29154/Speech/DNN_Parallel1BitQuantization@release_gpu/models/cntkSpeech.dnn"
 MPI Rank 0:     deviceId = 0
 MPI Rank 0:     traceLevel = 1
 MPI Rank 0:     SimpleNetworkBuilder = [
 MPI Rank 0:         layerSizes = 363:512:512:132
 MPI Rank 0:         trainingCriterion = "CrossEntropyWithSoftmax"
-MPI Rank 0:         evalCriterion = "ClassificationError"
+MPI Rank 0:         evalCriterion = "ErrorPrediction"
 MPI Rank 0:         layerTypes = "Sigmoid"
 MPI Rank 0:         initValueScale = 1.0
 MPI Rank 0:         applyMeanVarNorm = true
@@ -265,7 +275,7 @@
 MPI Rank 0:              then CrossEntropyWithSoftmax(labels, outZ, tag='criterion')
 MPI Rank 0:              else Fail('unknown trainingCriterion ' + trainingCriterion)
 MPI Rank 0:         Err = if evalCriterion == 'Err' then
-MPI Rank 0:               ClassificationError(labels, outZ, tag='evaluation')
+MPI Rank 0:               ErrorPrediction(labels, outZ, tag='evaluation')
 MPI Rank 0:               else Fail('unknown evalCriterion ' + evalCriterion)
 MPI Rank 0:         logPrior = LogPrior(labels)
 MPI Rank 0:         // TODO: how to add a tag to an infix operation?
@@ -303,7 +313,6 @@
 MPI Rank 0:         miniBatchMode = "partial"
 MPI Rank 0:         randomize = "auto"
 MPI Rank 0:         verbosity = 0
-MPI Rank 0:         useMersenneTwisterRand=true
 MPI Rank 0:         features = [
 MPI Rank 0:             dim = 363
 MPI Rank 0:             type = "real"
@@ -318,40 +327,40 @@
 MPI Rank 0:     ]
 MPI Rank 0: ]
 MPI Rank 0: currentDirectory=/home/philly/jenkins/workspace/CNTK-Test-Linux-W1/Tests/EndToEndTests/Speech/Data
-MPI Rank 0: RunDir=/tmp/cntk-test-20160816100737.796285/Speech/DNN_Parallel1BitQuantization@release_gpu
+MPI Rank 0: RunDir=/tmp/cntk-test-20160503180003.29154/Speech/DNN_Parallel1BitQuantization@release_gpu
 MPI Rank 0: DataDir=/home/philly/jenkins/workspace/CNTK-Test-Linux-W1/Tests/EndToEndTests/Speech/Data
 MPI Rank 0: ConfigDir=/home/philly/jenkins/workspace/CNTK-Test-Linux-W1/Tests/EndToEndTests/Speech/DNN/Parallel1BitQuantization/..
-MPI Rank 0: OutputDir=/tmp/cntk-test-20160816100737.796285/Speech/DNN_Parallel1BitQuantization@release_gpu
+MPI Rank 0: OutputDir=/tmp/cntk-test-20160503180003.29154/Speech/DNN_Parallel1BitQuantization@release_gpu
 MPI Rank 0: DeviceId=0
 MPI Rank 0: timestamping=true
 MPI Rank 0: numCPUThreads=8
 MPI Rank 0: precision=double
 MPI Rank 0: speechTrain=[SGD=[ParallelTrain=[DataParallelSGD=[gradientBits=1]]]]
 MPI Rank 0: speechTrain=[SGD=[ParallelTrain=[parallelizationStartEpoch=2]]]
-MPI Rank 0: stderr=/tmp/cntk-test-20160816100737.796285/Speech/DNN_Parallel1BitQuantization@release_gpu/stderr
-MPI Rank 0: 
-MPI Rank 0: 08/16/2016 10:08:01: <<<<<<<<<<<<<<<<<<<< RAW CONFIG WITH ALL VARIABLES RESOLVED <<<<<<<<<<<<<<<<<<<<
-MPI Rank 0: 
-MPI Rank 0: 08/16/2016 10:08:01: >>>>>>>>>>>>>>>>>>>> PROCESSED CONFIG WITH ALL VARIABLES RESOLVED >>>>>>>>>>>>>>>>>>>>
+MPI Rank 0: stderr=/tmp/cntk-test-20160503180003.29154/Speech/DNN_Parallel1BitQuantization@release_gpu/stderr
+MPI Rank 0: 
+MPI Rank 0: 05/03/2016 18:00:29: <<<<<<<<<<<<<<<<<<<< RAW CONFIG WITH ALL VARIABLES RESOLVED <<<<<<<<<<<<<<<<<<<<
+MPI Rank 0: 
+MPI Rank 0: 05/03/2016 18:00:29: >>>>>>>>>>>>>>>>>>>> PROCESSED CONFIG WITH ALL VARIABLES RESOLVED >>>>>>>>>>>>>>>>>>>>
 MPI Rank 0: configparameters: cntk.cntk:command=speechTrain
 MPI Rank 0: configparameters: cntk.cntk:ConfigDir=/home/philly/jenkins/workspace/CNTK-Test-Linux-W1/Tests/EndToEndTests/Speech/DNN/Parallel1BitQuantization/..
 MPI Rank 0: configparameters: cntk.cntk:currentDirectory=/home/philly/jenkins/workspace/CNTK-Test-Linux-W1/Tests/EndToEndTests/Speech/Data
 MPI Rank 0: configparameters: cntk.cntk:DataDir=/home/philly/jenkins/workspace/CNTK-Test-Linux-W1/Tests/EndToEndTests/Speech/Data
 MPI Rank 0: configparameters: cntk.cntk:deviceId=0
 MPI Rank 0: configparameters: cntk.cntk:numCPUThreads=8
-MPI Rank 0: configparameters: cntk.cntk:OutputDir=/tmp/cntk-test-20160816100737.796285/Speech/DNN_Parallel1BitQuantization@release_gpu
+MPI Rank 0: configparameters: cntk.cntk:OutputDir=/tmp/cntk-test-20160503180003.29154/Speech/DNN_Parallel1BitQuantization@release_gpu
 MPI Rank 0: configparameters: cntk.cntk:parallelTrain=true
 MPI Rank 0: configparameters: cntk.cntk:precision=double
-MPI Rank 0: configparameters: cntk.cntk:RunDir=/tmp/cntk-test-20160816100737.796285/Speech/DNN_Parallel1BitQuantization@release_gpu
+MPI Rank 0: configparameters: cntk.cntk:RunDir=/tmp/cntk-test-20160503180003.29154/Speech/DNN_Parallel1BitQuantization@release_gpu
 MPI Rank 0: configparameters: cntk.cntk:speechTrain=[
 MPI Rank 0:     action = "train"
-MPI Rank 0:     modelPath = "/tmp/cntk-test-20160816100737.796285/Speech/DNN_Parallel1BitQuantization@release_gpu/models/cntkSpeech.dnn"
+MPI Rank 0:     modelPath = "/tmp/cntk-test-20160503180003.29154/Speech/DNN_Parallel1BitQuantization@release_gpu/models/cntkSpeech.dnn"
 MPI Rank 0:     deviceId = 0
 MPI Rank 0:     traceLevel = 1
 MPI Rank 0:     SimpleNetworkBuilder = [
 MPI Rank 0:         layerSizes = 363:512:512:132
 MPI Rank 0:         trainingCriterion = "CrossEntropyWithSoftmax"
-MPI Rank 0:         evalCriterion = "ClassificationError"
+MPI Rank 0:         evalCriterion = "ErrorPrediction"
 MPI Rank 0:         layerTypes = "Sigmoid"
 MPI Rank 0:         initValueScale = 1.0
 MPI Rank 0:         applyMeanVarNorm = true
@@ -377,7 +386,7 @@
 MPI Rank 0:              then CrossEntropyWithSoftmax(labels, outZ, tag='criterion')
 MPI Rank 0:              else Fail('unknown trainingCriterion ' + trainingCriterion)
 MPI Rank 0:         Err = if evalCriterion == 'Err' then
-MPI Rank 0:               ClassificationError(labels, outZ, tag='evaluation')
+MPI Rank 0:               ErrorPrediction(labels, outZ, tag='evaluation')
 MPI Rank 0:               else Fail('unknown evalCriterion ' + evalCriterion)
 MPI Rank 0:         logPrior = LogPrior(labels)
 MPI Rank 0:         // TODO: how to add a tag to an infix operation?
@@ -415,7 +424,6 @@
 MPI Rank 0:         miniBatchMode = "partial"
 MPI Rank 0:         randomize = "auto"
 MPI Rank 0:         verbosity = 0
-MPI Rank 0:         useMersenneTwisterRand=true
 MPI Rank 0:         features = [
 MPI Rank 0:             dim = 363
 MPI Rank 0:             type = "real"
@@ -430,23 +438,23 @@
 MPI Rank 0:     ]
 MPI Rank 0: ] [SGD=[ParallelTrain=[DataParallelSGD=[gradientBits=1]]]] [SGD=[ParallelTrain=[parallelizationStartEpoch=2]]]
 MPI Rank 0: 
-MPI Rank 0: configparameters: cntk.cntk:stderr=/tmp/cntk-test-20160816100737.796285/Speech/DNN_Parallel1BitQuantization@release_gpu/stderr
+MPI Rank 0: configparameters: cntk.cntk:stderr=/tmp/cntk-test-20160503180003.29154/Speech/DNN_Parallel1BitQuantization@release_gpu/stderr
 MPI Rank 0: configparameters: cntk.cntk:timestamping=true
-MPI Rank 0: 08/16/2016 10:08:01: <<<<<<<<<<<<<<<<<<<< PROCESSED CONFIG WITH ALL VARIABLES RESOLVED <<<<<<<<<<<<<<<<<<<<
-MPI Rank 0: 08/16/2016 10:08:01: Commands: speechTrain
-MPI Rank 0: 08/16/2016 10:08:01: Precision = "double"
-MPI Rank 0: 08/16/2016 10:08:01: Using 8 CPU threads.
-MPI Rank 0: 08/16/2016 10:08:01: CNTKModelPath: /tmp/cntk-test-20160816100737.796285/Speech/DNN_Parallel1BitQuantization@release_gpu/models/cntkSpeech.dnn
-MPI Rank 0: 08/16/2016 10:08:01: CNTKCommandTrainInfo: speechTrain : 3
-MPI Rank 0: 08/16/2016 10:08:01: CNTKCommandTrainInfo: CNTKNoMoreCommands_Total : 3
-MPI Rank 0: 
-MPI Rank 0: 08/16/2016 10:08:01: ##############################################################################
-MPI Rank 0: 08/16/2016 10:08:01: #                                                                            #
-MPI Rank 0: 08/16/2016 10:08:01: # Action "train"                                                             #
-MPI Rank 0: 08/16/2016 10:08:01: #                                                                            #
-MPI Rank 0: 08/16/2016 10:08:01: ##############################################################################
-MPI Rank 0: 
-MPI Rank 0: 08/16/2016 10:08:01: CNTKCommandTrainBegin: speechTrain
+MPI Rank 0: 05/03/2016 18:00:29: <<<<<<<<<<<<<<<<<<<< PROCESSED CONFIG WITH ALL VARIABLES RESOLVED <<<<<<<<<<<<<<<<<<<<
+MPI Rank 0: 05/03/2016 18:00:29: Commands: speechTrain
+MPI Rank 0: 05/03/2016 18:00:29: Precision = "double"
+MPI Rank 0: 05/03/2016 18:00:29: Using 8 CPU threads.
+MPI Rank 0: 05/03/2016 18:00:29: CNTKModelPath: /tmp/cntk-test-20160503180003.29154/Speech/DNN_Parallel1BitQuantization@release_gpu/models/cntkSpeech.dnn
+MPI Rank 0: 05/03/2016 18:00:29: CNTKCommandTrainInfo: speechTrain : 3
+MPI Rank 0: 05/03/2016 18:00:29: CNTKCommandTrainInfo: CNTKNoMoreCommands_Total : 3
+MPI Rank 0: 
+MPI Rank 0: 05/03/2016 18:00:29: ##############################################################################
+MPI Rank 0: 05/03/2016 18:00:29: #                                                                            #
+MPI Rank 0: 05/03/2016 18:00:29: # Action "train"                                                             #
+MPI Rank 0: 05/03/2016 18:00:29: #                                                                            #
+MPI Rank 0: 05/03/2016 18:00:29: ##############################################################################
+MPI Rank 0: 
+MPI Rank 0: 05/03/2016 18:00:29: CNTKCommandTrainBegin: speechTrain
 MPI Rank 0: SimpleNetworkBuilder Using GPU 0
 MPI Rank 0: reading script file glob_0000.scp ... 948 entries
 MPI Rank 0: total 132 state names in state list /home/philly/jenkins/workspace/CNTK-Test-Linux-W1/Tests/EndToEndTests/Speech/Data/state.list
@@ -455,26 +463,14 @@
 MPI Rank 0: label set 0: 129 classes
 MPI Rank 0: minibatchutterancesource: 948 utterances grouped into 3 chunks, av. chunk size: 316.0 utterances, 84244.7 frames
 MPI Rank 0: 
-MPI Rank 0: 08/16/2016 10:08:01: Creating virgin network.
-MPI Rank 0: Node 'W0' (LearnableParameter operation): Initializing Parameter[512 x 363] <- 0.000000.
-MPI Rank 0: Node 'W0' (LearnableParameter operation): Initializing Parameter[512 x 363] <- uniform(seed=1, range=0.050000*1.000000, onCPU=false).
+MPI Rank 0: 05/03/2016 18:00:30: Creating virgin network.
 MPI Rank 0: SetUniformRandomValue (GPU): creating curand object with seed 1, sizeof(ElemType)==8
-MPI Rank 0: Node 'B0' (LearnableParameter operation): Initializing Parameter[512 x 1] <- 0.000000.
-MPI Rank 0: Node 'B0' (LearnableParameter operation): Initializing Parameter[512 x 1] <- 0.000000.
-MPI Rank 0: Node 'W1' (LearnableParameter operation): Initializing Parameter[512 x 512] <- 0.000000.
-MPI Rank 0: Node 'W1' (LearnableParameter operation): Initializing Parameter[512 x 512] <- uniform(seed=2, range=0.050000*1.000000, onCPU=false).
-MPI Rank 0: Node 'B1' (LearnableParameter operation): Initializing Parameter[512 x 1] <- 0.000000.
-MPI Rank 0: Node 'B1' (LearnableParameter operation): Initializing Parameter[512 x 1] <- 0.000000.
-MPI Rank 0: Node 'W2' (LearnableParameter operation): Initializing Parameter[132 x 512] <- 0.000000.
-MPI Rank 0: Node 'W2' (LearnableParameter operation): Initializing Parameter[132 x 512] <- uniform(seed=3, range=0.050000*1.000000, onCPU=false).
-MPI Rank 0: Node 'B2' (LearnableParameter operation): Initializing Parameter[132 x 1] <- 0.000000.
-MPI Rank 0: Node 'B2' (LearnableParameter operation): Initializing Parameter[132 x 1] <- 0.000000.
 MPI Rank 0: 
 MPI Rank 0: Post-processing network...
 MPI Rank 0: 
 MPI Rank 0: 7 roots:
 MPI Rank 0: 	CrossEntropyWithSoftmax = CrossEntropyWithSoftmax()
-MPI Rank 0: 	EvalClassificationError = ClassificationError()
+MPI Rank 0: 	EvalErrorPrediction = ErrorPrediction()
 MPI Rank 0: 	InvStdOfFeatures = InvStdDev()
 MPI Rank 0: 	MeanOfFeatures = Mean()
 MPI Rank 0: 	PosteriorProb = Softmax()
@@ -503,7 +499,7 @@
 MPI Rank 0: Validating --> B2 = LearnableParameter() :  -> [132 x 1]
 MPI Rank 0: Validating --> HLast = Plus (W2*H1, B2) : [132 x 1 x *], [132 x 1] -> [132 x 1 x *]
 MPI Rank 0: Validating --> CrossEntropyWithSoftmax = CrossEntropyWithSoftmax (labels, HLast) : [132 x *], [132 x 1 x *] -> [1]
-MPI Rank 0: Validating --> EvalClassificationError = ClassificationError (labels, HLast) : [132 x *], [132 x 1 x *] -> [1]
+MPI Rank 0: Validating --> EvalErrorPrediction = ErrorPrediction (labels, HLast) : [132 x *], [132 x 1 x *] -> [1]
 MPI Rank 0: Validating --> PosteriorProb = Softmax (HLast) : [132 x 1 x *] -> [132 x 1 x *]
 MPI Rank 0: Validating --> Prior = Mean (labels) : [132 x *] -> [132]
 MPI Rank 0: Validating --> LogOfPrior = Log (Prior) : [132] -> [132]
@@ -520,48 +516,21 @@
 MPI Rank 0: 
 MPI Rank 0: Post-processing network complete.
 MPI Rank 0: 
-MPI Rank 0: 08/16/2016 10:08:02: Created model with 25 nodes on GPU 0.
-MPI Rank 0: 
-MPI Rank 0: 08/16/2016 10:08:02: Training criterion node(s):
-MPI Rank 0: 08/16/2016 10:08:02: 	CrossEntropyWithSoftmax = CrossEntropyWithSoftmax
-MPI Rank 0: 
-<<<<<<< HEAD
-MPI Rank 0: 05/03/2016 18:00:30: 	EvalClassificationError = ClassificationError
-=======
-MPI Rank 0: 08/16/2016 10:08:02: Evaluation criterion node(s):
-MPI Rank 0: 08/16/2016 10:08:02: 	EvalErrorPrediction = ErrorPrediction
->>>>>>> 8493f118
+MPI Rank 0: 05/03/2016 18:00:30: Created model with 25 nodes on GPU 0.
+MPI Rank 0: 
+MPI Rank 0: 05/03/2016 18:00:30: Training criterion node(s):
+MPI Rank 0: 05/03/2016 18:00:30: 	CrossEntropyWithSoftmax = CrossEntropyWithSoftmax
+MPI Rank 0: 
+MPI Rank 0: 05/03/2016 18:00:30: Evaluation criterion node(s):
+MPI Rank 0: 
+MPI Rank 0: 05/03/2016 18:00:30: 	EvalErrorPrediction = ErrorPrediction
 MPI Rank 0: 
 MPI Rank 0: 
 MPI Rank 0: Allocating matrices for forward and/or backward propagation.
 MPI Rank 0: 
-MPI Rank 0: Memory Sharing: Out of 40 matrices, 19 are shared as 8, and 21 are not shared.
-MPI Rank 0: 
-MPI Rank 0: 	{ W0 : [512 x 363] (gradient)
-MPI Rank 0: 	  W0*features+B0 : [512 x 1 x *] }
-MPI Rank 0: 	{ H1 : [512 x 1 x *]
-MPI Rank 0: 	  W0*features : [512 x *] (gradient) }
-MPI Rank 0: 	{ W0*features+B0 : [512 x 1 x *] (gradient)
-MPI Rank 0: 	  W1*H1 : [512 x 1 x *] }
-MPI Rank 0: 	{ W1 : [512 x 512] (gradient)
-MPI Rank 0: 	  W1*H1+B1 : [512 x 1 x *] }
-MPI Rank 0: 	{ H2 : [512 x 1 x *]
-MPI Rank 0: 	  W1*H1 : [512 x 1 x *] (gradient) }
-MPI Rank 0: 	{ B0 : [512 x 1] (gradient)
-MPI Rank 0: 	  H1 : [512 x 1 x *] (gradient)
-MPI Rank 0: 	  W1*H1+B1 : [512 x 1 x *] (gradient)
-MPI Rank 0: 	  W2*H1 : [132 x 1 x *] }
-MPI Rank 0: 	{ HLast : [132 x 1 x *]
-MPI Rank 0: 	  W2 : [132 x 512] (gradient) }
-MPI Rank 0: 	{ B1 : [512 x 1] (gradient)
-MPI Rank 0: 	  H2 : [512 x 1 x *] (gradient)
-MPI Rank 0: 	  HLast : [132 x 1 x *] (gradient) }
-MPI Rank 0: 
-MPI Rank 0: 
-MPI Rank 0: 08/16/2016 10:08:02: Training 516740 parameters in 6 out of 6 parameter tensors and 15 nodes with gradient:
-MPI Rank 0: 
-<<<<<<< HEAD
-MPI Rank 0: (nil): {[EvalClassificationError Gradient[1]] [InvStdOfFeatures Gradient[363]] [LogOfPrior Gradient[132]] [MVNormalizedFeatures Gradient[363 x *]] [MeanOfFeatures Gradient[363]] [PosteriorProb Gradient[132 x 1 x *]] [PosteriorProb Value[132 x 1 x *]] [Prior Gradient[132]] [ScaledLogLikelihood Gradient[132 x 1 x *]] [features Gradient[363 x *]] [labels Gradient[132 x *]] }
+MPI Rank 0: Memory Sharing Structure:
+MPI Rank 0: 
+MPI Rank 0: (nil): {[EvalErrorPrediction Gradient[1]] [InvStdOfFeatures Gradient[363]] [LogOfPrior Gradient[132]] [MVNormalizedFeatures Gradient[363 x *]] [MeanOfFeatures Gradient[363]] [PosteriorProb Gradient[132 x 1 x *]] [PosteriorProb Value[132 x 1 x *]] [Prior Gradient[132]] [ScaledLogLikelihood Gradient[132 x 1 x *]] [features Gradient[363 x *]] [labels Gradient[132 x *]] }
 MPI Rank 0: 0x14566d8: {[B0 Value[512 x 1]] }
 MPI Rank 0: 0x1491748: {[features Value[363 x *]] }
 MPI Rank 0: 0x215ed48: {[MeanOfFeatures Value[363]] }
@@ -573,7 +542,7 @@
 MPI Rank 0: 0x2535f08: {[B2 Value[132 x 1]] }
 MPI Rank 0: 0x2536d38: {[labels Value[132 x *]] }
 MPI Rank 0: 0x2537f98: {[Prior Value[132]] }
-MPI Rank 0: 0x253d9c8: {[EvalClassificationError Value[1]] }
+MPI Rank 0: 0x253d9c8: {[EvalErrorPrediction Value[1]] }
 MPI Rank 0: 0x253db28: {[ScaledLogLikelihood Value[132 x 1 x *]] }
 MPI Rank 0: 0x253dce8: {[CrossEntropyWithSoftmax Value[1]] }
 MPI Rank 0: 0x253e178: {[W0 Gradient[512 x 363]] [W0*features+B0 Value[512 x 1 x *]] }
@@ -590,190 +559,112 @@
 MPI Rank 0: 0x2541958: {[B1 Gradient[512 x 1]] [H2 Gradient[512 x 1 x *]] [HLast Gradient[132 x 1 x *]] }
 MPI Rank 0: 0x2541b18: {[W2*H1 Gradient[132 x 1 x *]] }
 MPI Rank 0: 0x2541cd8: {[B2 Gradient[132 x 1]] }
-=======
-MPI Rank 0: 08/16/2016 10:08:02: 	Node 'B0' (LearnableParameter operation) : [512 x 1]
-MPI Rank 0: 08/16/2016 10:08:02: 	Node 'B1' (LearnableParameter operation) : [512 x 1]
-MPI Rank 0: 08/16/2016 10:08:02: 	Node 'B2' (LearnableParameter operation) : [132 x 1]
-MPI Rank 0: 08/16/2016 10:08:02: 	Node 'W0' (LearnableParameter operation) : [512 x 363]
-MPI Rank 0: 08/16/2016 10:08:02: 	Node 'W1' (LearnableParameter operation) : [512 x 512]
-MPI Rank 0: 08/16/2016 10:08:02: 	Node 'W2' (LearnableParameter operation) : [132 x 512]
->>>>>>> 8493f118
-MPI Rank 0: 
-MPI Rank 0: 
-MPI Rank 0: 08/16/2016 10:08:02: Precomputing --> 3 PreCompute nodes found.
-MPI Rank 0: 
-MPI Rank 0: 08/16/2016 10:08:02: 	MeanOfFeatures = Mean()
-MPI Rank 0: 08/16/2016 10:08:02: 	InvStdOfFeatures = InvStdDev()
-MPI Rank 0: 08/16/2016 10:08:02: 	Prior = Mean()
+MPI Rank 0: 
+MPI Rank 0: 
+MPI Rank 0: 05/03/2016 18:00:30: Precomputing --> 3 PreCompute nodes found.
+MPI Rank 0: 
+MPI Rank 0: 05/03/2016 18:00:30: 	MeanOfFeatures = Mean()
+MPI Rank 0: 05/03/2016 18:00:30: 	InvStdOfFeatures = InvStdDev()
+MPI Rank 0: 05/03/2016 18:00:30: 	Prior = Mean()
 MPI Rank 0: minibatchiterator: epoch 0: frames [0..252734] (first utterance at frame 0), data subset 0 of 1, with 1 datapasses
 MPI Rank 0: requiredata: determined feature kind as 33-dimensional 'USER' with frame shift 10.0 ms
 MPI Rank 0: 
-MPI Rank 0: 08/16/2016 10:08:05: Precomputing --> Completed.
-MPI Rank 0: 
-MPI Rank 0: 
-MPI Rank 0: 08/16/2016 10:08:05: Starting Epoch 1: learning rate per sample = 0.015625  effective momentum = 0.900000  momentum as time constant = 607.4 samples
+MPI Rank 0: 05/03/2016 18:00:32: Precomputing --> Completed.
+MPI Rank 0: 
+MPI Rank 0: 
+MPI Rank 0: 05/03/2016 18:00:33: Starting Epoch 1: learning rate per sample = 0.015625  effective momentum = 0.900000  momentum as time constant = 607.4 samples
 MPI Rank 0: minibatchiterator: epoch 0: frames [0..20480] (first utterance at frame 0), data subset 0 of 1, with 1 datapasses
 MPI Rank 0: 
-<<<<<<< HEAD
 MPI Rank 0: 05/03/2016 18:00:33: Starting minibatch loop.
-MPI Rank 0: 05/03/2016 18:00:34:  Epoch[ 1 of 3]-Minibatch[   1-  10, 3.12%]: CrossEntropyWithSoftmax = 4.40318406 * 640; EvalClassificationError = 0.90468750 * 640; time = 0.0957s; samplesPerSecond = 6686.9
-MPI Rank 0: 05/03/2016 18:00:34:  Epoch[ 1 of 3]-Minibatch[  11-  20, 6.25%]: CrossEntropyWithSoftmax = 4.15980357 * 640; EvalClassificationError = 0.87187500 * 640; time = 0.0957s; samplesPerSecond = 6684.9
-MPI Rank 0: 05/03/2016 18:00:34:  Epoch[ 1 of 3]-Minibatch[  21-  30, 9.38%]: CrossEntropyWithSoftmax = 3.98424210 * 640; EvalClassificationError = 0.87812500 * 640; time = 0.0957s; samplesPerSecond = 6685.2
-MPI Rank 0: 05/03/2016 18:00:34:  Epoch[ 1 of 3]-Minibatch[  31-  40, 12.50%]: CrossEntropyWithSoftmax = 3.86209050 * 640; EvalClassificationError = 0.87656250 * 640; time = 0.0957s; samplesPerSecond = 6684.9
-MPI Rank 0: 05/03/2016 18:00:34:  Epoch[ 1 of 3]-Minibatch[  41-  50, 15.62%]: CrossEntropyWithSoftmax = 3.80597620 * 640; EvalClassificationError = 0.88593750 * 640; time = 0.0958s; samplesPerSecond = 6682.7
-MPI Rank 0: 05/03/2016 18:00:34:  Epoch[ 1 of 3]-Minibatch[  51-  60, 18.75%]: CrossEntropyWithSoftmax = 3.73511552 * 640; EvalClassificationError = 0.87812500 * 640; time = 0.0956s; samplesPerSecond = 6692.7
-MPI Rank 0: 05/03/2016 18:00:34:  Epoch[ 1 of 3]-Minibatch[  61-  70, 21.88%]: CrossEntropyWithSoftmax = 3.57260725 * 640; EvalClassificationError = 0.81875000 * 640; time = 0.0956s; samplesPerSecond = 6692.3
-MPI Rank 0: 05/03/2016 18:00:34:  Epoch[ 1 of 3]-Minibatch[  71-  80, 25.00%]: CrossEntropyWithSoftmax = 3.42293687 * 640; EvalClassificationError = 0.80468750 * 640; time = 0.0956s; samplesPerSecond = 6691.8
-MPI Rank 0: 05/03/2016 18:00:34:  Epoch[ 1 of 3]-Minibatch[  81-  90, 28.12%]: CrossEntropyWithSoftmax = 3.34304309 * 640; EvalClassificationError = 0.76718750 * 640; time = 0.0957s; samplesPerSecond = 6688.8
-MPI Rank 0: 05/03/2016 18:00:34:  Epoch[ 1 of 3]-Minibatch[  91- 100, 31.25%]: CrossEntropyWithSoftmax = 3.37037793 * 640; EvalClassificationError = 0.84687500 * 640; time = 0.0957s; samplesPerSecond = 6685.1
-MPI Rank 0: 05/03/2016 18:00:35:  Epoch[ 1 of 3]-Minibatch[ 101- 110, 34.38%]: CrossEntropyWithSoftmax = 3.21606065 * 640; EvalClassificationError = 0.76093750 * 640; time = 0.0957s; samplesPerSecond = 6689.5
-MPI Rank 0: 05/03/2016 18:00:35:  Epoch[ 1 of 3]-Minibatch[ 111- 120, 37.50%]: CrossEntropyWithSoftmax = 3.31610118 * 640; EvalClassificationError = 0.78437500 * 640; time = 0.0958s; samplesPerSecond = 6680.5
-MPI Rank 0: 05/03/2016 18:00:35:  Epoch[ 1 of 3]-Minibatch[ 121- 130, 40.62%]: CrossEntropyWithSoftmax = 3.14285888 * 640; EvalClassificationError = 0.75000000 * 640; time = 0.0958s; samplesPerSecond = 6679.3
-MPI Rank 0: 05/03/2016 18:00:35:  Epoch[ 1 of 3]-Minibatch[ 131- 140, 43.75%]: CrossEntropyWithSoftmax = 3.01821991 * 640; EvalClassificationError = 0.70937500 * 640; time = 0.0958s; samplesPerSecond = 6683.3
-MPI Rank 0: 05/03/2016 18:00:35:  Epoch[ 1 of 3]-Minibatch[ 141- 150, 46.88%]: CrossEntropyWithSoftmax = 3.01218944 * 640; EvalClassificationError = 0.73906250 * 640; time = 0.0958s; samplesPerSecond = 6682.7
-MPI Rank 0: 05/03/2016 18:00:35:  Epoch[ 1 of 3]-Minibatch[ 151- 160, 50.00%]: CrossEntropyWithSoftmax = 2.98947652 * 640; EvalClassificationError = 0.73593750 * 640; time = 0.0958s; samplesPerSecond = 6678.4
-MPI Rank 0: 05/03/2016 18:00:35:  Epoch[ 1 of 3]-Minibatch[ 161- 170, 53.12%]: CrossEntropyWithSoftmax = 2.86297716 * 640; EvalClassificationError = 0.70000000 * 640; time = 0.0958s; samplesPerSecond = 6677.7
-MPI Rank 0: 05/03/2016 18:00:35:  Epoch[ 1 of 3]-Minibatch[ 171- 180, 56.25%]: CrossEntropyWithSoftmax = 2.71901077 * 640; EvalClassificationError = 0.68593750 * 640; time = 0.0958s; samplesPerSecond = 6677.2
-MPI Rank 0: 05/03/2016 18:00:35:  Epoch[ 1 of 3]-Minibatch[ 181- 190, 59.38%]: CrossEntropyWithSoftmax = 2.80860596 * 640; EvalClassificationError = 0.71250000 * 640; time = 0.0960s; samplesPerSecond = 6664.8
-MPI Rank 0: 05/03/2016 18:00:35:  Epoch[ 1 of 3]-Minibatch[ 191- 200, 62.50%]: CrossEntropyWithSoftmax = 2.60590434 * 640; EvalClassificationError = 0.64687500 * 640; time = 0.0959s; samplesPerSecond = 6670.3
-MPI Rank 0: 05/03/2016 18:00:36:  Epoch[ 1 of 3]-Minibatch[ 201- 210, 65.62%]: CrossEntropyWithSoftmax = 2.63920069 * 640; EvalClassificationError = 0.66875000 * 640; time = 0.0958s; samplesPerSecond = 6681.1
-MPI Rank 0: 05/03/2016 18:00:36:  Epoch[ 1 of 3]-Minibatch[ 211- 220, 68.75%]: CrossEntropyWithSoftmax = 2.58372597 * 640; EvalClassificationError = 0.65781250 * 640; time = 0.0957s; samplesPerSecond = 6685.0
-MPI Rank 0: 05/03/2016 18:00:36:  Epoch[ 1 of 3]-Minibatch[ 221- 230, 71.88%]: CrossEntropyWithSoftmax = 2.50997096 * 640; EvalClassificationError = 0.62031250 * 640; time = 0.0957s; samplesPerSecond = 6685.7
-MPI Rank 0: 05/03/2016 18:00:36:  Epoch[ 1 of 3]-Minibatch[ 231- 240, 75.00%]: CrossEntropyWithSoftmax = 2.42126950 * 640; EvalClassificationError = 0.62968750 * 640; time = 0.0958s; samplesPerSecond = 6682.7
-MPI Rank 0: 05/03/2016 18:00:36:  Epoch[ 1 of 3]-Minibatch[ 241- 250, 78.12%]: CrossEntropyWithSoftmax = 2.40125789 * 640; EvalClassificationError = 0.65156250 * 640; time = 0.0958s; samplesPerSecond = 6678.7
-MPI Rank 0: 05/03/2016 18:00:36:  Epoch[ 1 of 3]-Minibatch[ 251- 260, 81.25%]: CrossEntropyWithSoftmax = 2.47110816 * 640; EvalClassificationError = 0.63281250 * 640; time = 0.0958s; samplesPerSecond = 6682.8
-MPI Rank 0: 05/03/2016 18:00:36:  Epoch[ 1 of 3]-Minibatch[ 261- 270, 84.38%]: CrossEntropyWithSoftmax = 2.33215267 * 640; EvalClassificationError = 0.60312500 * 640; time = 0.0957s; samplesPerSecond = 6688.1
-MPI Rank 0: 05/03/2016 18:00:36:  Epoch[ 1 of 3]-Minibatch[ 271- 280, 87.50%]: CrossEntropyWithSoftmax = 2.21936103 * 640; EvalClassificationError = 0.56875000 * 640; time = 0.0958s; samplesPerSecond = 6682.4
-MPI Rank 0: 05/03/2016 18:00:36:  Epoch[ 1 of 3]-Minibatch[ 281- 290, 90.62%]: CrossEntropyWithSoftmax = 2.31959580 * 640; EvalClassificationError = 0.61093750 * 640; time = 0.0958s; samplesPerSecond = 6683.5
-MPI Rank 0: 05/03/2016 18:00:36:  Epoch[ 1 of 3]-Minibatch[ 291- 300, 93.75%]: CrossEntropyWithSoftmax = 2.19592881 * 640; EvalClassificationError = 0.61718750 * 640; time = 0.0957s; samplesPerSecond = 6685.8
-MPI Rank 0: 05/03/2016 18:00:36:  Epoch[ 1 of 3]-Minibatch[ 301- 310, 96.88%]: CrossEntropyWithSoftmax = 2.28411654 * 640; EvalClassificationError = 0.60000000 * 640; time = 0.0958s; samplesPerSecond = 6682.6
-MPI Rank 0: 05/03/2016 18:00:37:  Epoch[ 1 of 3]-Minibatch[ 311- 320, 100.00%]: CrossEntropyWithSoftmax = 2.18307184 * 640; EvalClassificationError = 0.55781250 * 640; time = 0.0958s; samplesPerSecond = 6682.8
-MPI Rank 0: 05/03/2016 18:00:37: Finished Epoch[ 1 of 3]: [Training] CrossEntropyWithSoftmax = 2.99723568 * 20480; EvalClassificationError = 0.72426758 * 20480; totalSamplesSeen = 20480; learningRatePerSample = 0.015625; epochTime=3.068s
+MPI Rank 0: 05/03/2016 18:00:34:  Epoch[ 1 of 3]-Minibatch[   1-  10, 3.12%]: CrossEntropyWithSoftmax = 4.40318406 * 640; EvalErrorPrediction = 0.90468750 * 640; time = 0.0957s; samplesPerSecond = 6686.9
+MPI Rank 0: 05/03/2016 18:00:34:  Epoch[ 1 of 3]-Minibatch[  11-  20, 6.25%]: CrossEntropyWithSoftmax = 4.15980357 * 640; EvalErrorPrediction = 0.87187500 * 640; time = 0.0957s; samplesPerSecond = 6684.9
+MPI Rank 0: 05/03/2016 18:00:34:  Epoch[ 1 of 3]-Minibatch[  21-  30, 9.38%]: CrossEntropyWithSoftmax = 3.98424210 * 640; EvalErrorPrediction = 0.87812500 * 640; time = 0.0957s; samplesPerSecond = 6685.2
+MPI Rank 0: 05/03/2016 18:00:34:  Epoch[ 1 of 3]-Minibatch[  31-  40, 12.50%]: CrossEntropyWithSoftmax = 3.86209050 * 640; EvalErrorPrediction = 0.87656250 * 640; time = 0.0957s; samplesPerSecond = 6684.9
+MPI Rank 0: 05/03/2016 18:00:34:  Epoch[ 1 of 3]-Minibatch[  41-  50, 15.62%]: CrossEntropyWithSoftmax = 3.80597620 * 640; EvalErrorPrediction = 0.88593750 * 640; time = 0.0958s; samplesPerSecond = 6682.7
+MPI Rank 0: 05/03/2016 18:00:34:  Epoch[ 1 of 3]-Minibatch[  51-  60, 18.75%]: CrossEntropyWithSoftmax = 3.73511552 * 640; EvalErrorPrediction = 0.87812500 * 640; time = 0.0956s; samplesPerSecond = 6692.7
+MPI Rank 0: 05/03/2016 18:00:34:  Epoch[ 1 of 3]-Minibatch[  61-  70, 21.88%]: CrossEntropyWithSoftmax = 3.57260725 * 640; EvalErrorPrediction = 0.81875000 * 640; time = 0.0956s; samplesPerSecond = 6692.3
+MPI Rank 0: 05/03/2016 18:00:34:  Epoch[ 1 of 3]-Minibatch[  71-  80, 25.00%]: CrossEntropyWithSoftmax = 3.42293687 * 640; EvalErrorPrediction = 0.80468750 * 640; time = 0.0956s; samplesPerSecond = 6691.8
+MPI Rank 0: 05/03/2016 18:00:34:  Epoch[ 1 of 3]-Minibatch[  81-  90, 28.12%]: CrossEntropyWithSoftmax = 3.34304309 * 640; EvalErrorPrediction = 0.76718750 * 640; time = 0.0957s; samplesPerSecond = 6688.8
+MPI Rank 0: 05/03/2016 18:00:34:  Epoch[ 1 of 3]-Minibatch[  91- 100, 31.25%]: CrossEntropyWithSoftmax = 3.37037793 * 640; EvalErrorPrediction = 0.84687500 * 640; time = 0.0957s; samplesPerSecond = 6685.1
+MPI Rank 0: 05/03/2016 18:00:35:  Epoch[ 1 of 3]-Minibatch[ 101- 110, 34.38%]: CrossEntropyWithSoftmax = 3.21606065 * 640; EvalErrorPrediction = 0.76093750 * 640; time = 0.0957s; samplesPerSecond = 6689.5
+MPI Rank 0: 05/03/2016 18:00:35:  Epoch[ 1 of 3]-Minibatch[ 111- 120, 37.50%]: CrossEntropyWithSoftmax = 3.31610118 * 640; EvalErrorPrediction = 0.78437500 * 640; time = 0.0958s; samplesPerSecond = 6680.5
+MPI Rank 0: 05/03/2016 18:00:35:  Epoch[ 1 of 3]-Minibatch[ 121- 130, 40.62%]: CrossEntropyWithSoftmax = 3.14285888 * 640; EvalErrorPrediction = 0.75000000 * 640; time = 0.0958s; samplesPerSecond = 6679.3
+MPI Rank 0: 05/03/2016 18:00:35:  Epoch[ 1 of 3]-Minibatch[ 131- 140, 43.75%]: CrossEntropyWithSoftmax = 3.01821991 * 640; EvalErrorPrediction = 0.70937500 * 640; time = 0.0958s; samplesPerSecond = 6683.3
+MPI Rank 0: 05/03/2016 18:00:35:  Epoch[ 1 of 3]-Minibatch[ 141- 150, 46.88%]: CrossEntropyWithSoftmax = 3.01218944 * 640; EvalErrorPrediction = 0.73906250 * 640; time = 0.0958s; samplesPerSecond = 6682.7
+MPI Rank 0: 05/03/2016 18:00:35:  Epoch[ 1 of 3]-Minibatch[ 151- 160, 50.00%]: CrossEntropyWithSoftmax = 2.98947652 * 640; EvalErrorPrediction = 0.73593750 * 640; time = 0.0958s; samplesPerSecond = 6678.4
+MPI Rank 0: 05/03/2016 18:00:35:  Epoch[ 1 of 3]-Minibatch[ 161- 170, 53.12%]: CrossEntropyWithSoftmax = 2.86297716 * 640; EvalErrorPrediction = 0.70000000 * 640; time = 0.0958s; samplesPerSecond = 6677.7
+MPI Rank 0: 05/03/2016 18:00:35:  Epoch[ 1 of 3]-Minibatch[ 171- 180, 56.25%]: CrossEntropyWithSoftmax = 2.71901077 * 640; EvalErrorPrediction = 0.68593750 * 640; time = 0.0958s; samplesPerSecond = 6677.2
+MPI Rank 0: 05/03/2016 18:00:35:  Epoch[ 1 of 3]-Minibatch[ 181- 190, 59.38%]: CrossEntropyWithSoftmax = 2.80860596 * 640; EvalErrorPrediction = 0.71250000 * 640; time = 0.0960s; samplesPerSecond = 6664.8
+MPI Rank 0: 05/03/2016 18:00:35:  Epoch[ 1 of 3]-Minibatch[ 191- 200, 62.50%]: CrossEntropyWithSoftmax = 2.60590434 * 640; EvalErrorPrediction = 0.64687500 * 640; time = 0.0959s; samplesPerSecond = 6670.3
+MPI Rank 0: 05/03/2016 18:00:36:  Epoch[ 1 of 3]-Minibatch[ 201- 210, 65.62%]: CrossEntropyWithSoftmax = 2.63920069 * 640; EvalErrorPrediction = 0.66875000 * 640; time = 0.0958s; samplesPerSecond = 6681.1
+MPI Rank 0: 05/03/2016 18:00:36:  Epoch[ 1 of 3]-Minibatch[ 211- 220, 68.75%]: CrossEntropyWithSoftmax = 2.58372597 * 640; EvalErrorPrediction = 0.65781250 * 640; time = 0.0957s; samplesPerSecond = 6685.0
+MPI Rank 0: 05/03/2016 18:00:36:  Epoch[ 1 of 3]-Minibatch[ 221- 230, 71.88%]: CrossEntropyWithSoftmax = 2.50997096 * 640; EvalErrorPrediction = 0.62031250 * 640; time = 0.0957s; samplesPerSecond = 6685.7
+MPI Rank 0: 05/03/2016 18:00:36:  Epoch[ 1 of 3]-Minibatch[ 231- 240, 75.00%]: CrossEntropyWithSoftmax = 2.42126950 * 640; EvalErrorPrediction = 0.62968750 * 640; time = 0.0958s; samplesPerSecond = 6682.7
+MPI Rank 0: 05/03/2016 18:00:36:  Epoch[ 1 of 3]-Minibatch[ 241- 250, 78.12%]: CrossEntropyWithSoftmax = 2.40125789 * 640; EvalErrorPrediction = 0.65156250 * 640; time = 0.0958s; samplesPerSecond = 6678.7
+MPI Rank 0: 05/03/2016 18:00:36:  Epoch[ 1 of 3]-Minibatch[ 251- 260, 81.25%]: CrossEntropyWithSoftmax = 2.47110816 * 640; EvalErrorPrediction = 0.63281250 * 640; time = 0.0958s; samplesPerSecond = 6682.8
+MPI Rank 0: 05/03/2016 18:00:36:  Epoch[ 1 of 3]-Minibatch[ 261- 270, 84.38%]: CrossEntropyWithSoftmax = 2.33215267 * 640; EvalErrorPrediction = 0.60312500 * 640; time = 0.0957s; samplesPerSecond = 6688.1
+MPI Rank 0: 05/03/2016 18:00:36:  Epoch[ 1 of 3]-Minibatch[ 271- 280, 87.50%]: CrossEntropyWithSoftmax = 2.21936103 * 640; EvalErrorPrediction = 0.56875000 * 640; time = 0.0958s; samplesPerSecond = 6682.4
+MPI Rank 0: 05/03/2016 18:00:36:  Epoch[ 1 of 3]-Minibatch[ 281- 290, 90.62%]: CrossEntropyWithSoftmax = 2.31959580 * 640; EvalErrorPrediction = 0.61093750 * 640; time = 0.0958s; samplesPerSecond = 6683.5
+MPI Rank 0: 05/03/2016 18:00:36:  Epoch[ 1 of 3]-Minibatch[ 291- 300, 93.75%]: CrossEntropyWithSoftmax = 2.19592881 * 640; EvalErrorPrediction = 0.61718750 * 640; time = 0.0957s; samplesPerSecond = 6685.8
+MPI Rank 0: 05/03/2016 18:00:36:  Epoch[ 1 of 3]-Minibatch[ 301- 310, 96.88%]: CrossEntropyWithSoftmax = 2.28411654 * 640; EvalErrorPrediction = 0.60000000 * 640; time = 0.0958s; samplesPerSecond = 6682.6
+MPI Rank 0: 05/03/2016 18:00:37:  Epoch[ 1 of 3]-Minibatch[ 311- 320, 100.00%]: CrossEntropyWithSoftmax = 2.18307184 * 640; EvalErrorPrediction = 0.55781250 * 640; time = 0.0958s; samplesPerSecond = 6682.8
+MPI Rank 0: 05/03/2016 18:00:37: Finished Epoch[ 1 of 3]: [Training] CrossEntropyWithSoftmax = 2.99723568 * 20480; EvalErrorPrediction = 0.72426758 * 20480; totalSamplesSeen = 20480; learningRatePerSample = 0.015625; epochTime=3.068s
 MPI Rank 0: 05/03/2016 18:00:37: SGD: Saving checkpoint model '/tmp/cntk-test-20160503180003.29154/Speech/DNN_Parallel1BitQuantization@release_gpu/models/cntkSpeech.dnn.1'
-=======
-MPI Rank 0: 08/16/2016 10:08:05: Starting minibatch loop.
-MPI Rank 0: 08/16/2016 10:08:06:  Epoch[ 1 of 3]-Minibatch[   1-  10, 3.12%]: CrossEntropyWithSoftmax = 4.62512789 * 640; EvalErrorPrediction = 0.94062500 * 640; time = 0.1005s; samplesPerSecond = 6368.3
-MPI Rank 0: 08/16/2016 10:08:06:  Epoch[ 1 of 3]-Minibatch[  11-  20, 6.25%]: CrossEntropyWithSoftmax = 4.35619366 * 640; EvalErrorPrediction = 0.92343750 * 640; time = 0.0993s; samplesPerSecond = 6448.0
-MPI Rank 0: 08/16/2016 10:08:06:  Epoch[ 1 of 3]-Minibatch[  21-  30, 9.38%]: CrossEntropyWithSoftmax = 3.97911998 * 640; EvalErrorPrediction = 0.89531250 * 640; time = 0.0993s; samplesPerSecond = 6448.3
-MPI Rank 0: 08/16/2016 10:08:06:  Epoch[ 1 of 3]-Minibatch[  31-  40, 12.50%]: CrossEntropyWithSoftmax = 3.73643568 * 640; EvalErrorPrediction = 0.84531250 * 640; time = 0.0989s; samplesPerSecond = 6468.5
-MPI Rank 0: 08/16/2016 10:08:06:  Epoch[ 1 of 3]-Minibatch[  41-  50, 15.62%]: CrossEntropyWithSoftmax = 3.83079081 * 640; EvalErrorPrediction = 0.88281250 * 640; time = 0.0980s; samplesPerSecond = 6528.0
-MPI Rank 0: 08/16/2016 10:08:06:  Epoch[ 1 of 3]-Minibatch[  51-  60, 18.75%]: CrossEntropyWithSoftmax = 3.71437689 * 640; EvalErrorPrediction = 0.86875000 * 640; time = 0.0981s; samplesPerSecond = 6524.2
-MPI Rank 0: 08/16/2016 10:08:06:  Epoch[ 1 of 3]-Minibatch[  61-  70, 21.88%]: CrossEntropyWithSoftmax = 3.42186230 * 640; EvalErrorPrediction = 0.79062500 * 640; time = 0.0981s; samplesPerSecond = 6524.2
-MPI Rank 0: 08/16/2016 10:08:06:  Epoch[ 1 of 3]-Minibatch[  71-  80, 25.00%]: CrossEntropyWithSoftmax = 3.53658053 * 640; EvalErrorPrediction = 0.82031250 * 640; time = 0.0981s; samplesPerSecond = 6520.9
-MPI Rank 0: 08/16/2016 10:08:06:  Epoch[ 1 of 3]-Minibatch[  81-  90, 28.12%]: CrossEntropyWithSoftmax = 3.49758017 * 640; EvalErrorPrediction = 0.81718750 * 640; time = 0.0981s; samplesPerSecond = 6526.4
-MPI Rank 0: 08/16/2016 10:08:06:  Epoch[ 1 of 3]-Minibatch[  91- 100, 31.25%]: CrossEntropyWithSoftmax = 3.39996308 * 640; EvalErrorPrediction = 0.80468750 * 640; time = 0.0981s; samplesPerSecond = 6525.6
-MPI Rank 0: 08/16/2016 10:08:06:  Epoch[ 1 of 3]-Minibatch[ 101- 110, 34.38%]: CrossEntropyWithSoftmax = 3.49445773 * 640; EvalErrorPrediction = 0.82500000 * 640; time = 0.0981s; samplesPerSecond = 6523.4
-MPI Rank 0: 08/16/2016 10:08:07:  Epoch[ 1 of 3]-Minibatch[ 111- 120, 37.50%]: CrossEntropyWithSoftmax = 3.26676999 * 640; EvalErrorPrediction = 0.79218750 * 640; time = 0.0981s; samplesPerSecond = 6523.0
-MPI Rank 0: 08/16/2016 10:08:07:  Epoch[ 1 of 3]-Minibatch[ 121- 130, 40.62%]: CrossEntropyWithSoftmax = 3.18870173 * 640; EvalErrorPrediction = 0.78906250 * 640; time = 0.0981s; samplesPerSecond = 6523.0
-MPI Rank 0: 08/16/2016 10:08:07:  Epoch[ 1 of 3]-Minibatch[ 131- 140, 43.75%]: CrossEntropyWithSoftmax = 3.05687264 * 640; EvalErrorPrediction = 0.74687500 * 640; time = 0.0980s; samplesPerSecond = 6528.5
-MPI Rank 0: 08/16/2016 10:08:07:  Epoch[ 1 of 3]-Minibatch[ 141- 150, 46.88%]: CrossEntropyWithSoftmax = 2.95594569 * 640; EvalErrorPrediction = 0.71875000 * 640; time = 0.0981s; samplesPerSecond = 6524.4
-MPI Rank 0: 08/16/2016 10:08:07:  Epoch[ 1 of 3]-Minibatch[ 151- 160, 50.00%]: CrossEntropyWithSoftmax = 3.10219604 * 640; EvalErrorPrediction = 0.74062500 * 640; time = 0.0981s; samplesPerSecond = 6526.9
-MPI Rank 0: 08/16/2016 10:08:07:  Epoch[ 1 of 3]-Minibatch[ 161- 170, 53.12%]: CrossEntropyWithSoftmax = 2.80745014 * 640; EvalErrorPrediction = 0.70625000 * 640; time = 0.0980s; samplesPerSecond = 6527.3
-MPI Rank 0: 08/16/2016 10:08:07:  Epoch[ 1 of 3]-Minibatch[ 171- 180, 56.25%]: CrossEntropyWithSoftmax = 2.72061842 * 640; EvalErrorPrediction = 0.65468750 * 640; time = 0.0981s; samplesPerSecond = 6524.0
-MPI Rank 0: 08/16/2016 10:08:07:  Epoch[ 1 of 3]-Minibatch[ 181- 190, 59.38%]: CrossEntropyWithSoftmax = 2.80425747 * 640; EvalErrorPrediction = 0.71718750 * 640; time = 0.0983s; samplesPerSecond = 6509.3
-MPI Rank 0: 08/16/2016 10:08:07:  Epoch[ 1 of 3]-Minibatch[ 191- 200, 62.50%]: CrossEntropyWithSoftmax = 2.71253068 * 640; EvalErrorPrediction = 0.67812500 * 640; time = 0.0981s; samplesPerSecond = 6522.4
-MPI Rank 0: 08/16/2016 10:08:07:  Epoch[ 1 of 3]-Minibatch[ 201- 210, 65.62%]: CrossEntropyWithSoftmax = 2.59360399 * 640; EvalErrorPrediction = 0.66093750 * 640; time = 0.0981s; samplesPerSecond = 6521.2
-MPI Rank 0: 08/16/2016 10:08:08:  Epoch[ 1 of 3]-Minibatch[ 211- 220, 68.75%]: CrossEntropyWithSoftmax = 2.60386649 * 640; EvalErrorPrediction = 0.65625000 * 640; time = 0.0981s; samplesPerSecond = 6525.2
-MPI Rank 0: 08/16/2016 10:08:08:  Epoch[ 1 of 3]-Minibatch[ 221- 230, 71.88%]: CrossEntropyWithSoftmax = 2.53706678 * 640; EvalErrorPrediction = 0.65625000 * 640; time = 0.0981s; samplesPerSecond = 6525.4
-MPI Rank 0: 08/16/2016 10:08:08:  Epoch[ 1 of 3]-Minibatch[ 231- 240, 75.00%]: CrossEntropyWithSoftmax = 2.56177343 * 640; EvalErrorPrediction = 0.65625000 * 640; time = 0.0980s; samplesPerSecond = 6529.1
-MPI Rank 0: 08/16/2016 10:08:08:  Epoch[ 1 of 3]-Minibatch[ 241- 250, 78.12%]: CrossEntropyWithSoftmax = 2.50118791 * 640; EvalErrorPrediction = 0.64218750 * 640; time = 0.0981s; samplesPerSecond = 6524.0
-MPI Rank 0: 08/16/2016 10:08:08:  Epoch[ 1 of 3]-Minibatch[ 251- 260, 81.25%]: CrossEntropyWithSoftmax = 2.40119788 * 640; EvalErrorPrediction = 0.62500000 * 640; time = 0.0981s; samplesPerSecond = 6524.9
-MPI Rank 0: 08/16/2016 10:08:08:  Epoch[ 1 of 3]-Minibatch[ 261- 270, 84.38%]: CrossEntropyWithSoftmax = 2.27491503 * 640; EvalErrorPrediction = 0.58906250 * 640; time = 0.0981s; samplesPerSecond = 6521.7
-MPI Rank 0: 08/16/2016 10:08:08:  Epoch[ 1 of 3]-Minibatch[ 271- 280, 87.50%]: CrossEntropyWithSoftmax = 2.51724208 * 640; EvalErrorPrediction = 0.65781250 * 640; time = 0.0981s; samplesPerSecond = 6524.1
-MPI Rank 0: 08/16/2016 10:08:08:  Epoch[ 1 of 3]-Minibatch[ 281- 290, 90.62%]: CrossEntropyWithSoftmax = 2.27797542 * 640; EvalErrorPrediction = 0.59687500 * 640; time = 0.0982s; samplesPerSecond = 6520.4
-MPI Rank 0: 08/16/2016 10:08:08:  Epoch[ 1 of 3]-Minibatch[ 291- 300, 93.75%]: CrossEntropyWithSoftmax = 2.26017740 * 640; EvalErrorPrediction = 0.60937500 * 640; time = 0.0981s; samplesPerSecond = 6521.2
-MPI Rank 0: 08/16/2016 10:08:08:  Epoch[ 1 of 3]-Minibatch[ 301- 310, 96.88%]: CrossEntropyWithSoftmax = 2.24735342 * 640; EvalErrorPrediction = 0.58437500 * 640; time = 0.0982s; samplesPerSecond = 6520.4
-MPI Rank 0: 08/16/2016 10:08:09:  Epoch[ 1 of 3]-Minibatch[ 311- 320, 100.00%]: CrossEntropyWithSoftmax = 2.23665382 * 640; EvalErrorPrediction = 0.60625000 * 640; time = 0.0981s; samplesPerSecond = 6521.0
-MPI Rank 0: 08/16/2016 10:08:09: Finished Epoch[ 1 of 3]: [Training] CrossEntropyWithSoftmax = 3.03815141 * 20480; EvalErrorPrediction = 0.73432617 * 20480; totalSamplesSeen = 20480; learningRatePerSample = 0.015625; epochTime=3.14856s
-MPI Rank 0: 08/16/2016 10:08:09: SGD: Saving checkpoint model '/tmp/cntk-test-20160816100737.796285/Speech/DNN_Parallel1BitQuantization@release_gpu/models/cntkSpeech.dnn.1'
->>>>>>> 8493f118
-MPI Rank 0: 
-MPI Rank 0: 08/16/2016 10:08:09: Starting Epoch 2: learning rate per sample = 0.001953  effective momentum = 0.656119  momentum as time constant = 607.5 samples
+MPI Rank 0: 
+MPI Rank 0: 05/03/2016 18:00:37: Starting Epoch 2: learning rate per sample = 0.001953  effective momentum = 0.656119  momentum as time constant = 607.5 samples
 MPI Rank 0: minibatchiterator: epoch 1: frames [20480..40960] (first utterance at frame 20480), data subset 0 of 3, with 1 datapasses
 MPI Rank 0: 
-<<<<<<< HEAD
 MPI Rank 0: 05/03/2016 18:00:37: Starting minibatch loop, DataParallelSGD training (MyRank = 0, NumNodes = 3, NumGradientBits = 1), distributed reading is ENABLED.
-MPI Rank 0: 05/03/2016 18:00:37:  Epoch[ 2 of 3]-Minibatch[   1-  10, 12.50%]: CrossEntropyWithSoftmax = 2.07462499 * 2560; EvalClassificationError = 0.56367188 * 2560; time = 0.1499s; samplesPerSecond = 17080.0
-MPI Rank 0: 05/03/2016 18:00:37:  Epoch[ 2 of 3]-Minibatch[  11-  20, 25.00%]: CrossEntropyWithSoftmax = 2.05320994 * 2560; EvalClassificationError = 0.55507812 * 2560; time = 0.1391s; samplesPerSecond = 18398.6
-MPI Rank 0: 05/03/2016 18:00:37:  Epoch[ 2 of 3]-Minibatch[  21-  30, 37.50%]: CrossEntropyWithSoftmax = 2.02998212 * 2560; EvalClassificationError = 0.55625000 * 2560; time = 0.1396s; samplesPerSecond = 18340.5
-MPI Rank 0: 05/03/2016 18:00:37:  Epoch[ 2 of 3]-Minibatch[  31-  40, 50.00%]: CrossEntropyWithSoftmax = 2.01198559 * 2560; EvalClassificationError = 0.56640625 * 2560; time = 0.1384s; samplesPerSecond = 18491.6
-MPI Rank 0: 05/03/2016 18:00:37:  Epoch[ 2 of 3]-Minibatch[  41-  50, 62.50%]: CrossEntropyWithSoftmax = 1.97539682 * 2560; EvalClassificationError = 0.55234375 * 2560; time = 0.1385s; samplesPerSecond = 18483.8
-MPI Rank 0: 05/03/2016 18:00:37:  Epoch[ 2 of 3]-Minibatch[  51-  60, 75.00%]: CrossEntropyWithSoftmax = 2.07754441 * 2560; EvalClassificationError = 0.56210938 * 2560; time = 0.1382s; samplesPerSecond = 18523.2
-MPI Rank 0: 05/03/2016 18:00:38:  Epoch[ 2 of 3]-Minibatch[  61-  70, 87.50%]: CrossEntropyWithSoftmax = 2.00580381 * 2560; EvalClassificationError = 0.55625000 * 2560; time = 0.1381s; samplesPerSecond = 18531.4
-MPI Rank 0: 05/03/2016 18:00:38:  Epoch[ 2 of 3]-Minibatch[  71-  80, 100.00%]: CrossEntropyWithSoftmax = 2.13146949 * 2560; EvalClassificationError = 0.57656250 * 2560; time = 0.1388s; samplesPerSecond = 18446.1
-MPI Rank 0: 05/03/2016 18:00:38: Finished Epoch[ 2 of 3]: [Training] CrossEntropyWithSoftmax = 2.04500215 * 20480; EvalClassificationError = 0.56108398 * 20480; totalSamplesSeen = 40960; learningRatePerSample = 0.001953125; epochTime=1.12658s
+MPI Rank 0: 05/03/2016 18:00:37:  Epoch[ 2 of 3]-Minibatch[   1-  10, 12.50%]: CrossEntropyWithSoftmax = 2.07462499 * 2560; EvalErrorPrediction = 0.56367188 * 2560; time = 0.1499s; samplesPerSecond = 17080.0
+MPI Rank 0: 05/03/2016 18:00:37:  Epoch[ 2 of 3]-Minibatch[  11-  20, 25.00%]: CrossEntropyWithSoftmax = 2.05320994 * 2560; EvalErrorPrediction = 0.55507812 * 2560; time = 0.1391s; samplesPerSecond = 18398.6
+MPI Rank 0: 05/03/2016 18:00:37:  Epoch[ 2 of 3]-Minibatch[  21-  30, 37.50%]: CrossEntropyWithSoftmax = 2.02998212 * 2560; EvalErrorPrediction = 0.55625000 * 2560; time = 0.1396s; samplesPerSecond = 18340.5
+MPI Rank 0: 05/03/2016 18:00:37:  Epoch[ 2 of 3]-Minibatch[  31-  40, 50.00%]: CrossEntropyWithSoftmax = 2.01198559 * 2560; EvalErrorPrediction = 0.56640625 * 2560; time = 0.1384s; samplesPerSecond = 18491.6
+MPI Rank 0: 05/03/2016 18:00:37:  Epoch[ 2 of 3]-Minibatch[  41-  50, 62.50%]: CrossEntropyWithSoftmax = 1.97539682 * 2560; EvalErrorPrediction = 0.55234375 * 2560; time = 0.1385s; samplesPerSecond = 18483.8
+MPI Rank 0: 05/03/2016 18:00:37:  Epoch[ 2 of 3]-Minibatch[  51-  60, 75.00%]: CrossEntropyWithSoftmax = 2.07754441 * 2560; EvalErrorPrediction = 0.56210938 * 2560; time = 0.1382s; samplesPerSecond = 18523.2
+MPI Rank 0: 05/03/2016 18:00:38:  Epoch[ 2 of 3]-Minibatch[  61-  70, 87.50%]: CrossEntropyWithSoftmax = 2.00580381 * 2560; EvalErrorPrediction = 0.55625000 * 2560; time = 0.1381s; samplesPerSecond = 18531.4
+MPI Rank 0: 05/03/2016 18:00:38:  Epoch[ 2 of 3]-Minibatch[  71-  80, 100.00%]: CrossEntropyWithSoftmax = 2.13146949 * 2560; EvalErrorPrediction = 0.57656250 * 2560; time = 0.1388s; samplesPerSecond = 18446.1
+MPI Rank 0: 05/03/2016 18:00:38: Finished Epoch[ 2 of 3]: [Training] CrossEntropyWithSoftmax = 2.04500215 * 20480; EvalErrorPrediction = 0.56108398 * 20480; totalSamplesSeen = 40960; learningRatePerSample = 0.001953125; epochTime=1.12658s
 MPI Rank 0: 05/03/2016 18:00:38: SGD: Saving checkpoint model '/tmp/cntk-test-20160503180003.29154/Speech/DNN_Parallel1BitQuantization@release_gpu/models/cntkSpeech.dnn.2'
-=======
-MPI Rank 0: 08/16/2016 10:08:09: Starting minibatch loop, DataParallelSGD training (MyRank = 0, NumNodes = 3, NumGradientBits = 1), distributed reading is ENABLED.
-MPI Rank 0: 08/16/2016 10:08:09:  Epoch[ 2 of 3]-Minibatch[   1-  10, 12.50%]: CrossEntropyWithSoftmax = 2.19429672 * 2560; EvalErrorPrediction = 0.60039062 * 2560; time = 0.1484s; samplesPerSecond = 17245.9
-MPI Rank 0: 08/16/2016 10:08:09:  Epoch[ 2 of 3]-Minibatch[  11-  20, 25.00%]: CrossEntropyWithSoftmax = 2.15577544 * 2560; EvalErrorPrediction = 0.57070312 * 2560; time = 0.1433s; samplesPerSecond = 17868.6
-MPI Rank 0: 08/16/2016 10:08:09:  Epoch[ 2 of 3]-Minibatch[  21-  30, 37.50%]: CrossEntropyWithSoftmax = 2.09655267 * 2560; EvalErrorPrediction = 0.56289062 * 2560; time = 0.1419s; samplesPerSecond = 18039.2
-MPI Rank 0: 08/16/2016 10:08:09:  Epoch[ 2 of 3]-Minibatch[  31-  40, 50.00%]: CrossEntropyWithSoftmax = 2.06745115 * 2560; EvalErrorPrediction = 0.56171875 * 2560; time = 0.1419s; samplesPerSecond = 18035.9
-MPI Rank 0: 08/16/2016 10:08:09:  Epoch[ 2 of 3]-Minibatch[  41-  50, 62.50%]: CrossEntropyWithSoftmax = 2.06705242 * 2560; EvalErrorPrediction = 0.55976563 * 2560; time = 0.1417s; samplesPerSecond = 18063.5
-MPI Rank 0: 08/16/2016 10:08:09:  Epoch[ 2 of 3]-Minibatch[  51-  60, 75.00%]: CrossEntropyWithSoftmax = 2.00136482 * 2560; EvalErrorPrediction = 0.54531250 * 2560; time = 0.1426s; samplesPerSecond = 17950.4
-MPI Rank 0: 08/16/2016 10:08:10:  Epoch[ 2 of 3]-Minibatch[  61-  70, 87.50%]: CrossEntropyWithSoftmax = 1.99508116 * 2560; EvalErrorPrediction = 0.54765625 * 2560; time = 0.1420s; samplesPerSecond = 18034.0
-MPI Rank 0: 08/16/2016 10:08:10:  Epoch[ 2 of 3]-Minibatch[  71-  80, 100.00%]: CrossEntropyWithSoftmax = 1.99964996 * 2560; EvalErrorPrediction = 0.55507812 * 2560; time = 0.1422s; samplesPerSecond = 18007.8
-MPI Rank 0: 08/16/2016 10:08:10: Finished Epoch[ 2 of 3]: [Training] CrossEntropyWithSoftmax = 2.07215304 * 20480; EvalErrorPrediction = 0.56293945 * 20480; totalSamplesSeen = 40960; learningRatePerSample = 0.001953125; epochTime=1.15008s
-MPI Rank 0: 08/16/2016 10:08:10: SGD: Saving checkpoint model '/tmp/cntk-test-20160816100737.796285/Speech/DNN_Parallel1BitQuantization@release_gpu/models/cntkSpeech.dnn.2'
->>>>>>> 8493f118
-MPI Rank 0: 
-MPI Rank 0: 08/16/2016 10:08:10: Starting Epoch 3: learning rate per sample = 0.000098  effective momentum = 0.656119  momentum as time constant = 2429.9 samples
+MPI Rank 0: 
+MPI Rank 0: 05/03/2016 18:00:38: Starting Epoch 3: learning rate per sample = 0.000098  effective momentum = 0.656119  momentum as time constant = 2429.9 samples
 MPI Rank 0: minibatchiterator: epoch 2: frames [40960..61440] (first utterance at frame 40960), data subset 0 of 3, with 1 datapasses
 MPI Rank 0: 
-<<<<<<< HEAD
 MPI Rank 0: 05/03/2016 18:00:38: Starting minibatch loop, DataParallelSGD training (MyRank = 0, NumNodes = 3, NumGradientBits = 1), distributed reading is ENABLED.
-MPI Rank 0: 05/03/2016 18:00:38:  Epoch[ 3 of 3]-Minibatch[   1-  10, 50.00%]: CrossEntropyWithSoftmax = 1.97563233 * 10240; EvalClassificationError = 0.54248047 * 10240; time = 0.2825s; samplesPerSecond = 36253.7
-MPI Rank 0: 05/03/2016 18:00:38:  Epoch[ 3 of 3]-Minibatch[  11-  20, 100.00%]: CrossEntropyWithSoftmax = 1.94366837 * 10240; EvalClassificationError = 0.53730469 * 10240; time = 0.2813s; samplesPerSecond = 36397.6
-MPI Rank 0: 05/03/2016 18:00:38: Finished Epoch[ 3 of 3]: [Training] CrossEntropyWithSoftmax = 1.95965035 * 20480; EvalClassificationError = 0.53989258 * 20480; totalSamplesSeen = 61440; learningRatePerSample = 9.7656251e-05; epochTime=0.570758s
+MPI Rank 0: 05/03/2016 18:00:38:  Epoch[ 3 of 3]-Minibatch[   1-  10, 50.00%]: CrossEntropyWithSoftmax = 1.97563233 * 10240; EvalErrorPrediction = 0.54248047 * 10240; time = 0.2825s; samplesPerSecond = 36253.7
+MPI Rank 0: 05/03/2016 18:00:38:  Epoch[ 3 of 3]-Minibatch[  11-  20, 100.00%]: CrossEntropyWithSoftmax = 1.94366837 * 10240; EvalErrorPrediction = 0.53730469 * 10240; time = 0.2813s; samplesPerSecond = 36397.6
+MPI Rank 0: 05/03/2016 18:00:38: Finished Epoch[ 3 of 3]: [Training] CrossEntropyWithSoftmax = 1.95965035 * 20480; EvalErrorPrediction = 0.53989258 * 20480; totalSamplesSeen = 61440; learningRatePerSample = 9.7656251e-05; epochTime=0.570758s
 MPI Rank 0: 05/03/2016 18:00:38: SGD: Saving checkpoint model '/tmp/cntk-test-20160503180003.29154/Speech/DNN_Parallel1BitQuantization@release_gpu/models/cntkSpeech.dnn'
 MPI Rank 0: 05/03/2016 18:00:38: CNTKCommandTrainEnd: speechTrain
-=======
-MPI Rank 0: 08/16/2016 10:08:10: Starting minibatch loop, DataParallelSGD training (MyRank = 0, NumNodes = 3, NumGradientBits = 1), distributed reading is ENABLED.
-MPI Rank 0: 08/16/2016 10:08:10:  Epoch[ 3 of 3]-Minibatch[   1-  10, 50.00%]: CrossEntropyWithSoftmax = 1.95876979 * 10240; EvalErrorPrediction = 0.53154297 * 10240; time = 0.2875s; samplesPerSecond = 35614.4
-MPI Rank 0: 08/16/2016 10:08:10:  Epoch[ 3 of 3]-Minibatch[  11-  20, 100.00%]: CrossEntropyWithSoftmax = 1.97868556 * 10240; EvalErrorPrediction = 0.55019531 * 10240; time = 0.2827s; samplesPerSecond = 36224.7
-MPI Rank 0: 08/16/2016 10:08:10: Finished Epoch[ 3 of 3]: [Training] CrossEntropyWithSoftmax = 1.96872768 * 20480; EvalErrorPrediction = 0.54086914 * 20480; totalSamplesSeen = 61440; learningRatePerSample = 9.7656251e-05; epochTime=0.577049s
-MPI Rank 0: 08/16/2016 10:08:10: SGD: Saving checkpoint model '/tmp/cntk-test-20160816100737.796285/Speech/DNN_Parallel1BitQuantization@release_gpu/models/cntkSpeech.dnn'
-MPI Rank 0: 08/16/2016 10:08:10: CNTKCommandTrainEnd: speechTrain
->>>>>>> 8493f118
-MPI Rank 0: 
-MPI Rank 0: 08/16/2016 10:08:10: Action "train" complete.
-MPI Rank 0: 
-MPI Rank 0: 08/16/2016 10:08:10: __COMPLETED__
-MPI Rank 0: ~MPIWrapper
-MPI Rank 1: 08/16/2016 10:08:00: -------------------------------------------------------------------
-MPI Rank 1: 08/16/2016 10:08:00: Build info: 
-MPI Rank 1: 
-MPI Rank 1: 08/16/2016 10:08:00: 		Built time: Aug 16 2016 09:41:57
-MPI Rank 1: 08/16/2016 10:08:00: 		Last modified date: Mon Aug 15 23:39:17 2016
-MPI Rank 1: 08/16/2016 10:08:00: 		Build type: release
-MPI Rank 1: 08/16/2016 10:08:00: 		Build target: GPU
-MPI Rank 1: 08/16/2016 10:08:00: 		With 1bit-SGD: yes
-MPI Rank 1: 08/16/2016 10:08:00: 		Math lib: mkl
-MPI Rank 1: 08/16/2016 10:08:00: 		CUDA_PATH: /usr/local/cuda-7.5
-MPI Rank 1: 08/16/2016 10:08:00: 		CUB_PATH: /usr/local/cub-1.4.1
-MPI Rank 1: 08/16/2016 10:08:00: 		CUDNN_PATH: /usr/local/cudnn-4.0
-MPI Rank 1: 08/16/2016 10:08:00: 		Build Branch: HEAD
-MPI Rank 1: 08/16/2016 10:08:00: 		Build SHA1: 026b1e772b963461e189f8f00aa7ed6951298f84
-MPI Rank 1: 08/16/2016 10:08:00: 		Built by philly on 643085f7f8c2
-MPI Rank 1: 08/16/2016 10:08:00: 		Build Path: /home/philly/jenkins/workspace/CNTK-Build-Linux
-MPI Rank 1: 08/16/2016 10:08:00: -------------------------------------------------------------------
-MPI Rank 1: 08/16/2016 10:08:01: -------------------------------------------------------------------
-MPI Rank 1: 08/16/2016 10:08:01: GPU info:
-MPI Rank 1: 
-MPI Rank 1: 08/16/2016 10:08:01: 		Device[0]: cores = 2880; computeCapability = 3.5; type = "GeForce GTX 780 Ti"; memory = 3071 MB
-MPI Rank 1: 08/16/2016 10:08:01: 		Device[1]: cores = 2880; computeCapability = 3.5; type = "GeForce GTX 780 Ti"; memory = 3071 MB
-MPI Rank 1: 08/16/2016 10:08:01: 		Device[2]: cores = 2880; computeCapability = 3.5; type = "GeForce GTX 780 Ti"; memory = 3071 MB
-MPI Rank 1: 08/16/2016 10:08:01: 		Device[3]: cores = 2880; computeCapability = 3.5; type = "GeForce GTX 780 Ti"; memory = 3071 MB
-MPI Rank 1: 08/16/2016 10:08:01: -------------------------------------------------------------------
-MPI Rank 1: 
-MPI Rank 1: 08/16/2016 10:08:01: Running on localhost at 2016/08/16 10:08:01
-MPI Rank 1: 08/16/2016 10:08:01: Command line: 
-MPI Rank 1: /home/philly/jenkins/workspace/CNTK-Test-Linux-W1/build/1bitsgd/release/bin/cntk  configFile=/home/philly/jenkins/workspace/CNTK-Test-Linux-W1/Tests/EndToEndTests/Speech/DNN/Parallel1BitQuantization/../cntk.cntk  currentDirectory=/home/philly/jenkins/workspace/CNTK-Test-Linux-W1/Tests/EndToEndTests/Speech/Data  RunDir=/tmp/cntk-test-20160816100737.796285/Speech/DNN_Parallel1BitQuantization@release_gpu  DataDir=/home/philly/jenkins/workspace/CNTK-Test-Linux-W1/Tests/EndToEndTests/Speech/Data  ConfigDir=/home/philly/jenkins/workspace/CNTK-Test-Linux-W1/Tests/EndToEndTests/Speech/DNN/Parallel1BitQuantization/..  OutputDir=/tmp/cntk-test-20160816100737.796285/Speech/DNN_Parallel1BitQuantization@release_gpu  DeviceId=0  timestamping=true  numCPUThreads=8  precision=double  speechTrain=[SGD=[ParallelTrain=[DataParallelSGD=[gradientBits=1]]]]  speechTrain=[SGD=[ParallelTrain=[parallelizationStartEpoch=2]]]  stderr=/tmp/cntk-test-20160816100737.796285/Speech/DNN_Parallel1BitQuantization@release_gpu/stderr
-MPI Rank 1: 
-MPI Rank 1: 
-MPI Rank 1: 
-MPI Rank 1: 08/16/2016 10:08:01: >>>>>>>>>>>>>>>>>>>> RAW CONFIG (VARIABLES NOT RESOLVED) >>>>>>>>>>>>>>>>>>>>
-MPI Rank 1: 08/16/2016 10:08:01: precision = "float"
+MPI Rank 0: 
+MPI Rank 0: 05/03/2016 18:00:38: Action "train" complete.
+MPI Rank 0: 
+MPI Rank 0: 05/03/2016 18:00:38: __COMPLETED__
+MPI Rank 1: 05/03/2016 18:00:30: -------------------------------------------------------------------
+MPI Rank 1: 05/03/2016 18:00:30: Build info: 
+MPI Rank 1: 
+MPI Rank 1: 05/03/2016 18:00:30: 		Built time: May  3 2016 17:56:15
+MPI Rank 1: 05/03/2016 18:00:30: 		Last modified date: Tue May  3 11:36:23 2016
+MPI Rank 1: 05/03/2016 18:00:30: 		Build type: release
+MPI Rank 1: 05/03/2016 18:00:30: 		Build target: GPU
+MPI Rank 1: 05/03/2016 18:00:30: 		With 1bit-SGD: yes
+MPI Rank 1: 05/03/2016 18:00:30: 		Math lib: acml
+MPI Rank 1: 05/03/2016 18:00:30: 		CUDA_PATH: /usr/local/cuda-7.5
+MPI Rank 1: 05/03/2016 18:00:30: 		CUB_PATH: /usr/local/cub-1.4.1
+MPI Rank 1: 05/03/2016 18:00:30: 		CUDNN_PATH: /usr/local/cudnn-4.0
+MPI Rank 1: 05/03/2016 18:00:30: 		Build Branch: HEAD
+MPI Rank 1: 05/03/2016 18:00:30: 		Build SHA1: 571b092d60e131fd529081a5ed52af2dc815dc82
+MPI Rank 1: 05/03/2016 18:00:30: 		Built by philly on 87698aadbc9d
+MPI Rank 1: 05/03/2016 18:00:30: 		Build Path: /home/philly/jenkins/workspace/CNTK-Build-Linux
+MPI Rank 1: 05/03/2016 18:00:30: -------------------------------------------------------------------
+MPI Rank 1: 
+MPI Rank 1: 05/03/2016 18:00:30: Running on localhost at 2016/05/03 18:00:30
+MPI Rank 1: 05/03/2016 18:00:30: Command line: 
+MPI Rank 1: /home/philly/jenkins/workspace/CNTK-Test-Linux-W1/build/1bitsgd/release/bin/cntk  configFile=/home/philly/jenkins/workspace/CNTK-Test-Linux-W1/Tests/EndToEndTests/Speech/DNN/Parallel1BitQuantization/../cntk.cntk  currentDirectory=/home/philly/jenkins/workspace/CNTK-Test-Linux-W1/Tests/EndToEndTests/Speech/Data  RunDir=/tmp/cntk-test-20160503180003.29154/Speech/DNN_Parallel1BitQuantization@release_gpu  DataDir=/home/philly/jenkins/workspace/CNTK-Test-Linux-W1/Tests/EndToEndTests/Speech/Data  ConfigDir=/home/philly/jenkins/workspace/CNTK-Test-Linux-W1/Tests/EndToEndTests/Speech/DNN/Parallel1BitQuantization/..  OutputDir=/tmp/cntk-test-20160503180003.29154/Speech/DNN_Parallel1BitQuantization@release_gpu  DeviceId=0  timestamping=true  numCPUThreads=8  precision=double  speechTrain=[SGD=[ParallelTrain=[DataParallelSGD=[gradientBits=1]]]]  speechTrain=[SGD=[ParallelTrain=[parallelizationStartEpoch=2]]]  stderr=/tmp/cntk-test-20160503180003.29154/Speech/DNN_Parallel1BitQuantization@release_gpu/stderr
+MPI Rank 1: 
+MPI Rank 1: 
+MPI Rank 1: 
+MPI Rank 1: 05/03/2016 18:00:30: >>>>>>>>>>>>>>>>>>>> RAW CONFIG (VARIABLES NOT RESOLVED) >>>>>>>>>>>>>>>>>>>>
+MPI Rank 1: 05/03/2016 18:00:30: precision = "float"
 MPI Rank 1: command = speechTrain
 MPI Rank 1: deviceId = $DeviceId$
 MPI Rank 1: parallelTrain = true
@@ -785,7 +676,7 @@
 MPI Rank 1:     SimpleNetworkBuilder = [
 MPI Rank 1:         layerSizes = 363:512:512:132
 MPI Rank 1:         trainingCriterion = "CrossEntropyWithSoftmax"
-MPI Rank 1:         evalCriterion = "ClassificationError"
+MPI Rank 1:         evalCriterion = "ErrorPrediction"
 MPI Rank 1:         layerTypes = "Sigmoid"
 MPI Rank 1:         initValueScale = 1.0
 MPI Rank 1:         applyMeanVarNorm = true
@@ -811,7 +702,7 @@
 MPI Rank 1:              then CrossEntropyWithSoftmax(labels, outZ, tag='criterion')
 MPI Rank 1:              else Fail('unknown trainingCriterion ' + trainingCriterion)
 MPI Rank 1:         Err = if evalCriterion == 'Err' then
-MPI Rank 1:               ClassificationError(labels, outZ, tag='evaluation')
+MPI Rank 1:               ErrorPrediction(labels, outZ, tag='evaluation')
 MPI Rank 1:               else Fail('unknown evalCriterion ' + evalCriterion)
 MPI Rank 1:         logPrior = LogPrior(labels)
 MPI Rank 1:         // TODO: how to add a tag to an infix operation?
@@ -849,7 +740,6 @@
 MPI Rank 1:         miniBatchMode = "partial"
 MPI Rank 1:         randomize = "auto"
 MPI Rank 1:         verbosity = 0
-MPI Rank 1:         useMersenneTwisterRand=true
 MPI Rank 1:         features = [
 MPI Rank 1:             dim = 363
 MPI Rank 1:             type = "real"
@@ -864,34 +754,34 @@
 MPI Rank 1:     ]
 MPI Rank 1: ]
 MPI Rank 1: currentDirectory=/home/philly/jenkins/workspace/CNTK-Test-Linux-W1/Tests/EndToEndTests/Speech/Data
-MPI Rank 1: RunDir=/tmp/cntk-test-20160816100737.796285/Speech/DNN_Parallel1BitQuantization@release_gpu
+MPI Rank 1: RunDir=/tmp/cntk-test-20160503180003.29154/Speech/DNN_Parallel1BitQuantization@release_gpu
 MPI Rank 1: DataDir=/home/philly/jenkins/workspace/CNTK-Test-Linux-W1/Tests/EndToEndTests/Speech/Data
 MPI Rank 1: ConfigDir=/home/philly/jenkins/workspace/CNTK-Test-Linux-W1/Tests/EndToEndTests/Speech/DNN/Parallel1BitQuantization/..
-MPI Rank 1: OutputDir=/tmp/cntk-test-20160816100737.796285/Speech/DNN_Parallel1BitQuantization@release_gpu
+MPI Rank 1: OutputDir=/tmp/cntk-test-20160503180003.29154/Speech/DNN_Parallel1BitQuantization@release_gpu
 MPI Rank 1: DeviceId=0
 MPI Rank 1: timestamping=true
 MPI Rank 1: numCPUThreads=8
 MPI Rank 1: precision=double
 MPI Rank 1: speechTrain=[SGD=[ParallelTrain=[DataParallelSGD=[gradientBits=1]]]]
 MPI Rank 1: speechTrain=[SGD=[ParallelTrain=[parallelizationStartEpoch=2]]]
-MPI Rank 1: stderr=/tmp/cntk-test-20160816100737.796285/Speech/DNN_Parallel1BitQuantization@release_gpu/stderr
-MPI Rank 1: 
-MPI Rank 1: 08/16/2016 10:08:01: <<<<<<<<<<<<<<<<<<<< RAW CONFIG (VARIABLES NOT RESOLVED)  <<<<<<<<<<<<<<<<<<<<
-MPI Rank 1: 
-MPI Rank 1: 08/16/2016 10:08:01: >>>>>>>>>>>>>>>>>>>> RAW CONFIG WITH ALL VARIABLES RESOLVED >>>>>>>>>>>>>>>>>>>>
-MPI Rank 1: 08/16/2016 10:08:01: precision = "float"
+MPI Rank 1: stderr=/tmp/cntk-test-20160503180003.29154/Speech/DNN_Parallel1BitQuantization@release_gpu/stderr
+MPI Rank 1: 
+MPI Rank 1: 05/03/2016 18:00:30: <<<<<<<<<<<<<<<<<<<< RAW CONFIG (VARIABLES NOT RESOLVED)  <<<<<<<<<<<<<<<<<<<<
+MPI Rank 1: 
+MPI Rank 1: 05/03/2016 18:00:30: >>>>>>>>>>>>>>>>>>>> RAW CONFIG WITH ALL VARIABLES RESOLVED >>>>>>>>>>>>>>>>>>>>
+MPI Rank 1: 05/03/2016 18:00:30: precision = "float"
 MPI Rank 1: command = speechTrain
 MPI Rank 1: deviceId = 0
 MPI Rank 1: parallelTrain = true
 MPI Rank 1: speechTrain = [
 MPI Rank 1:     action = "train"
-MPI Rank 1:     modelPath = "/tmp/cntk-test-20160816100737.796285/Speech/DNN_Parallel1BitQuantization@release_gpu/models/cntkSpeech.dnn"
+MPI Rank 1:     modelPath = "/tmp/cntk-test-20160503180003.29154/Speech/DNN_Parallel1BitQuantization@release_gpu/models/cntkSpeech.dnn"
 MPI Rank 1:     deviceId = 0
 MPI Rank 1:     traceLevel = 1
 MPI Rank 1:     SimpleNetworkBuilder = [
 MPI Rank 1:         layerSizes = 363:512:512:132
 MPI Rank 1:         trainingCriterion = "CrossEntropyWithSoftmax"
-MPI Rank 1:         evalCriterion = "ClassificationError"
+MPI Rank 1:         evalCriterion = "ErrorPrediction"
 MPI Rank 1:         layerTypes = "Sigmoid"
 MPI Rank 1:         initValueScale = 1.0
 MPI Rank 1:         applyMeanVarNorm = true
@@ -917,7 +807,7 @@
 MPI Rank 1:              then CrossEntropyWithSoftmax(labels, outZ, tag='criterion')
 MPI Rank 1:              else Fail('unknown trainingCriterion ' + trainingCriterion)
 MPI Rank 1:         Err = if evalCriterion == 'Err' then
-MPI Rank 1:               ClassificationError(labels, outZ, tag='evaluation')
+MPI Rank 1:               ErrorPrediction(labels, outZ, tag='evaluation')
 MPI Rank 1:               else Fail('unknown evalCriterion ' + evalCriterion)
 MPI Rank 1:         logPrior = LogPrior(labels)
 MPI Rank 1:         // TODO: how to add a tag to an infix operation?
@@ -955,7 +845,6 @@
 MPI Rank 1:         miniBatchMode = "partial"
 MPI Rank 1:         randomize = "auto"
 MPI Rank 1:         verbosity = 0
-MPI Rank 1:         useMersenneTwisterRand=true
 MPI Rank 1:         features = [
 MPI Rank 1:             dim = 363
 MPI Rank 1:             type = "real"
@@ -970,40 +859,40 @@
 MPI Rank 1:     ]
 MPI Rank 1: ]
 MPI Rank 1: currentDirectory=/home/philly/jenkins/workspace/CNTK-Test-Linux-W1/Tests/EndToEndTests/Speech/Data
-MPI Rank 1: RunDir=/tmp/cntk-test-20160816100737.796285/Speech/DNN_Parallel1BitQuantization@release_gpu
+MPI Rank 1: RunDir=/tmp/cntk-test-20160503180003.29154/Speech/DNN_Parallel1BitQuantization@release_gpu
 MPI Rank 1: DataDir=/home/philly/jenkins/workspace/CNTK-Test-Linux-W1/Tests/EndToEndTests/Speech/Data
 MPI Rank 1: ConfigDir=/home/philly/jenkins/workspace/CNTK-Test-Linux-W1/Tests/EndToEndTests/Speech/DNN/Parallel1BitQuantization/..
-MPI Rank 1: OutputDir=/tmp/cntk-test-20160816100737.796285/Speech/DNN_Parallel1BitQuantization@release_gpu
+MPI Rank 1: OutputDir=/tmp/cntk-test-20160503180003.29154/Speech/DNN_Parallel1BitQuantization@release_gpu
 MPI Rank 1: DeviceId=0
 MPI Rank 1: timestamping=true
 MPI Rank 1: numCPUThreads=8
 MPI Rank 1: precision=double
 MPI Rank 1: speechTrain=[SGD=[ParallelTrain=[DataParallelSGD=[gradientBits=1]]]]
 MPI Rank 1: speechTrain=[SGD=[ParallelTrain=[parallelizationStartEpoch=2]]]
-MPI Rank 1: stderr=/tmp/cntk-test-20160816100737.796285/Speech/DNN_Parallel1BitQuantization@release_gpu/stderr
-MPI Rank 1: 
-MPI Rank 1: 08/16/2016 10:08:01: <<<<<<<<<<<<<<<<<<<< RAW CONFIG WITH ALL VARIABLES RESOLVED <<<<<<<<<<<<<<<<<<<<
-MPI Rank 1: 
-MPI Rank 1: 08/16/2016 10:08:01: >>>>>>>>>>>>>>>>>>>> PROCESSED CONFIG WITH ALL VARIABLES RESOLVED >>>>>>>>>>>>>>>>>>>>
+MPI Rank 1: stderr=/tmp/cntk-test-20160503180003.29154/Speech/DNN_Parallel1BitQuantization@release_gpu/stderr
+MPI Rank 1: 
+MPI Rank 1: 05/03/2016 18:00:30: <<<<<<<<<<<<<<<<<<<< RAW CONFIG WITH ALL VARIABLES RESOLVED <<<<<<<<<<<<<<<<<<<<
+MPI Rank 1: 
+MPI Rank 1: 05/03/2016 18:00:30: >>>>>>>>>>>>>>>>>>>> PROCESSED CONFIG WITH ALL VARIABLES RESOLVED >>>>>>>>>>>>>>>>>>>>
 MPI Rank 1: configparameters: cntk.cntk:command=speechTrain
 MPI Rank 1: configparameters: cntk.cntk:ConfigDir=/home/philly/jenkins/workspace/CNTK-Test-Linux-W1/Tests/EndToEndTests/Speech/DNN/Parallel1BitQuantization/..
 MPI Rank 1: configparameters: cntk.cntk:currentDirectory=/home/philly/jenkins/workspace/CNTK-Test-Linux-W1/Tests/EndToEndTests/Speech/Data
 MPI Rank 1: configparameters: cntk.cntk:DataDir=/home/philly/jenkins/workspace/CNTK-Test-Linux-W1/Tests/EndToEndTests/Speech/Data
 MPI Rank 1: configparameters: cntk.cntk:deviceId=0
 MPI Rank 1: configparameters: cntk.cntk:numCPUThreads=8
-MPI Rank 1: configparameters: cntk.cntk:OutputDir=/tmp/cntk-test-20160816100737.796285/Speech/DNN_Parallel1BitQuantization@release_gpu
+MPI Rank 1: configparameters: cntk.cntk:OutputDir=/tmp/cntk-test-20160503180003.29154/Speech/DNN_Parallel1BitQuantization@release_gpu
 MPI Rank 1: configparameters: cntk.cntk:parallelTrain=true
 MPI Rank 1: configparameters: cntk.cntk:precision=double
-MPI Rank 1: configparameters: cntk.cntk:RunDir=/tmp/cntk-test-20160816100737.796285/Speech/DNN_Parallel1BitQuantization@release_gpu
+MPI Rank 1: configparameters: cntk.cntk:RunDir=/tmp/cntk-test-20160503180003.29154/Speech/DNN_Parallel1BitQuantization@release_gpu
 MPI Rank 1: configparameters: cntk.cntk:speechTrain=[
 MPI Rank 1:     action = "train"
-MPI Rank 1:     modelPath = "/tmp/cntk-test-20160816100737.796285/Speech/DNN_Parallel1BitQuantization@release_gpu/models/cntkSpeech.dnn"
+MPI Rank 1:     modelPath = "/tmp/cntk-test-20160503180003.29154/Speech/DNN_Parallel1BitQuantization@release_gpu/models/cntkSpeech.dnn"
 MPI Rank 1:     deviceId = 0
 MPI Rank 1:     traceLevel = 1
 MPI Rank 1:     SimpleNetworkBuilder = [
 MPI Rank 1:         layerSizes = 363:512:512:132
 MPI Rank 1:         trainingCriterion = "CrossEntropyWithSoftmax"
-MPI Rank 1:         evalCriterion = "ClassificationError"
+MPI Rank 1:         evalCriterion = "ErrorPrediction"
 MPI Rank 1:         layerTypes = "Sigmoid"
 MPI Rank 1:         initValueScale = 1.0
 MPI Rank 1:         applyMeanVarNorm = true
@@ -1029,7 +918,7 @@
 MPI Rank 1:              then CrossEntropyWithSoftmax(labels, outZ, tag='criterion')
 MPI Rank 1:              else Fail('unknown trainingCriterion ' + trainingCriterion)
 MPI Rank 1:         Err = if evalCriterion == 'Err' then
-MPI Rank 1:               ClassificationError(labels, outZ, tag='evaluation')
+MPI Rank 1:               ErrorPrediction(labels, outZ, tag='evaluation')
 MPI Rank 1:               else Fail('unknown evalCriterion ' + evalCriterion)
 MPI Rank 1:         logPrior = LogPrior(labels)
 MPI Rank 1:         // TODO: how to add a tag to an infix operation?
@@ -1067,7 +956,6 @@
 MPI Rank 1:         miniBatchMode = "partial"
 MPI Rank 1:         randomize = "auto"
 MPI Rank 1:         verbosity = 0
-MPI Rank 1:         useMersenneTwisterRand=true
 MPI Rank 1:         features = [
 MPI Rank 1:             dim = 363
 MPI Rank 1:             type = "real"
@@ -1082,23 +970,23 @@
 MPI Rank 1:     ]
 MPI Rank 1: ] [SGD=[ParallelTrain=[DataParallelSGD=[gradientBits=1]]]] [SGD=[ParallelTrain=[parallelizationStartEpoch=2]]]
 MPI Rank 1: 
-MPI Rank 1: configparameters: cntk.cntk:stderr=/tmp/cntk-test-20160816100737.796285/Speech/DNN_Parallel1BitQuantization@release_gpu/stderr
+MPI Rank 1: configparameters: cntk.cntk:stderr=/tmp/cntk-test-20160503180003.29154/Speech/DNN_Parallel1BitQuantization@release_gpu/stderr
 MPI Rank 1: configparameters: cntk.cntk:timestamping=true
-MPI Rank 1: 08/16/2016 10:08:01: <<<<<<<<<<<<<<<<<<<< PROCESSED CONFIG WITH ALL VARIABLES RESOLVED <<<<<<<<<<<<<<<<<<<<
-MPI Rank 1: 08/16/2016 10:08:01: Commands: speechTrain
-MPI Rank 1: 08/16/2016 10:08:01: Precision = "double"
-MPI Rank 1: 08/16/2016 10:08:01: Using 8 CPU threads.
-MPI Rank 1: 08/16/2016 10:08:01: CNTKModelPath: /tmp/cntk-test-20160816100737.796285/Speech/DNN_Parallel1BitQuantization@release_gpu/models/cntkSpeech.dnn
-MPI Rank 1: 08/16/2016 10:08:01: CNTKCommandTrainInfo: speechTrain : 3
-MPI Rank 1: 08/16/2016 10:08:01: CNTKCommandTrainInfo: CNTKNoMoreCommands_Total : 3
-MPI Rank 1: 
-MPI Rank 1: 08/16/2016 10:08:01: ##############################################################################
-MPI Rank 1: 08/16/2016 10:08:01: #                                                                            #
-MPI Rank 1: 08/16/2016 10:08:01: # Action "train"                                                             #
-MPI Rank 1: 08/16/2016 10:08:01: #                                                                            #
-MPI Rank 1: 08/16/2016 10:08:01: ##############################################################################
-MPI Rank 1: 
-MPI Rank 1: 08/16/2016 10:08:01: CNTKCommandTrainBegin: speechTrain
+MPI Rank 1: 05/03/2016 18:00:30: <<<<<<<<<<<<<<<<<<<< PROCESSED CONFIG WITH ALL VARIABLES RESOLVED <<<<<<<<<<<<<<<<<<<<
+MPI Rank 1: 05/03/2016 18:00:30: Commands: speechTrain
+MPI Rank 1: 05/03/2016 18:00:30: Precision = "double"
+MPI Rank 1: 05/03/2016 18:00:30: Using 8 CPU threads.
+MPI Rank 1: 05/03/2016 18:00:30: CNTKModelPath: /tmp/cntk-test-20160503180003.29154/Speech/DNN_Parallel1BitQuantization@release_gpu/models/cntkSpeech.dnn
+MPI Rank 1: 05/03/2016 18:00:30: CNTKCommandTrainInfo: speechTrain : 3
+MPI Rank 1: 05/03/2016 18:00:30: CNTKCommandTrainInfo: CNTKNoMoreCommands_Total : 3
+MPI Rank 1: 
+MPI Rank 1: 05/03/2016 18:00:30: ##############################################################################
+MPI Rank 1: 05/03/2016 18:00:30: #                                                                            #
+MPI Rank 1: 05/03/2016 18:00:30: # Action "train"                                                             #
+MPI Rank 1: 05/03/2016 18:00:30: #                                                                            #
+MPI Rank 1: 05/03/2016 18:00:30: ##############################################################################
+MPI Rank 1: 
+MPI Rank 1: 05/03/2016 18:00:30: CNTKCommandTrainBegin: speechTrain
 MPI Rank 1: SimpleNetworkBuilder Using GPU 0
 MPI Rank 1: reading script file glob_0000.scp ... 948 entries
 MPI Rank 1: total 132 state names in state list /home/philly/jenkins/workspace/CNTK-Test-Linux-W1/Tests/EndToEndTests/Speech/Data/state.list
@@ -1107,26 +995,14 @@
 MPI Rank 1: label set 0: 129 classes
 MPI Rank 1: minibatchutterancesource: 948 utterances grouped into 3 chunks, av. chunk size: 316.0 utterances, 84244.7 frames
 MPI Rank 1: 
-MPI Rank 1: 08/16/2016 10:08:01: Creating virgin network.
-MPI Rank 1: Node 'W0' (LearnableParameter operation): Initializing Parameter[512 x 363] <- 0.000000.
-MPI Rank 1: Node 'W0' (LearnableParameter operation): Initializing Parameter[512 x 363] <- uniform(seed=1, range=0.050000*1.000000, onCPU=false).
+MPI Rank 1: 05/03/2016 18:00:30: Creating virgin network.
 MPI Rank 1: SetUniformRandomValue (GPU): creating curand object with seed 1, sizeof(ElemType)==8
-MPI Rank 1: Node 'B0' (LearnableParameter operation): Initializing Parameter[512 x 1] <- 0.000000.
-MPI Rank 1: Node 'B0' (LearnableParameter operation): Initializing Parameter[512 x 1] <- 0.000000.
-MPI Rank 1: Node 'W1' (LearnableParameter operation): Initializing Parameter[512 x 512] <- 0.000000.
-MPI Rank 1: Node 'W1' (LearnableParameter operation): Initializing Parameter[512 x 512] <- uniform(seed=2, range=0.050000*1.000000, onCPU=false).
-MPI Rank 1: Node 'B1' (LearnableParameter operation): Initializing Parameter[512 x 1] <- 0.000000.
-MPI Rank 1: Node 'B1' (LearnableParameter operation): Initializing Parameter[512 x 1] <- 0.000000.
-MPI Rank 1: Node 'W2' (LearnableParameter operation): Initializing Parameter[132 x 512] <- 0.000000.
-MPI Rank 1: Node 'W2' (LearnableParameter operation): Initializing Parameter[132 x 512] <- uniform(seed=3, range=0.050000*1.000000, onCPU=false).
-MPI Rank 1: Node 'B2' (LearnableParameter operation): Initializing Parameter[132 x 1] <- 0.000000.
-MPI Rank 1: Node 'B2' (LearnableParameter operation): Initializing Parameter[132 x 1] <- 0.000000.
 MPI Rank 1: 
 MPI Rank 1: Post-processing network...
 MPI Rank 1: 
 MPI Rank 1: 7 roots:
 MPI Rank 1: 	CrossEntropyWithSoftmax = CrossEntropyWithSoftmax()
-MPI Rank 1: 	EvalClassificationError = ClassificationError()
+MPI Rank 1: 	EvalErrorPrediction = ErrorPrediction()
 MPI Rank 1: 	InvStdOfFeatures = InvStdDev()
 MPI Rank 1: 	MeanOfFeatures = Mean()
 MPI Rank 1: 	PosteriorProb = Softmax()
@@ -1155,7 +1031,7 @@
 MPI Rank 1: Validating --> B2 = LearnableParameter() :  -> [132 x 1]
 MPI Rank 1: Validating --> HLast = Plus (W2*H1, B2) : [132 x 1 x *], [132 x 1] -> [132 x 1 x *]
 MPI Rank 1: Validating --> CrossEntropyWithSoftmax = CrossEntropyWithSoftmax (labels, HLast) : [132 x *], [132 x 1 x *] -> [1]
-MPI Rank 1: Validating --> EvalClassificationError = ClassificationError (labels, HLast) : [132 x *], [132 x 1 x *] -> [1]
+MPI Rank 1: Validating --> EvalErrorPrediction = ErrorPrediction (labels, HLast) : [132 x *], [132 x 1 x *] -> [1]
 MPI Rank 1: Validating --> PosteriorProb = Softmax (HLast) : [132 x 1 x *] -> [132 x 1 x *]
 MPI Rank 1: Validating --> Prior = Mean (labels) : [132 x *] -> [132]
 MPI Rank 1: Validating --> LogOfPrior = Log (Prior) : [132] -> [132]
@@ -1172,48 +1048,21 @@
 MPI Rank 1: 
 MPI Rank 1: Post-processing network complete.
 MPI Rank 1: 
-MPI Rank 1: 08/16/2016 10:08:01: Created model with 25 nodes on GPU 0.
-MPI Rank 1: 
-MPI Rank 1: 08/16/2016 10:08:01: Training criterion node(s):
-MPI Rank 1: 08/16/2016 10:08:01: 	CrossEntropyWithSoftmax = CrossEntropyWithSoftmax
-MPI Rank 1: 
-<<<<<<< HEAD
-MPI Rank 1: 05/03/2016 18:00:30: 	EvalClassificationError = ClassificationError
-=======
-MPI Rank 1: 08/16/2016 10:08:01: Evaluation criterion node(s):
-MPI Rank 1: 08/16/2016 10:08:01: 	EvalErrorPrediction = ErrorPrediction
->>>>>>> 8493f118
+MPI Rank 1: 05/03/2016 18:00:30: Created model with 25 nodes on GPU 0.
+MPI Rank 1: 
+MPI Rank 1: 05/03/2016 18:00:30: Training criterion node(s):
+MPI Rank 1: 05/03/2016 18:00:30: 	CrossEntropyWithSoftmax = CrossEntropyWithSoftmax
+MPI Rank 1: 
+MPI Rank 1: 05/03/2016 18:00:30: Evaluation criterion node(s):
+MPI Rank 1: 
+MPI Rank 1: 05/03/2016 18:00:30: 	EvalErrorPrediction = ErrorPrediction
 MPI Rank 1: 
 MPI Rank 1: 
 MPI Rank 1: Allocating matrices for forward and/or backward propagation.
 MPI Rank 1: 
-MPI Rank 1: Memory Sharing: Out of 40 matrices, 19 are shared as 8, and 21 are not shared.
-MPI Rank 1: 
-MPI Rank 1: 	{ W0 : [512 x 363] (gradient)
-MPI Rank 1: 	  W0*features+B0 : [512 x 1 x *] }
-MPI Rank 1: 	{ H1 : [512 x 1 x *]
-MPI Rank 1: 	  W0*features : [512 x *] (gradient) }
-MPI Rank 1: 	{ W0*features+B0 : [512 x 1 x *] (gradient)
-MPI Rank 1: 	  W1*H1 : [512 x 1 x *] }
-MPI Rank 1: 	{ W1 : [512 x 512] (gradient)
-MPI Rank 1: 	  W1*H1+B1 : [512 x 1 x *] }
-MPI Rank 1: 	{ H2 : [512 x 1 x *]
-MPI Rank 1: 	  W1*H1 : [512 x 1 x *] (gradient) }
-MPI Rank 1: 	{ B0 : [512 x 1] (gradient)
-MPI Rank 1: 	  H1 : [512 x 1 x *] (gradient)
-MPI Rank 1: 	  W1*H1+B1 : [512 x 1 x *] (gradient)
-MPI Rank 1: 	  W2*H1 : [132 x 1 x *] }
-MPI Rank 1: 	{ HLast : [132 x 1 x *]
-MPI Rank 1: 	  W2 : [132 x 512] (gradient) }
-MPI Rank 1: 	{ B1 : [512 x 1] (gradient)
-MPI Rank 1: 	  H2 : [512 x 1 x *] (gradient)
-MPI Rank 1: 	  HLast : [132 x 1 x *] (gradient) }
-MPI Rank 1: 
-MPI Rank 1: 
-MPI Rank 1: 08/16/2016 10:08:01: Training 516740 parameters in 6 out of 6 parameter tensors and 15 nodes with gradient:
-MPI Rank 1: 
-<<<<<<< HEAD
-MPI Rank 1: (nil): {[EvalClassificationError Gradient[1]] [InvStdOfFeatures Gradient[363]] [LogOfPrior Gradient[132]] [MVNormalizedFeatures Gradient[363 x *]] [MeanOfFeatures Gradient[363]] [PosteriorProb Gradient[132 x 1 x *]] [PosteriorProb Value[132 x 1 x *]] [Prior Gradient[132]] [ScaledLogLikelihood Gradient[132 x 1 x *]] [features Gradient[363 x *]] [labels Gradient[132 x *]] }
+MPI Rank 1: Memory Sharing Structure:
+MPI Rank 1: 
+MPI Rank 1: (nil): {[EvalErrorPrediction Gradient[1]] [InvStdOfFeatures Gradient[363]] [LogOfPrior Gradient[132]] [MVNormalizedFeatures Gradient[363 x *]] [MeanOfFeatures Gradient[363]] [PosteriorProb Gradient[132 x 1 x *]] [PosteriorProb Value[132 x 1 x *]] [Prior Gradient[132]] [ScaledLogLikelihood Gradient[132 x 1 x *]] [features Gradient[363 x *]] [labels Gradient[132 x *]] }
 MPI Rank 1: 0x2649218: {[features Value[363 x *]] }
 MPI Rank 1: 0x2fbec88: {[MeanOfFeatures Value[363]] }
 MPI Rank 1: 0x2fbf198: {[InvStdOfFeatures Value[363]] }
@@ -1224,7 +1073,7 @@
 MPI Rank 1: 0x34eb7f8: {[B2 Value[132 x 1]] }
 MPI Rank 1: 0x34ec628: {[labels Value[132 x *]] }
 MPI Rank 1: 0x34ed888: {[Prior Value[132]] }
-MPI Rank 1: 0x34f3128: {[EvalClassificationError Value[1]] }
+MPI Rank 1: 0x34f3128: {[EvalErrorPrediction Value[1]] }
 MPI Rank 1: 0x34f3428: {[ScaledLogLikelihood Value[132 x 1 x *]] }
 MPI Rank 1: 0x34f35e8: {[CrossEntropyWithSoftmax Value[1]] }
 MPI Rank 1: 0x34f3a78: {[W0 Gradient[512 x 363]] [W0*features+B0 Value[512 x 1 x *]] }
@@ -1242,184 +1091,109 @@
 MPI Rank 1: 0x37d67b8: {[B1 Gradient[512 x 1]] [H2 Gradient[512 x 1 x *]] [HLast Gradient[132 x 1 x *]] }
 MPI Rank 1: 0x37d6978: {[W2*H1 Gradient[132 x 1 x *]] }
 MPI Rank 1: 0x37d6b38: {[B2 Gradient[132 x 1]] }
-=======
-MPI Rank 1: 08/16/2016 10:08:01: 	Node 'B0' (LearnableParameter operation) : [512 x 1]
-MPI Rank 1: 08/16/2016 10:08:01: 	Node 'B1' (LearnableParameter operation) : [512 x 1]
-MPI Rank 1: 08/16/2016 10:08:01: 	Node 'B2' (LearnableParameter operation) : [132 x 1]
-MPI Rank 1: 08/16/2016 10:08:01: 	Node 'W0' (LearnableParameter operation) : [512 x 363]
-MPI Rank 1: 08/16/2016 10:08:01: 	Node 'W1' (LearnableParameter operation) : [512 x 512]
-MPI Rank 1: 08/16/2016 10:08:01: 	Node 'W2' (LearnableParameter operation) : [132 x 512]
->>>>>>> 8493f118
-MPI Rank 1: 
-MPI Rank 1: 
-MPI Rank 1: 08/16/2016 10:08:01: Precomputing --> 3 PreCompute nodes found.
-MPI Rank 1: 
-MPI Rank 1: 08/16/2016 10:08:01: 	MeanOfFeatures = Mean()
-MPI Rank 1: 08/16/2016 10:08:01: 	InvStdOfFeatures = InvStdDev()
-MPI Rank 1: 08/16/2016 10:08:01: 	Prior = Mean()
+MPI Rank 1: 
+MPI Rank 1: 
+MPI Rank 1: 05/03/2016 18:00:30: Precomputing --> 3 PreCompute nodes found.
+MPI Rank 1: 
+MPI Rank 1: 05/03/2016 18:00:30: 	MeanOfFeatures = Mean()
+MPI Rank 1: 05/03/2016 18:00:30: 	InvStdOfFeatures = InvStdDev()
+MPI Rank 1: 05/03/2016 18:00:30: 	Prior = Mean()
 MPI Rank 1: minibatchiterator: epoch 0: frames [0..252734] (first utterance at frame 0), data subset 0 of 1, with 1 datapasses
 MPI Rank 1: requiredata: determined feature kind as 33-dimensional 'USER' with frame shift 10.0 ms
 MPI Rank 1: 
-MPI Rank 1: 08/16/2016 10:08:04: Precomputing --> Completed.
-MPI Rank 1: 
-MPI Rank 1: 
-MPI Rank 1: 08/16/2016 10:08:05: Starting Epoch 1: learning rate per sample = 0.015625  effective momentum = 0.900000  momentum as time constant = 607.4 samples
+MPI Rank 1: 05/03/2016 18:00:33: Precomputing --> Completed.
+MPI Rank 1: 
+MPI Rank 1: 
+MPI Rank 1: 05/03/2016 18:00:33: Starting Epoch 1: learning rate per sample = 0.015625  effective momentum = 0.900000  momentum as time constant = 607.4 samples
 MPI Rank 1: minibatchiterator: epoch 0: frames [0..20480] (first utterance at frame 0), data subset 0 of 1, with 1 datapasses
 MPI Rank 1: 
-<<<<<<< HEAD
 MPI Rank 1: 05/03/2016 18:00:33: Starting minibatch loop.
-MPI Rank 1: 05/03/2016 18:00:34:  Epoch[ 1 of 3]-Minibatch[   1-  10, 3.12%]: CrossEntropyWithSoftmax = 4.40318406 * 640; EvalClassificationError = 0.90468750 * 640; time = 0.0973s; samplesPerSecond = 6576.6
-MPI Rank 1: 05/03/2016 18:00:34:  Epoch[ 1 of 3]-Minibatch[  11-  20, 6.25%]: CrossEntropyWithSoftmax = 4.15980357 * 640; EvalClassificationError = 0.87187500 * 640; time = 0.0957s; samplesPerSecond = 6685.5
-MPI Rank 1: 05/03/2016 18:00:34:  Epoch[ 1 of 3]-Minibatch[  21-  30, 9.38%]: CrossEntropyWithSoftmax = 3.98424210 * 640; EvalClassificationError = 0.87812500 * 640; time = 0.0957s; samplesPerSecond = 6684.9
-MPI Rank 1: 05/03/2016 18:00:34:  Epoch[ 1 of 3]-Minibatch[  31-  40, 12.50%]: CrossEntropyWithSoftmax = 3.86209050 * 640; EvalClassificationError = 0.87656250 * 640; time = 0.0957s; samplesPerSecond = 6684.1
-MPI Rank 1: 05/03/2016 18:00:34:  Epoch[ 1 of 3]-Minibatch[  41-  50, 15.62%]: CrossEntropyWithSoftmax = 3.80597620 * 640; EvalClassificationError = 0.88593750 * 640; time = 0.0958s; samplesPerSecond = 6682.8
-MPI Rank 1: 05/03/2016 18:00:34:  Epoch[ 1 of 3]-Minibatch[  51-  60, 18.75%]: CrossEntropyWithSoftmax = 3.73511552 * 640; EvalClassificationError = 0.87812500 * 640; time = 0.0956s; samplesPerSecond = 6692.0
-MPI Rank 1: 05/03/2016 18:00:34:  Epoch[ 1 of 3]-Minibatch[  61-  70, 21.88%]: CrossEntropyWithSoftmax = 3.57260725 * 640; EvalClassificationError = 0.81875000 * 640; time = 0.0956s; samplesPerSecond = 6692.2
-MPI Rank 1: 05/03/2016 18:00:34:  Epoch[ 1 of 3]-Minibatch[  71-  80, 25.00%]: CrossEntropyWithSoftmax = 3.42293687 * 640; EvalClassificationError = 0.80468750 * 640; time = 0.0956s; samplesPerSecond = 6691.1
-MPI Rank 1: 05/03/2016 18:00:34:  Epoch[ 1 of 3]-Minibatch[  81-  90, 28.12%]: CrossEntropyWithSoftmax = 3.34304309 * 640; EvalClassificationError = 0.76718750 * 640; time = 0.0957s; samplesPerSecond = 6688.2
-MPI Rank 1: 05/03/2016 18:00:34:  Epoch[ 1 of 3]-Minibatch[  91- 100, 31.25%]: CrossEntropyWithSoftmax = 3.37037793 * 640; EvalClassificationError = 0.84687500 * 640; time = 0.0957s; samplesPerSecond = 6684.6
-MPI Rank 1: 05/03/2016 18:00:35:  Epoch[ 1 of 3]-Minibatch[ 101- 110, 34.38%]: CrossEntropyWithSoftmax = 3.21606065 * 640; EvalClassificationError = 0.76093750 * 640; time = 0.0957s; samplesPerSecond = 6690.0
-MPI Rank 1: 05/03/2016 18:00:35:  Epoch[ 1 of 3]-Minibatch[ 111- 120, 37.50%]: CrossEntropyWithSoftmax = 3.31610118 * 640; EvalClassificationError = 0.78437500 * 640; time = 0.0958s; samplesPerSecond = 6681.4
-MPI Rank 1: 05/03/2016 18:00:35:  Epoch[ 1 of 3]-Minibatch[ 121- 130, 40.62%]: CrossEntropyWithSoftmax = 3.14285888 * 640; EvalClassificationError = 0.75000000 * 640; time = 0.0958s; samplesPerSecond = 6678.5
-MPI Rank 1: 05/03/2016 18:00:35:  Epoch[ 1 of 3]-Minibatch[ 131- 140, 43.75%]: CrossEntropyWithSoftmax = 3.01821991 * 640; EvalClassificationError = 0.70937500 * 640; time = 0.0958s; samplesPerSecond = 6682.9
-MPI Rank 1: 05/03/2016 18:00:35:  Epoch[ 1 of 3]-Minibatch[ 141- 150, 46.88%]: CrossEntropyWithSoftmax = 3.01218944 * 640; EvalClassificationError = 0.73906250 * 640; time = 0.0958s; samplesPerSecond = 6682.6
-MPI Rank 1: 05/03/2016 18:00:35:  Epoch[ 1 of 3]-Minibatch[ 151- 160, 50.00%]: CrossEntropyWithSoftmax = 2.98947652 * 640; EvalClassificationError = 0.73593750 * 640; time = 0.0959s; samplesPerSecond = 6677.0
-MPI Rank 1: 05/03/2016 18:00:35:  Epoch[ 1 of 3]-Minibatch[ 161- 170, 53.12%]: CrossEntropyWithSoftmax = 2.86297716 * 640; EvalClassificationError = 0.70000000 * 640; time = 0.0958s; samplesPerSecond = 6677.2
-MPI Rank 1: 05/03/2016 18:00:35:  Epoch[ 1 of 3]-Minibatch[ 171- 180, 56.25%]: CrossEntropyWithSoftmax = 2.71901077 * 640; EvalClassificationError = 0.68593750 * 640; time = 0.0958s; samplesPerSecond = 6679.3
-MPI Rank 1: 05/03/2016 18:00:35:  Epoch[ 1 of 3]-Minibatch[ 181- 190, 59.38%]: CrossEntropyWithSoftmax = 2.80860596 * 640; EvalClassificationError = 0.71250000 * 640; time = 0.0960s; samplesPerSecond = 6664.2
-MPI Rank 1: 05/03/2016 18:00:35:  Epoch[ 1 of 3]-Minibatch[ 191- 200, 62.50%]: CrossEntropyWithSoftmax = 2.60590434 * 640; EvalClassificationError = 0.64687500 * 640; time = 0.0960s; samplesPerSecond = 6669.6
-MPI Rank 1: 05/03/2016 18:00:36:  Epoch[ 1 of 3]-Minibatch[ 201- 210, 65.62%]: CrossEntropyWithSoftmax = 2.63920069 * 640; EvalClassificationError = 0.66875000 * 640; time = 0.0958s; samplesPerSecond = 6681.1
-MPI Rank 1: 05/03/2016 18:00:36:  Epoch[ 1 of 3]-Minibatch[ 211- 220, 68.75%]: CrossEntropyWithSoftmax = 2.58372597 * 640; EvalClassificationError = 0.65781250 * 640; time = 0.0957s; samplesPerSecond = 6685.5
-MPI Rank 1: 05/03/2016 18:00:36:  Epoch[ 1 of 3]-Minibatch[ 221- 230, 71.88%]: CrossEntropyWithSoftmax = 2.50997096 * 640; EvalClassificationError = 0.62031250 * 640; time = 0.0957s; samplesPerSecond = 6685.0
-MPI Rank 1: 05/03/2016 18:00:36:  Epoch[ 1 of 3]-Minibatch[ 231- 240, 75.00%]: CrossEntropyWithSoftmax = 2.42126950 * 640; EvalClassificationError = 0.62968750 * 640; time = 0.0958s; samplesPerSecond = 6681.8
-MPI Rank 1: 05/03/2016 18:00:36:  Epoch[ 1 of 3]-Minibatch[ 241- 250, 78.12%]: CrossEntropyWithSoftmax = 2.40125789 * 640; EvalClassificationError = 0.65156250 * 640; time = 0.0958s; samplesPerSecond = 6679.1
-MPI Rank 1: 05/03/2016 18:00:36:  Epoch[ 1 of 3]-Minibatch[ 251- 260, 81.25%]: CrossEntropyWithSoftmax = 2.47110816 * 640; EvalClassificationError = 0.63281250 * 640; time = 0.0958s; samplesPerSecond = 6682.7
-MPI Rank 1: 05/03/2016 18:00:36:  Epoch[ 1 of 3]-Minibatch[ 261- 270, 84.38%]: CrossEntropyWithSoftmax = 2.33215267 * 640; EvalClassificationError = 0.60312500 * 640; time = 0.0957s; samplesPerSecond = 6687.4
-MPI Rank 1: 05/03/2016 18:00:36:  Epoch[ 1 of 3]-Minibatch[ 271- 280, 87.50%]: CrossEntropyWithSoftmax = 2.21936103 * 640; EvalClassificationError = 0.56875000 * 640; time = 0.0958s; samplesPerSecond = 6683.1
-MPI Rank 1: 05/03/2016 18:00:36:  Epoch[ 1 of 3]-Minibatch[ 281- 290, 90.62%]: CrossEntropyWithSoftmax = 2.31959580 * 640; EvalClassificationError = 0.61093750 * 640; time = 0.0958s; samplesPerSecond = 6682.3
-MPI Rank 1: 05/03/2016 18:00:36:  Epoch[ 1 of 3]-Minibatch[ 291- 300, 93.75%]: CrossEntropyWithSoftmax = 2.19592881 * 640; EvalClassificationError = 0.61718750 * 640; time = 0.0958s; samplesPerSecond = 6683.2
-MPI Rank 1: 05/03/2016 18:00:36:  Epoch[ 1 of 3]-Minibatch[ 301- 310, 96.88%]: CrossEntropyWithSoftmax = 2.28411654 * 640; EvalClassificationError = 0.60000000 * 640; time = 0.0958s; samplesPerSecond = 6682.5
-MPI Rank 1: 05/03/2016 18:00:37:  Epoch[ 1 of 3]-Minibatch[ 311- 320, 100.00%]: CrossEntropyWithSoftmax = 2.18307184 * 640; EvalClassificationError = 0.55781250 * 640; time = 0.0958s; samplesPerSecond = 6683.4
-MPI Rank 1: 05/03/2016 18:00:37: Finished Epoch[ 1 of 3]: [Training] CrossEntropyWithSoftmax = 2.99723568 * 20480; EvalClassificationError = 0.72426758 * 20480; totalSamplesSeen = 20480; learningRatePerSample = 0.015625; epochTime=3.06969s
-=======
-MPI Rank 1: 08/16/2016 10:08:05: Starting minibatch loop.
-MPI Rank 1: 08/16/2016 10:08:06:  Epoch[ 1 of 3]-Minibatch[   1-  10, 3.12%]: CrossEntropyWithSoftmax = 4.62512789 * 640; EvalErrorPrediction = 0.94062500 * 640; time = 0.1004s; samplesPerSecond = 6376.2
-MPI Rank 1: 08/16/2016 10:08:06:  Epoch[ 1 of 3]-Minibatch[  11-  20, 6.25%]: CrossEntropyWithSoftmax = 4.35619366 * 640; EvalErrorPrediction = 0.92343750 * 640; time = 0.0993s; samplesPerSecond = 6447.8
-MPI Rank 1: 08/16/2016 10:08:06:  Epoch[ 1 of 3]-Minibatch[  21-  30, 9.38%]: CrossEntropyWithSoftmax = 3.97911998 * 640; EvalErrorPrediction = 0.89531250 * 640; time = 0.0993s; samplesPerSecond = 6448.2
-MPI Rank 1: 08/16/2016 10:08:06:  Epoch[ 1 of 3]-Minibatch[  31-  40, 12.50%]: CrossEntropyWithSoftmax = 3.73643568 * 640; EvalErrorPrediction = 0.84531250 * 640; time = 0.0985s; samplesPerSecond = 6499.4
-MPI Rank 1: 08/16/2016 10:08:06:  Epoch[ 1 of 3]-Minibatch[  41-  50, 15.62%]: CrossEntropyWithSoftmax = 3.83079081 * 640; EvalErrorPrediction = 0.88281250 * 640; time = 0.0973s; samplesPerSecond = 6575.4
-MPI Rank 1: 08/16/2016 10:08:06:  Epoch[ 1 of 3]-Minibatch[  51-  60, 18.75%]: CrossEntropyWithSoftmax = 3.71437689 * 640; EvalErrorPrediction = 0.86875000 * 640; time = 0.0981s; samplesPerSecond = 6523.8
-MPI Rank 1: 08/16/2016 10:08:06:  Epoch[ 1 of 3]-Minibatch[  61-  70, 21.88%]: CrossEntropyWithSoftmax = 3.42186230 * 640; EvalErrorPrediction = 0.79062500 * 640; time = 0.0981s; samplesPerSecond = 6524.0
-MPI Rank 1: 08/16/2016 10:08:06:  Epoch[ 1 of 3]-Minibatch[  71-  80, 25.00%]: CrossEntropyWithSoftmax = 3.53658053 * 640; EvalErrorPrediction = 0.82031250 * 640; time = 0.0981s; samplesPerSecond = 6521.2
-MPI Rank 1: 08/16/2016 10:08:06:  Epoch[ 1 of 3]-Minibatch[  81-  90, 28.12%]: CrossEntropyWithSoftmax = 3.49758017 * 640; EvalErrorPrediction = 0.81718750 * 640; time = 0.0981s; samplesPerSecond = 6526.9
-MPI Rank 1: 08/16/2016 10:08:06:  Epoch[ 1 of 3]-Minibatch[  91- 100, 31.25%]: CrossEntropyWithSoftmax = 3.39996308 * 640; EvalErrorPrediction = 0.80468750 * 640; time = 0.0981s; samplesPerSecond = 6526.9
-MPI Rank 1: 08/16/2016 10:08:06:  Epoch[ 1 of 3]-Minibatch[ 101- 110, 34.38%]: CrossEntropyWithSoftmax = 3.49445773 * 640; EvalErrorPrediction = 0.82500000 * 640; time = 0.0981s; samplesPerSecond = 6522.8
-MPI Rank 1: 08/16/2016 10:08:07:  Epoch[ 1 of 3]-Minibatch[ 111- 120, 37.50%]: CrossEntropyWithSoftmax = 3.26676999 * 640; EvalErrorPrediction = 0.79218750 * 640; time = 0.0981s; samplesPerSecond = 6522.2
-MPI Rank 1: 08/16/2016 10:08:07:  Epoch[ 1 of 3]-Minibatch[ 121- 130, 40.62%]: CrossEntropyWithSoftmax = 3.18870173 * 640; EvalErrorPrediction = 0.78906250 * 640; time = 0.0981s; samplesPerSecond = 6522.1
-MPI Rank 1: 08/16/2016 10:08:07:  Epoch[ 1 of 3]-Minibatch[ 131- 140, 43.75%]: CrossEntropyWithSoftmax = 3.05687264 * 640; EvalErrorPrediction = 0.74687500 * 640; time = 0.0980s; samplesPerSecond = 6527.8
-MPI Rank 1: 08/16/2016 10:08:07:  Epoch[ 1 of 3]-Minibatch[ 141- 150, 46.88%]: CrossEntropyWithSoftmax = 2.95594569 * 640; EvalErrorPrediction = 0.71875000 * 640; time = 0.0981s; samplesPerSecond = 6524.4
-MPI Rank 1: 08/16/2016 10:08:07:  Epoch[ 1 of 3]-Minibatch[ 151- 160, 50.00%]: CrossEntropyWithSoftmax = 3.10219604 * 640; EvalErrorPrediction = 0.74062500 * 640; time = 0.0981s; samplesPerSecond = 6526.4
-MPI Rank 1: 08/16/2016 10:08:07:  Epoch[ 1 of 3]-Minibatch[ 161- 170, 53.12%]: CrossEntropyWithSoftmax = 2.80745014 * 640; EvalErrorPrediction = 0.70625000 * 640; time = 0.0980s; samplesPerSecond = 6527.4
-MPI Rank 1: 08/16/2016 10:08:07:  Epoch[ 1 of 3]-Minibatch[ 171- 180, 56.25%]: CrossEntropyWithSoftmax = 2.72061842 * 640; EvalErrorPrediction = 0.65468750 * 640; time = 0.0981s; samplesPerSecond = 6524.1
-MPI Rank 1: 08/16/2016 10:08:07:  Epoch[ 1 of 3]-Minibatch[ 181- 190, 59.38%]: CrossEntropyWithSoftmax = 2.80425747 * 640; EvalErrorPrediction = 0.71718750 * 640; time = 0.0983s; samplesPerSecond = 6509.2
-MPI Rank 1: 08/16/2016 10:08:07:  Epoch[ 1 of 3]-Minibatch[ 191- 200, 62.50%]: CrossEntropyWithSoftmax = 2.71253068 * 640; EvalErrorPrediction = 0.67812500 * 640; time = 0.0981s; samplesPerSecond = 6522.3
-MPI Rank 1: 08/16/2016 10:08:07:  Epoch[ 1 of 3]-Minibatch[ 201- 210, 65.62%]: CrossEntropyWithSoftmax = 2.59360399 * 640; EvalErrorPrediction = 0.66093750 * 640; time = 0.0981s; samplesPerSecond = 6521.6
-MPI Rank 1: 08/16/2016 10:08:08:  Epoch[ 1 of 3]-Minibatch[ 211- 220, 68.75%]: CrossEntropyWithSoftmax = 2.60386649 * 640; EvalErrorPrediction = 0.65625000 * 640; time = 0.0981s; samplesPerSecond = 6523.1
-MPI Rank 1: 08/16/2016 10:08:08:  Epoch[ 1 of 3]-Minibatch[ 221- 230, 71.88%]: CrossEntropyWithSoftmax = 2.53706678 * 640; EvalErrorPrediction = 0.65625000 * 640; time = 0.0981s; samplesPerSecond = 6525.5
-MPI Rank 1: 08/16/2016 10:08:08:  Epoch[ 1 of 3]-Minibatch[ 231- 240, 75.00%]: CrossEntropyWithSoftmax = 2.56177343 * 640; EvalErrorPrediction = 0.65625000 * 640; time = 0.0980s; samplesPerSecond = 6528.5
-MPI Rank 1: 08/16/2016 10:08:08:  Epoch[ 1 of 3]-Minibatch[ 241- 250, 78.12%]: CrossEntropyWithSoftmax = 2.50118791 * 640; EvalErrorPrediction = 0.64218750 * 640; time = 0.0981s; samplesPerSecond = 6523.4
-MPI Rank 1: 08/16/2016 10:08:08:  Epoch[ 1 of 3]-Minibatch[ 251- 260, 81.25%]: CrossEntropyWithSoftmax = 2.40119788 * 640; EvalErrorPrediction = 0.62500000 * 640; time = 0.0981s; samplesPerSecond = 6524.1
-MPI Rank 1: 08/16/2016 10:08:08:  Epoch[ 1 of 3]-Minibatch[ 261- 270, 84.38%]: CrossEntropyWithSoftmax = 2.27491503 * 640; EvalErrorPrediction = 0.58906250 * 640; time = 0.0982s; samplesPerSecond = 6520.3
-MPI Rank 1: 08/16/2016 10:08:08:  Epoch[ 1 of 3]-Minibatch[ 271- 280, 87.50%]: CrossEntropyWithSoftmax = 2.51724208 * 640; EvalErrorPrediction = 0.65781250 * 640; time = 0.0981s; samplesPerSecond = 6524.7
-MPI Rank 1: 08/16/2016 10:08:08:  Epoch[ 1 of 3]-Minibatch[ 281- 290, 90.62%]: CrossEntropyWithSoftmax = 2.27797542 * 640; EvalErrorPrediction = 0.59687500 * 640; time = 0.0982s; samplesPerSecond = 6519.8
-MPI Rank 1: 08/16/2016 10:08:08:  Epoch[ 1 of 3]-Minibatch[ 291- 300, 93.75%]: CrossEntropyWithSoftmax = 2.26017740 * 640; EvalErrorPrediction = 0.60937500 * 640; time = 0.0982s; samplesPerSecond = 6520.1
-MPI Rank 1: 08/16/2016 10:08:08:  Epoch[ 1 of 3]-Minibatch[ 301- 310, 96.88%]: CrossEntropyWithSoftmax = 2.24735342 * 640; EvalErrorPrediction = 0.58437500 * 640; time = 0.0982s; samplesPerSecond = 6520.1
-MPI Rank 1: 08/16/2016 10:08:09:  Epoch[ 1 of 3]-Minibatch[ 311- 320, 100.00%]: CrossEntropyWithSoftmax = 2.23665382 * 640; EvalErrorPrediction = 0.60625000 * 640; time = 0.0982s; samplesPerSecond = 6519.8
-MPI Rank 1: 08/16/2016 10:08:09: Finished Epoch[ 1 of 3]: [Training] CrossEntropyWithSoftmax = 3.03815141 * 20480; EvalErrorPrediction = 0.73432617 * 20480; totalSamplesSeen = 20480; learningRatePerSample = 0.015625; epochTime=3.14736s
->>>>>>> 8493f118
-MPI Rank 1: 
-MPI Rank 1: 08/16/2016 10:08:09: Starting Epoch 2: learning rate per sample = 0.001953  effective momentum = 0.656119  momentum as time constant = 607.5 samples
+MPI Rank 1: 05/03/2016 18:00:34:  Epoch[ 1 of 3]-Minibatch[   1-  10, 3.12%]: CrossEntropyWithSoftmax = 4.40318406 * 640; EvalErrorPrediction = 0.90468750 * 640; time = 0.0973s; samplesPerSecond = 6576.6
+MPI Rank 1: 05/03/2016 18:00:34:  Epoch[ 1 of 3]-Minibatch[  11-  20, 6.25%]: CrossEntropyWithSoftmax = 4.15980357 * 640; EvalErrorPrediction = 0.87187500 * 640; time = 0.0957s; samplesPerSecond = 6685.5
+MPI Rank 1: 05/03/2016 18:00:34:  Epoch[ 1 of 3]-Minibatch[  21-  30, 9.38%]: CrossEntropyWithSoftmax = 3.98424210 * 640; EvalErrorPrediction = 0.87812500 * 640; time = 0.0957s; samplesPerSecond = 6684.9
+MPI Rank 1: 05/03/2016 18:00:34:  Epoch[ 1 of 3]-Minibatch[  31-  40, 12.50%]: CrossEntropyWithSoftmax = 3.86209050 * 640; EvalErrorPrediction = 0.87656250 * 640; time = 0.0957s; samplesPerSecond = 6684.1
+MPI Rank 1: 05/03/2016 18:00:34:  Epoch[ 1 of 3]-Minibatch[  41-  50, 15.62%]: CrossEntropyWithSoftmax = 3.80597620 * 640; EvalErrorPrediction = 0.88593750 * 640; time = 0.0958s; samplesPerSecond = 6682.8
+MPI Rank 1: 05/03/2016 18:00:34:  Epoch[ 1 of 3]-Minibatch[  51-  60, 18.75%]: CrossEntropyWithSoftmax = 3.73511552 * 640; EvalErrorPrediction = 0.87812500 * 640; time = 0.0956s; samplesPerSecond = 6692.0
+MPI Rank 1: 05/03/2016 18:00:34:  Epoch[ 1 of 3]-Minibatch[  61-  70, 21.88%]: CrossEntropyWithSoftmax = 3.57260725 * 640; EvalErrorPrediction = 0.81875000 * 640; time = 0.0956s; samplesPerSecond = 6692.2
+MPI Rank 1: 05/03/2016 18:00:34:  Epoch[ 1 of 3]-Minibatch[  71-  80, 25.00%]: CrossEntropyWithSoftmax = 3.42293687 * 640; EvalErrorPrediction = 0.80468750 * 640; time = 0.0956s; samplesPerSecond = 6691.1
+MPI Rank 1: 05/03/2016 18:00:34:  Epoch[ 1 of 3]-Minibatch[  81-  90, 28.12%]: CrossEntropyWithSoftmax = 3.34304309 * 640; EvalErrorPrediction = 0.76718750 * 640; time = 0.0957s; samplesPerSecond = 6688.2
+MPI Rank 1: 05/03/2016 18:00:34:  Epoch[ 1 of 3]-Minibatch[  91- 100, 31.25%]: CrossEntropyWithSoftmax = 3.37037793 * 640; EvalErrorPrediction = 0.84687500 * 640; time = 0.0957s; samplesPerSecond = 6684.6
+MPI Rank 1: 05/03/2016 18:00:35:  Epoch[ 1 of 3]-Minibatch[ 101- 110, 34.38%]: CrossEntropyWithSoftmax = 3.21606065 * 640; EvalErrorPrediction = 0.76093750 * 640; time = 0.0957s; samplesPerSecond = 6690.0
+MPI Rank 1: 05/03/2016 18:00:35:  Epoch[ 1 of 3]-Minibatch[ 111- 120, 37.50%]: CrossEntropyWithSoftmax = 3.31610118 * 640; EvalErrorPrediction = 0.78437500 * 640; time = 0.0958s; samplesPerSecond = 6681.4
+MPI Rank 1: 05/03/2016 18:00:35:  Epoch[ 1 of 3]-Minibatch[ 121- 130, 40.62%]: CrossEntropyWithSoftmax = 3.14285888 * 640; EvalErrorPrediction = 0.75000000 * 640; time = 0.0958s; samplesPerSecond = 6678.5
+MPI Rank 1: 05/03/2016 18:00:35:  Epoch[ 1 of 3]-Minibatch[ 131- 140, 43.75%]: CrossEntropyWithSoftmax = 3.01821991 * 640; EvalErrorPrediction = 0.70937500 * 640; time = 0.0958s; samplesPerSecond = 6682.9
+MPI Rank 1: 05/03/2016 18:00:35:  Epoch[ 1 of 3]-Minibatch[ 141- 150, 46.88%]: CrossEntropyWithSoftmax = 3.01218944 * 640; EvalErrorPrediction = 0.73906250 * 640; time = 0.0958s; samplesPerSecond = 6682.6
+MPI Rank 1: 05/03/2016 18:00:35:  Epoch[ 1 of 3]-Minibatch[ 151- 160, 50.00%]: CrossEntropyWithSoftmax = 2.98947652 * 640; EvalErrorPrediction = 0.73593750 * 640; time = 0.0959s; samplesPerSecond = 6677.0
+MPI Rank 1: 05/03/2016 18:00:35:  Epoch[ 1 of 3]-Minibatch[ 161- 170, 53.12%]: CrossEntropyWithSoftmax = 2.86297716 * 640; EvalErrorPrediction = 0.70000000 * 640; time = 0.0958s; samplesPerSecond = 6677.2
+MPI Rank 1: 05/03/2016 18:00:35:  Epoch[ 1 of 3]-Minibatch[ 171- 180, 56.25%]: CrossEntropyWithSoftmax = 2.71901077 * 640; EvalErrorPrediction = 0.68593750 * 640; time = 0.0958s; samplesPerSecond = 6679.3
+MPI Rank 1: 05/03/2016 18:00:35:  Epoch[ 1 of 3]-Minibatch[ 181- 190, 59.38%]: CrossEntropyWithSoftmax = 2.80860596 * 640; EvalErrorPrediction = 0.71250000 * 640; time = 0.0960s; samplesPerSecond = 6664.2
+MPI Rank 1: 05/03/2016 18:00:35:  Epoch[ 1 of 3]-Minibatch[ 191- 200, 62.50%]: CrossEntropyWithSoftmax = 2.60590434 * 640; EvalErrorPrediction = 0.64687500 * 640; time = 0.0960s; samplesPerSecond = 6669.6
+MPI Rank 1: 05/03/2016 18:00:36:  Epoch[ 1 of 3]-Minibatch[ 201- 210, 65.62%]: CrossEntropyWithSoftmax = 2.63920069 * 640; EvalErrorPrediction = 0.66875000 * 640; time = 0.0958s; samplesPerSecond = 6681.1
+MPI Rank 1: 05/03/2016 18:00:36:  Epoch[ 1 of 3]-Minibatch[ 211- 220, 68.75%]: CrossEntropyWithSoftmax = 2.58372597 * 640; EvalErrorPrediction = 0.65781250 * 640; time = 0.0957s; samplesPerSecond = 6685.5
+MPI Rank 1: 05/03/2016 18:00:36:  Epoch[ 1 of 3]-Minibatch[ 221- 230, 71.88%]: CrossEntropyWithSoftmax = 2.50997096 * 640; EvalErrorPrediction = 0.62031250 * 640; time = 0.0957s; samplesPerSecond = 6685.0
+MPI Rank 1: 05/03/2016 18:00:36:  Epoch[ 1 of 3]-Minibatch[ 231- 240, 75.00%]: CrossEntropyWithSoftmax = 2.42126950 * 640; EvalErrorPrediction = 0.62968750 * 640; time = 0.0958s; samplesPerSecond = 6681.8
+MPI Rank 1: 05/03/2016 18:00:36:  Epoch[ 1 of 3]-Minibatch[ 241- 250, 78.12%]: CrossEntropyWithSoftmax = 2.40125789 * 640; EvalErrorPrediction = 0.65156250 * 640; time = 0.0958s; samplesPerSecond = 6679.1
+MPI Rank 1: 05/03/2016 18:00:36:  Epoch[ 1 of 3]-Minibatch[ 251- 260, 81.25%]: CrossEntropyWithSoftmax = 2.47110816 * 640; EvalErrorPrediction = 0.63281250 * 640; time = 0.0958s; samplesPerSecond = 6682.7
+MPI Rank 1: 05/03/2016 18:00:36:  Epoch[ 1 of 3]-Minibatch[ 261- 270, 84.38%]: CrossEntropyWithSoftmax = 2.33215267 * 640; EvalErrorPrediction = 0.60312500 * 640; time = 0.0957s; samplesPerSecond = 6687.4
+MPI Rank 1: 05/03/2016 18:00:36:  Epoch[ 1 of 3]-Minibatch[ 271- 280, 87.50%]: CrossEntropyWithSoftmax = 2.21936103 * 640; EvalErrorPrediction = 0.56875000 * 640; time = 0.0958s; samplesPerSecond = 6683.1
+MPI Rank 1: 05/03/2016 18:00:36:  Epoch[ 1 of 3]-Minibatch[ 281- 290, 90.62%]: CrossEntropyWithSoftmax = 2.31959580 * 640; EvalErrorPrediction = 0.61093750 * 640; time = 0.0958s; samplesPerSecond = 6682.3
+MPI Rank 1: 05/03/2016 18:00:36:  Epoch[ 1 of 3]-Minibatch[ 291- 300, 93.75%]: CrossEntropyWithSoftmax = 2.19592881 * 640; EvalErrorPrediction = 0.61718750 * 640; time = 0.0958s; samplesPerSecond = 6683.2
+MPI Rank 1: 05/03/2016 18:00:36:  Epoch[ 1 of 3]-Minibatch[ 301- 310, 96.88%]: CrossEntropyWithSoftmax = 2.28411654 * 640; EvalErrorPrediction = 0.60000000 * 640; time = 0.0958s; samplesPerSecond = 6682.5
+MPI Rank 1: 05/03/2016 18:00:37:  Epoch[ 1 of 3]-Minibatch[ 311- 320, 100.00%]: CrossEntropyWithSoftmax = 2.18307184 * 640; EvalErrorPrediction = 0.55781250 * 640; time = 0.0958s; samplesPerSecond = 6683.4
+MPI Rank 1: 05/03/2016 18:00:37: Finished Epoch[ 1 of 3]: [Training] CrossEntropyWithSoftmax = 2.99723568 * 20480; EvalErrorPrediction = 0.72426758 * 20480; totalSamplesSeen = 20480; learningRatePerSample = 0.015625; epochTime=3.06969s
+MPI Rank 1: 
+MPI Rank 1: 05/03/2016 18:00:37: Starting Epoch 2: learning rate per sample = 0.001953  effective momentum = 0.656119  momentum as time constant = 607.5 samples
 MPI Rank 1: minibatchiterator: epoch 1: frames [20480..40960] (first utterance at frame 20480), data subset 1 of 3, with 1 datapasses
 MPI Rank 1: 
-<<<<<<< HEAD
 MPI Rank 1: 05/03/2016 18:00:37: Starting minibatch loop, DataParallelSGD training (MyRank = 1, NumNodes = 3, NumGradientBits = 1), distributed reading is ENABLED.
-MPI Rank 1: 05/03/2016 18:00:37:  Epoch[ 2 of 3]-Minibatch[   1-  10, 12.50%]: CrossEntropyWithSoftmax = 2.07462499 * 2560; EvalClassificationError = 0.56367188 * 2560; time = 0.1499s; samplesPerSecond = 17079.1
-MPI Rank 1: 05/03/2016 18:00:37:  Epoch[ 2 of 3]-Minibatch[  11-  20, 25.00%]: CrossEntropyWithSoftmax = 2.05320994 * 2560; EvalClassificationError = 0.55507812 * 2560; time = 0.1395s; samplesPerSecond = 18352.3
-MPI Rank 1: 05/03/2016 18:00:37:  Epoch[ 2 of 3]-Minibatch[  21-  30, 37.50%]: CrossEntropyWithSoftmax = 2.02998212 * 2560; EvalClassificationError = 0.55625000 * 2560; time = 0.1392s; samplesPerSecond = 18385.0
-MPI Rank 1: 05/03/2016 18:00:37:  Epoch[ 2 of 3]-Minibatch[  31-  40, 50.00%]: CrossEntropyWithSoftmax = 2.01198559 * 2560; EvalClassificationError = 0.56640625 * 2560; time = 0.1384s; samplesPerSecond = 18492.7
-MPI Rank 1: 05/03/2016 18:00:37:  Epoch[ 2 of 3]-Minibatch[  41-  50, 62.50%]: CrossEntropyWithSoftmax = 1.97539682 * 2560; EvalClassificationError = 0.55234375 * 2560; time = 0.1385s; samplesPerSecond = 18481.8
-MPI Rank 1: 05/03/2016 18:00:37:  Epoch[ 2 of 3]-Minibatch[  51-  60, 75.00%]: CrossEntropyWithSoftmax = 2.07754441 * 2560; EvalClassificationError = 0.56210938 * 2560; time = 0.1382s; samplesPerSecond = 18523.5
-MPI Rank 1: 05/03/2016 18:00:38:  Epoch[ 2 of 3]-Minibatch[  61-  70, 87.50%]: CrossEntropyWithSoftmax = 2.00580381 * 2560; EvalClassificationError = 0.55625000 * 2560; time = 0.1382s; samplesPerSecond = 18530.4
-MPI Rank 1: 05/03/2016 18:00:38:  Epoch[ 2 of 3]-Minibatch[  71-  80, 100.00%]: CrossEntropyWithSoftmax = 2.13146949 * 2560; EvalClassificationError = 0.57656250 * 2560; time = 0.1391s; samplesPerSecond = 18404.0
-MPI Rank 1: 05/03/2016 18:00:38: Finished Epoch[ 2 of 3]: [Training] CrossEntropyWithSoftmax = 2.04500215 * 20480; EvalClassificationError = 0.56108398 * 20480; totalSamplesSeen = 40960; learningRatePerSample = 0.001953125; epochTime=1.12635s
-=======
-MPI Rank 1: 08/16/2016 10:08:09: Starting minibatch loop, DataParallelSGD training (MyRank = 1, NumNodes = 3, NumGradientBits = 1), distributed reading is ENABLED.
-MPI Rank 1: 08/16/2016 10:08:09:  Epoch[ 2 of 3]-Minibatch[   1-  10, 12.50%]: CrossEntropyWithSoftmax = 2.19429672 * 2560; EvalErrorPrediction = 0.60039062 * 2560; time = 0.1487s; samplesPerSecond = 17211.0
-MPI Rank 1: 08/16/2016 10:08:09:  Epoch[ 2 of 3]-Minibatch[  11-  20, 25.00%]: CrossEntropyWithSoftmax = 2.15577544 * 2560; EvalErrorPrediction = 0.57070312 * 2560; time = 0.1433s; samplesPerSecond = 17870.0
-MPI Rank 1: 08/16/2016 10:08:09:  Epoch[ 2 of 3]-Minibatch[  21-  30, 37.50%]: CrossEntropyWithSoftmax = 2.09655267 * 2560; EvalErrorPrediction = 0.56289062 * 2560; time = 0.1419s; samplesPerSecond = 18038.8
-MPI Rank 1: 08/16/2016 10:08:09:  Epoch[ 2 of 3]-Minibatch[  31-  40, 50.00%]: CrossEntropyWithSoftmax = 2.06745115 * 2560; EvalErrorPrediction = 0.56171875 * 2560; time = 0.1419s; samplesPerSecond = 18035.5
-MPI Rank 1: 08/16/2016 10:08:09:  Epoch[ 2 of 3]-Minibatch[  41-  50, 62.50%]: CrossEntropyWithSoftmax = 2.06705242 * 2560; EvalErrorPrediction = 0.55976563 * 2560; time = 0.1418s; samplesPerSecond = 18060.0
-MPI Rank 1: 08/16/2016 10:08:09:  Epoch[ 2 of 3]-Minibatch[  51-  60, 75.00%]: CrossEntropyWithSoftmax = 2.00136482 * 2560; EvalErrorPrediction = 0.54531250 * 2560; time = 0.1425s; samplesPerSecond = 17959.2
-MPI Rank 1: 08/16/2016 10:08:10:  Epoch[ 2 of 3]-Minibatch[  61-  70, 87.50%]: CrossEntropyWithSoftmax = 1.99508116 * 2560; EvalErrorPrediction = 0.54765625 * 2560; time = 0.1420s; samplesPerSecond = 18029.3
-MPI Rank 1: 08/16/2016 10:08:10:  Epoch[ 2 of 3]-Minibatch[  71-  80, 100.00%]: CrossEntropyWithSoftmax = 1.99964996 * 2560; EvalErrorPrediction = 0.55507812 * 2560; time = 0.1422s; samplesPerSecond = 18004.8
-MPI Rank 1: 08/16/2016 10:08:10: Finished Epoch[ 2 of 3]: [Training] CrossEntropyWithSoftmax = 2.07215304 * 20480; EvalErrorPrediction = 0.56293945 * 20480; totalSamplesSeen = 40960; learningRatePerSample = 0.001953125; epochTime=1.15002s
->>>>>>> 8493f118
-MPI Rank 1: 
-MPI Rank 1: 08/16/2016 10:08:10: Starting Epoch 3: learning rate per sample = 0.000098  effective momentum = 0.656119  momentum as time constant = 2429.9 samples
+MPI Rank 1: 05/03/2016 18:00:37:  Epoch[ 2 of 3]-Minibatch[   1-  10, 12.50%]: CrossEntropyWithSoftmax = 2.07462499 * 2560; EvalErrorPrediction = 0.56367188 * 2560; time = 0.1499s; samplesPerSecond = 17079.1
+MPI Rank 1: 05/03/2016 18:00:37:  Epoch[ 2 of 3]-Minibatch[  11-  20, 25.00%]: CrossEntropyWithSoftmax = 2.05320994 * 2560; EvalErrorPrediction = 0.55507812 * 2560; time = 0.1395s; samplesPerSecond = 18352.3
+MPI Rank 1: 05/03/2016 18:00:37:  Epoch[ 2 of 3]-Minibatch[  21-  30, 37.50%]: CrossEntropyWithSoftmax = 2.02998212 * 2560; EvalErrorPrediction = 0.55625000 * 2560; time = 0.1392s; samplesPerSecond = 18385.0
+MPI Rank 1: 05/03/2016 18:00:37:  Epoch[ 2 of 3]-Minibatch[  31-  40, 50.00%]: CrossEntropyWithSoftmax = 2.01198559 * 2560; EvalErrorPrediction = 0.56640625 * 2560; time = 0.1384s; samplesPerSecond = 18492.7
+MPI Rank 1: 05/03/2016 18:00:37:  Epoch[ 2 of 3]-Minibatch[  41-  50, 62.50%]: CrossEntropyWithSoftmax = 1.97539682 * 2560; EvalErrorPrediction = 0.55234375 * 2560; time = 0.1385s; samplesPerSecond = 18481.8
+MPI Rank 1: 05/03/2016 18:00:37:  Epoch[ 2 of 3]-Minibatch[  51-  60, 75.00%]: CrossEntropyWithSoftmax = 2.07754441 * 2560; EvalErrorPrediction = 0.56210938 * 2560; time = 0.1382s; samplesPerSecond = 18523.5
+MPI Rank 1: 05/03/2016 18:00:38:  Epoch[ 2 of 3]-Minibatch[  61-  70, 87.50%]: CrossEntropyWithSoftmax = 2.00580381 * 2560; EvalErrorPrediction = 0.55625000 * 2560; time = 0.1382s; samplesPerSecond = 18530.4
+MPI Rank 1: 05/03/2016 18:00:38:  Epoch[ 2 of 3]-Minibatch[  71-  80, 100.00%]: CrossEntropyWithSoftmax = 2.13146949 * 2560; EvalErrorPrediction = 0.57656250 * 2560; time = 0.1391s; samplesPerSecond = 18404.0
+MPI Rank 1: 05/03/2016 18:00:38: Finished Epoch[ 2 of 3]: [Training] CrossEntropyWithSoftmax = 2.04500215 * 20480; EvalErrorPrediction = 0.56108398 * 20480; totalSamplesSeen = 40960; learningRatePerSample = 0.001953125; epochTime=1.12635s
+MPI Rank 1: 
+MPI Rank 1: 05/03/2016 18:00:38: Starting Epoch 3: learning rate per sample = 0.000098  effective momentum = 0.656119  momentum as time constant = 2429.9 samples
 MPI Rank 1: minibatchiterator: epoch 2: frames [40960..61440] (first utterance at frame 40960), data subset 1 of 3, with 1 datapasses
 MPI Rank 1: 
-<<<<<<< HEAD
 MPI Rank 1: 05/03/2016 18:00:38: Starting minibatch loop, DataParallelSGD training (MyRank = 1, NumNodes = 3, NumGradientBits = 1), distributed reading is ENABLED.
-MPI Rank 1: 05/03/2016 18:00:38:  Epoch[ 3 of 3]-Minibatch[   1-  10, 50.00%]: CrossEntropyWithSoftmax = 1.97563233 * 10240; EvalClassificationError = 0.54248047 * 10240; time = 0.2829s; samplesPerSecond = 36192.2
-MPI Rank 1: 05/03/2016 18:00:38:  Epoch[ 3 of 3]-Minibatch[  11-  20, 100.00%]: CrossEntropyWithSoftmax = 1.94366837 * 10240; EvalClassificationError = 0.53730469 * 10240; time = 0.2813s; samplesPerSecond = 36400.7
-MPI Rank 1: 05/03/2016 18:00:38: Finished Epoch[ 3 of 3]: [Training] CrossEntropyWithSoftmax = 1.95965035 * 20480; EvalClassificationError = 0.53989258 * 20480; totalSamplesSeen = 61440; learningRatePerSample = 9.7656251e-05; epochTime=0.57053s
+MPI Rank 1: 05/03/2016 18:00:38:  Epoch[ 3 of 3]-Minibatch[   1-  10, 50.00%]: CrossEntropyWithSoftmax = 1.97563233 * 10240; EvalErrorPrediction = 0.54248047 * 10240; time = 0.2829s; samplesPerSecond = 36192.2
+MPI Rank 1: 05/03/2016 18:00:38:  Epoch[ 3 of 3]-Minibatch[  11-  20, 100.00%]: CrossEntropyWithSoftmax = 1.94366837 * 10240; EvalErrorPrediction = 0.53730469 * 10240; time = 0.2813s; samplesPerSecond = 36400.7
+MPI Rank 1: 05/03/2016 18:00:38: Finished Epoch[ 3 of 3]: [Training] CrossEntropyWithSoftmax = 1.95965035 * 20480; EvalErrorPrediction = 0.53989258 * 20480; totalSamplesSeen = 61440; learningRatePerSample = 9.7656251e-05; epochTime=0.57053s
 MPI Rank 1: 05/03/2016 18:00:38: CNTKCommandTrainEnd: speechTrain
-=======
-MPI Rank 1: 08/16/2016 10:08:10: Starting minibatch loop, DataParallelSGD training (MyRank = 1, NumNodes = 3, NumGradientBits = 1), distributed reading is ENABLED.
-MPI Rank 1: 08/16/2016 10:08:10:  Epoch[ 3 of 3]-Minibatch[   1-  10, 50.00%]: CrossEntropyWithSoftmax = 1.95876979 * 10240; EvalErrorPrediction = 0.53154297 * 10240; time = 0.2878s; samplesPerSecond = 35576.6
-MPI Rank 1: 08/16/2016 10:08:10:  Epoch[ 3 of 3]-Minibatch[  11-  20, 100.00%]: CrossEntropyWithSoftmax = 1.97868556 * 10240; EvalErrorPrediction = 0.55019531 * 10240; time = 0.2827s; samplesPerSecond = 36218.6
-MPI Rank 1: 08/16/2016 10:08:10: Finished Epoch[ 3 of 3]: [Training] CrossEntropyWithSoftmax = 1.96872768 * 20480; EvalErrorPrediction = 0.54086914 * 20480; totalSamplesSeen = 61440; learningRatePerSample = 9.7656251e-05; epochTime=0.576897s
-MPI Rank 1: 08/16/2016 10:08:10: CNTKCommandTrainEnd: speechTrain
->>>>>>> 8493f118
-MPI Rank 1: 
-MPI Rank 1: 08/16/2016 10:08:10: Action "train" complete.
-MPI Rank 1: 
-MPI Rank 1: 08/16/2016 10:08:10: __COMPLETED__
-MPI Rank 1: ~MPIWrapper
-MPI Rank 2: 08/16/2016 10:08:00: -------------------------------------------------------------------
-MPI Rank 2: 08/16/2016 10:08:00: Build info: 
-MPI Rank 2: 
-MPI Rank 2: 08/16/2016 10:08:00: 		Built time: Aug 16 2016 09:41:57
-MPI Rank 2: 08/16/2016 10:08:00: 		Last modified date: Mon Aug 15 23:39:17 2016
-MPI Rank 2: 08/16/2016 10:08:00: 		Build type: release
-MPI Rank 2: 08/16/2016 10:08:00: 		Build target: GPU
-MPI Rank 2: 08/16/2016 10:08:00: 		With 1bit-SGD: yes
-MPI Rank 2: 08/16/2016 10:08:00: 		Math lib: mkl
-MPI Rank 2: 08/16/2016 10:08:00: 		CUDA_PATH: /usr/local/cuda-7.5
-MPI Rank 2: 08/16/2016 10:08:00: 		CUB_PATH: /usr/local/cub-1.4.1
-MPI Rank 2: 08/16/2016 10:08:00: 		CUDNN_PATH: /usr/local/cudnn-4.0
-MPI Rank 2: 08/16/2016 10:08:00: 		Build Branch: HEAD
-MPI Rank 2: 08/16/2016 10:08:00: 		Build SHA1: 026b1e772b963461e189f8f00aa7ed6951298f84
-MPI Rank 2: 08/16/2016 10:08:00: 		Built by philly on 643085f7f8c2
-MPI Rank 2: 08/16/2016 10:08:00: 		Build Path: /home/philly/jenkins/workspace/CNTK-Build-Linux
-MPI Rank 2: 08/16/2016 10:08:00: -------------------------------------------------------------------
-MPI Rank 2: 08/16/2016 10:08:02: -------------------------------------------------------------------
-MPI Rank 2: 08/16/2016 10:08:02: GPU info:
-MPI Rank 2: 
-MPI Rank 2: 08/16/2016 10:08:02: 		Device[0]: cores = 2880; computeCapability = 3.5; type = "GeForce GTX 780 Ti"; memory = 3071 MB
-MPI Rank 2: 08/16/2016 10:08:02: 		Device[1]: cores = 2880; computeCapability = 3.5; type = "GeForce GTX 780 Ti"; memory = 3071 MB
-MPI Rank 2: 08/16/2016 10:08:02: 		Device[2]: cores = 2880; computeCapability = 3.5; type = "GeForce GTX 780 Ti"; memory = 3071 MB
-MPI Rank 2: 08/16/2016 10:08:02: 		Device[3]: cores = 2880; computeCapability = 3.5; type = "GeForce GTX 780 Ti"; memory = 3071 MB
-MPI Rank 2: 08/16/2016 10:08:02: -------------------------------------------------------------------
-MPI Rank 2: 
-MPI Rank 2: 08/16/2016 10:08:02: Running on localhost at 2016/08/16 10:08:02
-MPI Rank 2: 08/16/2016 10:08:02: Command line: 
-MPI Rank 2: /home/philly/jenkins/workspace/CNTK-Test-Linux-W1/build/1bitsgd/release/bin/cntk  configFile=/home/philly/jenkins/workspace/CNTK-Test-Linux-W1/Tests/EndToEndTests/Speech/DNN/Parallel1BitQuantization/../cntk.cntk  currentDirectory=/home/philly/jenkins/workspace/CNTK-Test-Linux-W1/Tests/EndToEndTests/Speech/Data  RunDir=/tmp/cntk-test-20160816100737.796285/Speech/DNN_Parallel1BitQuantization@release_gpu  DataDir=/home/philly/jenkins/workspace/CNTK-Test-Linux-W1/Tests/EndToEndTests/Speech/Data  ConfigDir=/home/philly/jenkins/workspace/CNTK-Test-Linux-W1/Tests/EndToEndTests/Speech/DNN/Parallel1BitQuantization/..  OutputDir=/tmp/cntk-test-20160816100737.796285/Speech/DNN_Parallel1BitQuantization@release_gpu  DeviceId=0  timestamping=true  numCPUThreads=8  precision=double  speechTrain=[SGD=[ParallelTrain=[DataParallelSGD=[gradientBits=1]]]]  speechTrain=[SGD=[ParallelTrain=[parallelizationStartEpoch=2]]]  stderr=/tmp/cntk-test-20160816100737.796285/Speech/DNN_Parallel1BitQuantization@release_gpu/stderr
-MPI Rank 2: 
-MPI Rank 2: 
-MPI Rank 2: 
-MPI Rank 2: 08/16/2016 10:08:02: >>>>>>>>>>>>>>>>>>>> RAW CONFIG (VARIABLES NOT RESOLVED) >>>>>>>>>>>>>>>>>>>>
-MPI Rank 2: 08/16/2016 10:08:02: precision = "float"
+MPI Rank 1: 
+MPI Rank 1: 05/03/2016 18:00:38: Action "train" complete.
+MPI Rank 1: 
+MPI Rank 1: 05/03/2016 18:00:38: __COMPLETED__
+MPI Rank 2: 05/03/2016 18:00:30: -------------------------------------------------------------------
+MPI Rank 2: 05/03/2016 18:00:30: Build info: 
+MPI Rank 2: 
+MPI Rank 2: 05/03/2016 18:00:30: 		Built time: May  3 2016 17:56:15
+MPI Rank 2: 05/03/2016 18:00:30: 		Last modified date: Tue May  3 11:36:23 2016
+MPI Rank 2: 05/03/2016 18:00:30: 		Build type: release
+MPI Rank 2: 05/03/2016 18:00:30: 		Build target: GPU
+MPI Rank 2: 05/03/2016 18:00:30: 		With 1bit-SGD: yes
+MPI Rank 2: 05/03/2016 18:00:30: 		Math lib: acml
+MPI Rank 2: 05/03/2016 18:00:30: 		CUDA_PATH: /usr/local/cuda-7.5
+MPI Rank 2: 05/03/2016 18:00:30: 		CUB_PATH: /usr/local/cub-1.4.1
+MPI Rank 2: 05/03/2016 18:00:30: 		CUDNN_PATH: /usr/local/cudnn-4.0
+MPI Rank 2: 05/03/2016 18:00:30: 		Build Branch: HEAD
+MPI Rank 2: 05/03/2016 18:00:30: 		Build SHA1: 571b092d60e131fd529081a5ed52af2dc815dc82
+MPI Rank 2: 05/03/2016 18:00:30: 		Built by philly on 87698aadbc9d
+MPI Rank 2: 05/03/2016 18:00:30: 		Build Path: /home/philly/jenkins/workspace/CNTK-Build-Linux
+MPI Rank 2: 05/03/2016 18:00:30: -------------------------------------------------------------------
+MPI Rank 2: 
+MPI Rank 2: 05/03/2016 18:00:30: Running on localhost at 2016/05/03 18:00:30
+MPI Rank 2: 05/03/2016 18:00:30: Command line: 
+MPI Rank 2: /home/philly/jenkins/workspace/CNTK-Test-Linux-W1/build/1bitsgd/release/bin/cntk  configFile=/home/philly/jenkins/workspace/CNTK-Test-Linux-W1/Tests/EndToEndTests/Speech/DNN/Parallel1BitQuantization/../cntk.cntk  currentDirectory=/home/philly/jenkins/workspace/CNTK-Test-Linux-W1/Tests/EndToEndTests/Speech/Data  RunDir=/tmp/cntk-test-20160503180003.29154/Speech/DNN_Parallel1BitQuantization@release_gpu  DataDir=/home/philly/jenkins/workspace/CNTK-Test-Linux-W1/Tests/EndToEndTests/Speech/Data  ConfigDir=/home/philly/jenkins/workspace/CNTK-Test-Linux-W1/Tests/EndToEndTests/Speech/DNN/Parallel1BitQuantization/..  OutputDir=/tmp/cntk-test-20160503180003.29154/Speech/DNN_Parallel1BitQuantization@release_gpu  DeviceId=0  timestamping=true  numCPUThreads=8  precision=double  speechTrain=[SGD=[ParallelTrain=[DataParallelSGD=[gradientBits=1]]]]  speechTrain=[SGD=[ParallelTrain=[parallelizationStartEpoch=2]]]  stderr=/tmp/cntk-test-20160503180003.29154/Speech/DNN_Parallel1BitQuantization@release_gpu/stderr
+MPI Rank 2: 
+MPI Rank 2: 
+MPI Rank 2: 
+MPI Rank 2: 05/03/2016 18:00:30: >>>>>>>>>>>>>>>>>>>> RAW CONFIG (VARIABLES NOT RESOLVED) >>>>>>>>>>>>>>>>>>>>
+MPI Rank 2: 05/03/2016 18:00:30: precision = "float"
 MPI Rank 2: command = speechTrain
 MPI Rank 2: deviceId = $DeviceId$
 MPI Rank 2: parallelTrain = true
@@ -1431,7 +1205,7 @@
 MPI Rank 2:     SimpleNetworkBuilder = [
 MPI Rank 2:         layerSizes = 363:512:512:132
 MPI Rank 2:         trainingCriterion = "CrossEntropyWithSoftmax"
-MPI Rank 2:         evalCriterion = "ClassificationError"
+MPI Rank 2:         evalCriterion = "ErrorPrediction"
 MPI Rank 2:         layerTypes = "Sigmoid"
 MPI Rank 2:         initValueScale = 1.0
 MPI Rank 2:         applyMeanVarNorm = true
@@ -1457,7 +1231,7 @@
 MPI Rank 2:              then CrossEntropyWithSoftmax(labels, outZ, tag='criterion')
 MPI Rank 2:              else Fail('unknown trainingCriterion ' + trainingCriterion)
 MPI Rank 2:         Err = if evalCriterion == 'Err' then
-MPI Rank 2:               ClassificationError(labels, outZ, tag='evaluation')
+MPI Rank 2:               ErrorPrediction(labels, outZ, tag='evaluation')
 MPI Rank 2:               else Fail('unknown evalCriterion ' + evalCriterion)
 MPI Rank 2:         logPrior = LogPrior(labels)
 MPI Rank 2:         // TODO: how to add a tag to an infix operation?
@@ -1495,7 +1269,6 @@
 MPI Rank 2:         miniBatchMode = "partial"
 MPI Rank 2:         randomize = "auto"
 MPI Rank 2:         verbosity = 0
-MPI Rank 2:         useMersenneTwisterRand=true
 MPI Rank 2:         features = [
 MPI Rank 2:             dim = 363
 MPI Rank 2:             type = "real"
@@ -1510,34 +1283,34 @@
 MPI Rank 2:     ]
 MPI Rank 2: ]
 MPI Rank 2: currentDirectory=/home/philly/jenkins/workspace/CNTK-Test-Linux-W1/Tests/EndToEndTests/Speech/Data
-MPI Rank 2: RunDir=/tmp/cntk-test-20160816100737.796285/Speech/DNN_Parallel1BitQuantization@release_gpu
+MPI Rank 2: RunDir=/tmp/cntk-test-20160503180003.29154/Speech/DNN_Parallel1BitQuantization@release_gpu
 MPI Rank 2: DataDir=/home/philly/jenkins/workspace/CNTK-Test-Linux-W1/Tests/EndToEndTests/Speech/Data
 MPI Rank 2: ConfigDir=/home/philly/jenkins/workspace/CNTK-Test-Linux-W1/Tests/EndToEndTests/Speech/DNN/Parallel1BitQuantization/..
-MPI Rank 2: OutputDir=/tmp/cntk-test-20160816100737.796285/Speech/DNN_Parallel1BitQuantization@release_gpu
+MPI Rank 2: OutputDir=/tmp/cntk-test-20160503180003.29154/Speech/DNN_Parallel1BitQuantization@release_gpu
 MPI Rank 2: DeviceId=0
 MPI Rank 2: timestamping=true
 MPI Rank 2: numCPUThreads=8
 MPI Rank 2: precision=double
 MPI Rank 2: speechTrain=[SGD=[ParallelTrain=[DataParallelSGD=[gradientBits=1]]]]
 MPI Rank 2: speechTrain=[SGD=[ParallelTrain=[parallelizationStartEpoch=2]]]
-MPI Rank 2: stderr=/tmp/cntk-test-20160816100737.796285/Speech/DNN_Parallel1BitQuantization@release_gpu/stderr
-MPI Rank 2: 
-MPI Rank 2: 08/16/2016 10:08:02: <<<<<<<<<<<<<<<<<<<< RAW CONFIG (VARIABLES NOT RESOLVED)  <<<<<<<<<<<<<<<<<<<<
-MPI Rank 2: 
-MPI Rank 2: 08/16/2016 10:08:02: >>>>>>>>>>>>>>>>>>>> RAW CONFIG WITH ALL VARIABLES RESOLVED >>>>>>>>>>>>>>>>>>>>
-MPI Rank 2: 08/16/2016 10:08:02: precision = "float"
+MPI Rank 2: stderr=/tmp/cntk-test-20160503180003.29154/Speech/DNN_Parallel1BitQuantization@release_gpu/stderr
+MPI Rank 2: 
+MPI Rank 2: 05/03/2016 18:00:30: <<<<<<<<<<<<<<<<<<<< RAW CONFIG (VARIABLES NOT RESOLVED)  <<<<<<<<<<<<<<<<<<<<
+MPI Rank 2: 
+MPI Rank 2: 05/03/2016 18:00:30: >>>>>>>>>>>>>>>>>>>> RAW CONFIG WITH ALL VARIABLES RESOLVED >>>>>>>>>>>>>>>>>>>>
+MPI Rank 2: 05/03/2016 18:00:30: precision = "float"
 MPI Rank 2: command = speechTrain
 MPI Rank 2: deviceId = 0
 MPI Rank 2: parallelTrain = true
 MPI Rank 2: speechTrain = [
 MPI Rank 2:     action = "train"
-MPI Rank 2:     modelPath = "/tmp/cntk-test-20160816100737.796285/Speech/DNN_Parallel1BitQuantization@release_gpu/models/cntkSpeech.dnn"
+MPI Rank 2:     modelPath = "/tmp/cntk-test-20160503180003.29154/Speech/DNN_Parallel1BitQuantization@release_gpu/models/cntkSpeech.dnn"
 MPI Rank 2:     deviceId = 0
 MPI Rank 2:     traceLevel = 1
 MPI Rank 2:     SimpleNetworkBuilder = [
 MPI Rank 2:         layerSizes = 363:512:512:132
 MPI Rank 2:         trainingCriterion = "CrossEntropyWithSoftmax"
-MPI Rank 2:         evalCriterion = "ClassificationError"
+MPI Rank 2:         evalCriterion = "ErrorPrediction"
 MPI Rank 2:         layerTypes = "Sigmoid"
 MPI Rank 2:         initValueScale = 1.0
 MPI Rank 2:         applyMeanVarNorm = true
@@ -1563,7 +1336,7 @@
 MPI Rank 2:              then CrossEntropyWithSoftmax(labels, outZ, tag='criterion')
 MPI Rank 2:              else Fail('unknown trainingCriterion ' + trainingCriterion)
 MPI Rank 2:         Err = if evalCriterion == 'Err' then
-MPI Rank 2:               ClassificationError(labels, outZ, tag='evaluation')
+MPI Rank 2:               ErrorPrediction(labels, outZ, tag='evaluation')
 MPI Rank 2:               else Fail('unknown evalCriterion ' + evalCriterion)
 MPI Rank 2:         logPrior = LogPrior(labels)
 MPI Rank 2:         // TODO: how to add a tag to an infix operation?
@@ -1601,7 +1374,6 @@
 MPI Rank 2:         miniBatchMode = "partial"
 MPI Rank 2:         randomize = "auto"
 MPI Rank 2:         verbosity = 0
-MPI Rank 2:         useMersenneTwisterRand=true
 MPI Rank 2:         features = [
 MPI Rank 2:             dim = 363
 MPI Rank 2:             type = "real"
@@ -1616,40 +1388,40 @@
 MPI Rank 2:     ]
 MPI Rank 2: ]
 MPI Rank 2: currentDirectory=/home/philly/jenkins/workspace/CNTK-Test-Linux-W1/Tests/EndToEndTests/Speech/Data
-MPI Rank 2: RunDir=/tmp/cntk-test-20160816100737.796285/Speech/DNN_Parallel1BitQuantization@release_gpu
+MPI Rank 2: RunDir=/tmp/cntk-test-20160503180003.29154/Speech/DNN_Parallel1BitQuantization@release_gpu
 MPI Rank 2: DataDir=/home/philly/jenkins/workspace/CNTK-Test-Linux-W1/Tests/EndToEndTests/Speech/Data
 MPI Rank 2: ConfigDir=/home/philly/jenkins/workspace/CNTK-Test-Linux-W1/Tests/EndToEndTests/Speech/DNN/Parallel1BitQuantization/..
-MPI Rank 2: OutputDir=/tmp/cntk-test-20160816100737.796285/Speech/DNN_Parallel1BitQuantization@release_gpu
+MPI Rank 2: OutputDir=/tmp/cntk-test-20160503180003.29154/Speech/DNN_Parallel1BitQuantization@release_gpu
 MPI Rank 2: DeviceId=0
 MPI Rank 2: timestamping=true
 MPI Rank 2: numCPUThreads=8
 MPI Rank 2: precision=double
 MPI Rank 2: speechTrain=[SGD=[ParallelTrain=[DataParallelSGD=[gradientBits=1]]]]
 MPI Rank 2: speechTrain=[SGD=[ParallelTrain=[parallelizationStartEpoch=2]]]
-MPI Rank 2: stderr=/tmp/cntk-test-20160816100737.796285/Speech/DNN_Parallel1BitQuantization@release_gpu/stderr
-MPI Rank 2: 
-MPI Rank 2: 08/16/2016 10:08:02: <<<<<<<<<<<<<<<<<<<< RAW CONFIG WITH ALL VARIABLES RESOLVED <<<<<<<<<<<<<<<<<<<<
-MPI Rank 2: 
-MPI Rank 2: 08/16/2016 10:08:02: >>>>>>>>>>>>>>>>>>>> PROCESSED CONFIG WITH ALL VARIABLES RESOLVED >>>>>>>>>>>>>>>>>>>>
+MPI Rank 2: stderr=/tmp/cntk-test-20160503180003.29154/Speech/DNN_Parallel1BitQuantization@release_gpu/stderr
+MPI Rank 2: 
+MPI Rank 2: 05/03/2016 18:00:30: <<<<<<<<<<<<<<<<<<<< RAW CONFIG WITH ALL VARIABLES RESOLVED <<<<<<<<<<<<<<<<<<<<
+MPI Rank 2: 
+MPI Rank 2: 05/03/2016 18:00:30: >>>>>>>>>>>>>>>>>>>> PROCESSED CONFIG WITH ALL VARIABLES RESOLVED >>>>>>>>>>>>>>>>>>>>
 MPI Rank 2: configparameters: cntk.cntk:command=speechTrain
 MPI Rank 2: configparameters: cntk.cntk:ConfigDir=/home/philly/jenkins/workspace/CNTK-Test-Linux-W1/Tests/EndToEndTests/Speech/DNN/Parallel1BitQuantization/..
 MPI Rank 2: configparameters: cntk.cntk:currentDirectory=/home/philly/jenkins/workspace/CNTK-Test-Linux-W1/Tests/EndToEndTests/Speech/Data
 MPI Rank 2: configparameters: cntk.cntk:DataDir=/home/philly/jenkins/workspace/CNTK-Test-Linux-W1/Tests/EndToEndTests/Speech/Data
 MPI Rank 2: configparameters: cntk.cntk:deviceId=0
 MPI Rank 2: configparameters: cntk.cntk:numCPUThreads=8
-MPI Rank 2: configparameters: cntk.cntk:OutputDir=/tmp/cntk-test-20160816100737.796285/Speech/DNN_Parallel1BitQuantization@release_gpu
+MPI Rank 2: configparameters: cntk.cntk:OutputDir=/tmp/cntk-test-20160503180003.29154/Speech/DNN_Parallel1BitQuantization@release_gpu
 MPI Rank 2: configparameters: cntk.cntk:parallelTrain=true
 MPI Rank 2: configparameters: cntk.cntk:precision=double
-MPI Rank 2: configparameters: cntk.cntk:RunDir=/tmp/cntk-test-20160816100737.796285/Speech/DNN_Parallel1BitQuantization@release_gpu
+MPI Rank 2: configparameters: cntk.cntk:RunDir=/tmp/cntk-test-20160503180003.29154/Speech/DNN_Parallel1BitQuantization@release_gpu
 MPI Rank 2: configparameters: cntk.cntk:speechTrain=[
 MPI Rank 2:     action = "train"
-MPI Rank 2:     modelPath = "/tmp/cntk-test-20160816100737.796285/Speech/DNN_Parallel1BitQuantization@release_gpu/models/cntkSpeech.dnn"
+MPI Rank 2:     modelPath = "/tmp/cntk-test-20160503180003.29154/Speech/DNN_Parallel1BitQuantization@release_gpu/models/cntkSpeech.dnn"
 MPI Rank 2:     deviceId = 0
 MPI Rank 2:     traceLevel = 1
 MPI Rank 2:     SimpleNetworkBuilder = [
 MPI Rank 2:         layerSizes = 363:512:512:132
 MPI Rank 2:         trainingCriterion = "CrossEntropyWithSoftmax"
-MPI Rank 2:         evalCriterion = "ClassificationError"
+MPI Rank 2:         evalCriterion = "ErrorPrediction"
 MPI Rank 2:         layerTypes = "Sigmoid"
 MPI Rank 2:         initValueScale = 1.0
 MPI Rank 2:         applyMeanVarNorm = true
@@ -1675,7 +1447,7 @@
 MPI Rank 2:              then CrossEntropyWithSoftmax(labels, outZ, tag='criterion')
 MPI Rank 2:              else Fail('unknown trainingCriterion ' + trainingCriterion)
 MPI Rank 2:         Err = if evalCriterion == 'Err' then
-MPI Rank 2:               ClassificationError(labels, outZ, tag='evaluation')
+MPI Rank 2:               ErrorPrediction(labels, outZ, tag='evaluation')
 MPI Rank 2:               else Fail('unknown evalCriterion ' + evalCriterion)
 MPI Rank 2:         logPrior = LogPrior(labels)
 MPI Rank 2:         // TODO: how to add a tag to an infix operation?
@@ -1713,7 +1485,6 @@
 MPI Rank 2:         miniBatchMode = "partial"
 MPI Rank 2:         randomize = "auto"
 MPI Rank 2:         verbosity = 0
-MPI Rank 2:         useMersenneTwisterRand=true
 MPI Rank 2:         features = [
 MPI Rank 2:             dim = 363
 MPI Rank 2:             type = "real"
@@ -1728,23 +1499,23 @@
 MPI Rank 2:     ]
 MPI Rank 2: ] [SGD=[ParallelTrain=[DataParallelSGD=[gradientBits=1]]]] [SGD=[ParallelTrain=[parallelizationStartEpoch=2]]]
 MPI Rank 2: 
-MPI Rank 2: configparameters: cntk.cntk:stderr=/tmp/cntk-test-20160816100737.796285/Speech/DNN_Parallel1BitQuantization@release_gpu/stderr
+MPI Rank 2: configparameters: cntk.cntk:stderr=/tmp/cntk-test-20160503180003.29154/Speech/DNN_Parallel1BitQuantization@release_gpu/stderr
 MPI Rank 2: configparameters: cntk.cntk:timestamping=true
-MPI Rank 2: 08/16/2016 10:08:02: <<<<<<<<<<<<<<<<<<<< PROCESSED CONFIG WITH ALL VARIABLES RESOLVED <<<<<<<<<<<<<<<<<<<<
-MPI Rank 2: 08/16/2016 10:08:02: Commands: speechTrain
-MPI Rank 2: 08/16/2016 10:08:02: Precision = "double"
-MPI Rank 2: 08/16/2016 10:08:02: Using 8 CPU threads.
-MPI Rank 2: 08/16/2016 10:08:02: CNTKModelPath: /tmp/cntk-test-20160816100737.796285/Speech/DNN_Parallel1BitQuantization@release_gpu/models/cntkSpeech.dnn
-MPI Rank 2: 08/16/2016 10:08:02: CNTKCommandTrainInfo: speechTrain : 3
-MPI Rank 2: 08/16/2016 10:08:02: CNTKCommandTrainInfo: CNTKNoMoreCommands_Total : 3
-MPI Rank 2: 
-MPI Rank 2: 08/16/2016 10:08:02: ##############################################################################
-MPI Rank 2: 08/16/2016 10:08:02: #                                                                            #
-MPI Rank 2: 08/16/2016 10:08:02: # Action "train"                                                             #
-MPI Rank 2: 08/16/2016 10:08:02: #                                                                            #
-MPI Rank 2: 08/16/2016 10:08:02: ##############################################################################
-MPI Rank 2: 
-MPI Rank 2: 08/16/2016 10:08:02: CNTKCommandTrainBegin: speechTrain
+MPI Rank 2: 05/03/2016 18:00:30: <<<<<<<<<<<<<<<<<<<< PROCESSED CONFIG WITH ALL VARIABLES RESOLVED <<<<<<<<<<<<<<<<<<<<
+MPI Rank 2: 05/03/2016 18:00:30: Commands: speechTrain
+MPI Rank 2: 05/03/2016 18:00:30: Precision = "double"
+MPI Rank 2: 05/03/2016 18:00:30: Using 8 CPU threads.
+MPI Rank 2: 05/03/2016 18:00:30: CNTKModelPath: /tmp/cntk-test-20160503180003.29154/Speech/DNN_Parallel1BitQuantization@release_gpu/models/cntkSpeech.dnn
+MPI Rank 2: 05/03/2016 18:00:30: CNTKCommandTrainInfo: speechTrain : 3
+MPI Rank 2: 05/03/2016 18:00:30: CNTKCommandTrainInfo: CNTKNoMoreCommands_Total : 3
+MPI Rank 2: 
+MPI Rank 2: 05/03/2016 18:00:30: ##############################################################################
+MPI Rank 2: 05/03/2016 18:00:30: #                                                                            #
+MPI Rank 2: 05/03/2016 18:00:30: # Action "train"                                                             #
+MPI Rank 2: 05/03/2016 18:00:30: #                                                                            #
+MPI Rank 2: 05/03/2016 18:00:30: ##############################################################################
+MPI Rank 2: 
+MPI Rank 2: 05/03/2016 18:00:30: CNTKCommandTrainBegin: speechTrain
 MPI Rank 2: SimpleNetworkBuilder Using GPU 0
 MPI Rank 2: reading script file glob_0000.scp ... 948 entries
 MPI Rank 2: total 132 state names in state list /home/philly/jenkins/workspace/CNTK-Test-Linux-W1/Tests/EndToEndTests/Speech/Data/state.list
@@ -1753,26 +1524,14 @@
 MPI Rank 2: label set 0: 129 classes
 MPI Rank 2: minibatchutterancesource: 948 utterances grouped into 3 chunks, av. chunk size: 316.0 utterances, 84244.7 frames
 MPI Rank 2: 
-MPI Rank 2: 08/16/2016 10:08:02: Creating virgin network.
-MPI Rank 2: Node 'W0' (LearnableParameter operation): Initializing Parameter[512 x 363] <- 0.000000.
-MPI Rank 2: Node 'W0' (LearnableParameter operation): Initializing Parameter[512 x 363] <- uniform(seed=1, range=0.050000*1.000000, onCPU=false).
+MPI Rank 2: 05/03/2016 18:00:31: Creating virgin network.
 MPI Rank 2: SetUniformRandomValue (GPU): creating curand object with seed 1, sizeof(ElemType)==8
-MPI Rank 2: Node 'B0' (LearnableParameter operation): Initializing Parameter[512 x 1] <- 0.000000.
-MPI Rank 2: Node 'B0' (LearnableParameter operation): Initializing Parameter[512 x 1] <- 0.000000.
-MPI Rank 2: Node 'W1' (LearnableParameter operation): Initializing Parameter[512 x 512] <- 0.000000.
-MPI Rank 2: Node 'W1' (LearnableParameter operation): Initializing Parameter[512 x 512] <- uniform(seed=2, range=0.050000*1.000000, onCPU=false).
-MPI Rank 2: Node 'B1' (LearnableParameter operation): Initializing Parameter[512 x 1] <- 0.000000.
-MPI Rank 2: Node 'B1' (LearnableParameter operation): Initializing Parameter[512 x 1] <- 0.000000.
-MPI Rank 2: Node 'W2' (LearnableParameter operation): Initializing Parameter[132 x 512] <- 0.000000.
-MPI Rank 2: Node 'W2' (LearnableParameter operation): Initializing Parameter[132 x 512] <- uniform(seed=3, range=0.050000*1.000000, onCPU=false).
-MPI Rank 2: Node 'B2' (LearnableParameter operation): Initializing Parameter[132 x 1] <- 0.000000.
-MPI Rank 2: Node 'B2' (LearnableParameter operation): Initializing Parameter[132 x 1] <- 0.000000.
 MPI Rank 2: 
 MPI Rank 2: Post-processing network...
 MPI Rank 2: 
 MPI Rank 2: 7 roots:
 MPI Rank 2: 	CrossEntropyWithSoftmax = CrossEntropyWithSoftmax()
-MPI Rank 2: 	EvalClassificationError = ClassificationError()
+MPI Rank 2: 	EvalErrorPrediction = ErrorPrediction()
 MPI Rank 2: 	InvStdOfFeatures = InvStdDev()
 MPI Rank 2: 	MeanOfFeatures = Mean()
 MPI Rank 2: 	PosteriorProb = Softmax()
@@ -1801,7 +1560,7 @@
 MPI Rank 2: Validating --> B2 = LearnableParameter() :  -> [132 x 1]
 MPI Rank 2: Validating --> HLast = Plus (W2*H1, B2) : [132 x 1 x *], [132 x 1] -> [132 x 1 x *]
 MPI Rank 2: Validating --> CrossEntropyWithSoftmax = CrossEntropyWithSoftmax (labels, HLast) : [132 x *], [132 x 1 x *] -> [1]
-MPI Rank 2: Validating --> EvalClassificationError = ClassificationError (labels, HLast) : [132 x *], [132 x 1 x *] -> [1]
+MPI Rank 2: Validating --> EvalErrorPrediction = ErrorPrediction (labels, HLast) : [132 x *], [132 x 1 x *] -> [1]
 MPI Rank 2: Validating --> PosteriorProb = Softmax (HLast) : [132 x 1 x *] -> [132 x 1 x *]
 MPI Rank 2: Validating --> Prior = Mean (labels) : [132 x *] -> [132]
 MPI Rank 2: Validating --> LogOfPrior = Log (Prior) : [132] -> [132]
@@ -1818,48 +1577,21 @@
 MPI Rank 2: 
 MPI Rank 2: Post-processing network complete.
 MPI Rank 2: 
-MPI Rank 2: 08/16/2016 10:08:03: Created model with 25 nodes on GPU 0.
-MPI Rank 2: 
-MPI Rank 2: 08/16/2016 10:08:03: Training criterion node(s):
-MPI Rank 2: 08/16/2016 10:08:03: 	CrossEntropyWithSoftmax = CrossEntropyWithSoftmax
-MPI Rank 2: 
-<<<<<<< HEAD
-MPI Rank 2: 05/03/2016 18:00:31: 	EvalClassificationError = ClassificationError
-=======
-MPI Rank 2: 08/16/2016 10:08:03: Evaluation criterion node(s):
-MPI Rank 2: 08/16/2016 10:08:03: 	EvalErrorPrediction = ErrorPrediction
->>>>>>> 8493f118
+MPI Rank 2: 05/03/2016 18:00:31: Created model with 25 nodes on GPU 0.
+MPI Rank 2: 
+MPI Rank 2: 05/03/2016 18:00:31: Training criterion node(s):
+MPI Rank 2: 05/03/2016 18:00:31: 	CrossEntropyWithSoftmax = CrossEntropyWithSoftmax
+MPI Rank 2: 
+MPI Rank 2: 05/03/2016 18:00:31: Evaluation criterion node(s):
+MPI Rank 2: 
+MPI Rank 2: 05/03/2016 18:00:31: 	EvalErrorPrediction = ErrorPrediction
 MPI Rank 2: 
 MPI Rank 2: 
 MPI Rank 2: Allocating matrices for forward and/or backward propagation.
 MPI Rank 2: 
-MPI Rank 2: Memory Sharing: Out of 40 matrices, 19 are shared as 8, and 21 are not shared.
-MPI Rank 2: 
-MPI Rank 2: 	{ W0 : [512 x 363] (gradient)
-MPI Rank 2: 	  W0*features+B0 : [512 x 1 x *] }
-MPI Rank 2: 	{ H1 : [512 x 1 x *]
-MPI Rank 2: 	  W0*features : [512 x *] (gradient) }
-MPI Rank 2: 	{ W0*features+B0 : [512 x 1 x *] (gradient)
-MPI Rank 2: 	  W1*H1 : [512 x 1 x *] }
-MPI Rank 2: 	{ W1 : [512 x 512] (gradient)
-MPI Rank 2: 	  W1*H1+B1 : [512 x 1 x *] }
-MPI Rank 2: 	{ H2 : [512 x 1 x *]
-MPI Rank 2: 	  W1*H1 : [512 x 1 x *] (gradient) }
-MPI Rank 2: 	{ B0 : [512 x 1] (gradient)
-MPI Rank 2: 	  H1 : [512 x 1 x *] (gradient)
-MPI Rank 2: 	  W1*H1+B1 : [512 x 1 x *] (gradient)
-MPI Rank 2: 	  W2*H1 : [132 x 1 x *] }
-MPI Rank 2: 	{ HLast : [132 x 1 x *]
-MPI Rank 2: 	  W2 : [132 x 512] (gradient) }
-MPI Rank 2: 	{ B1 : [512 x 1] (gradient)
-MPI Rank 2: 	  H2 : [512 x 1 x *] (gradient)
-MPI Rank 2: 	  HLast : [132 x 1 x *] (gradient) }
-MPI Rank 2: 
-MPI Rank 2: 
-MPI Rank 2: 08/16/2016 10:08:03: Training 516740 parameters in 6 out of 6 parameter tensors and 15 nodes with gradient:
-MPI Rank 2: 
-<<<<<<< HEAD
-MPI Rank 2: (nil): {[EvalClassificationError Gradient[1]] [InvStdOfFeatures Gradient[363]] [LogOfPrior Gradient[132]] [MVNormalizedFeatures Gradient[363 x *]] [MeanOfFeatures Gradient[363]] [PosteriorProb Gradient[132 x 1 x *]] [PosteriorProb Value[132 x 1 x *]] [Prior Gradient[132]] [ScaledLogLikelihood Gradient[132 x 1 x *]] [features Gradient[363 x *]] [labels Gradient[132 x *]] }
+MPI Rank 2: Memory Sharing Structure:
+MPI Rank 2: 
+MPI Rank 2: (nil): {[EvalErrorPrediction Gradient[1]] [InvStdOfFeatures Gradient[363]] [LogOfPrior Gradient[132]] [MVNormalizedFeatures Gradient[363 x *]] [MeanOfFeatures Gradient[363]] [PosteriorProb Gradient[132 x 1 x *]] [PosteriorProb Value[132 x 1 x *]] [Prior Gradient[132]] [ScaledLogLikelihood Gradient[132 x 1 x *]] [features Gradient[363 x *]] [labels Gradient[132 x *]] }
 MPI Rank 2: 0x303e3e8: {[features Value[363 x *]] }
 MPI Rank 2: 0x3483318: {[InvStdOfFeatures Value[363]] }
 MPI Rank 2: 0x3483b78: {[W0 Value[512 x 363]] }
@@ -1870,7 +1602,7 @@
 MPI Rank 2: 0x3ee45f8: {[B2 Value[132 x 1]] }
 MPI Rank 2: 0x3ee5428: {[labels Value[132 x *]] }
 MPI Rank 2: 0x3ee6688: {[Prior Value[132]] }
-MPI Rank 2: 0x3eebf28: {[EvalClassificationError Value[1]] }
+MPI Rank 2: 0x3eebf28: {[EvalErrorPrediction Value[1]] }
 MPI Rank 2: 0x3eec228: {[ScaledLogLikelihood Value[132 x 1 x *]] }
 MPI Rank 2: 0x3eec3e8: {[CrossEntropyWithSoftmax Value[1]] }
 MPI Rank 2: 0x3eec878: {[W0 Gradient[512 x 363]] [W0*features+B0 Value[512 x 1 x *]] }
@@ -1888,147 +1620,80 @@
 MPI Rank 2: 0x41cf5a8: {[B1 Gradient[512 x 1]] [H2 Gradient[512 x 1 x *]] [HLast Gradient[132 x 1 x *]] }
 MPI Rank 2: 0x41cf768: {[W2*H1 Gradient[132 x 1 x *]] }
 MPI Rank 2: 0x41cf928: {[B2 Gradient[132 x 1]] }
-=======
-MPI Rank 2: 08/16/2016 10:08:03: 	Node 'B0' (LearnableParameter operation) : [512 x 1]
-MPI Rank 2: 08/16/2016 10:08:03: 	Node 'B1' (LearnableParameter operation) : [512 x 1]
-MPI Rank 2: 08/16/2016 10:08:03: 	Node 'B2' (LearnableParameter operation) : [132 x 1]
-MPI Rank 2: 08/16/2016 10:08:03: 	Node 'W0' (LearnableParameter operation) : [512 x 363]
-MPI Rank 2: 08/16/2016 10:08:03: 	Node 'W1' (LearnableParameter operation) : [512 x 512]
-MPI Rank 2: 08/16/2016 10:08:03: 	Node 'W2' (LearnableParameter operation) : [132 x 512]
->>>>>>> 8493f118
-MPI Rank 2: 
-MPI Rank 2: 
-MPI Rank 2: 08/16/2016 10:08:03: Precomputing --> 3 PreCompute nodes found.
-MPI Rank 2: 
-MPI Rank 2: 08/16/2016 10:08:03: 	MeanOfFeatures = Mean()
-MPI Rank 2: 08/16/2016 10:08:03: 	InvStdOfFeatures = InvStdDev()
-MPI Rank 2: 08/16/2016 10:08:03: 	Prior = Mean()
+MPI Rank 2: 
+MPI Rank 2: 
+MPI Rank 2: 05/03/2016 18:00:31: Precomputing --> 3 PreCompute nodes found.
+MPI Rank 2: 
+MPI Rank 2: 05/03/2016 18:00:31: 	MeanOfFeatures = Mean()
+MPI Rank 2: 05/03/2016 18:00:31: 	InvStdOfFeatures = InvStdDev()
+MPI Rank 2: 05/03/2016 18:00:31: 	Prior = Mean()
 MPI Rank 2: minibatchiterator: epoch 0: frames [0..252734] (first utterance at frame 0), data subset 0 of 1, with 1 datapasses
 MPI Rank 2: requiredata: determined feature kind as 33-dimensional 'USER' with frame shift 10.0 ms
 MPI Rank 2: 
-MPI Rank 2: 08/16/2016 10:08:05: Precomputing --> Completed.
-MPI Rank 2: 
-MPI Rank 2: 
-MPI Rank 2: 08/16/2016 10:08:05: Starting Epoch 1: learning rate per sample = 0.015625  effective momentum = 0.900000  momentum as time constant = 607.4 samples
+MPI Rank 2: 05/03/2016 18:00:33: Precomputing --> Completed.
+MPI Rank 2: 
+MPI Rank 2: 
+MPI Rank 2: 05/03/2016 18:00:33: Starting Epoch 1: learning rate per sample = 0.015625  effective momentum = 0.900000  momentum as time constant = 607.4 samples
 MPI Rank 2: minibatchiterator: epoch 0: frames [0..20480] (first utterance at frame 0), data subset 0 of 1, with 1 datapasses
 MPI Rank 2: 
-<<<<<<< HEAD
 MPI Rank 2: 05/03/2016 18:00:33: Starting minibatch loop.
-MPI Rank 2: 05/03/2016 18:00:34:  Epoch[ 1 of 3]-Minibatch[   1-  10, 3.12%]: CrossEntropyWithSoftmax = 4.40318406 * 640; EvalClassificationError = 0.90468750 * 640; time = 0.0969s; samplesPerSecond = 6603.9
-MPI Rank 2: 05/03/2016 18:00:34:  Epoch[ 1 of 3]-Minibatch[  11-  20, 6.25%]: CrossEntropyWithSoftmax = 4.15980357 * 640; EvalClassificationError = 0.87187500 * 640; time = 0.0958s; samplesPerSecond = 6683.1
-MPI Rank 2: 05/03/2016 18:00:34:  Epoch[ 1 of 3]-Minibatch[  21-  30, 9.38%]: CrossEntropyWithSoftmax = 3.98424210 * 640; EvalClassificationError = 0.87812500 * 640; time = 0.0957s; samplesPerSecond = 6685.0
-MPI Rank 2: 05/03/2016 18:00:34:  Epoch[ 1 of 3]-Minibatch[  31-  40, 12.50%]: CrossEntropyWithSoftmax = 3.86209050 * 640; EvalClassificationError = 0.87656250 * 640; time = 0.0957s; samplesPerSecond = 6686.2
-MPI Rank 2: 05/03/2016 18:00:34:  Epoch[ 1 of 3]-Minibatch[  41-  50, 15.62%]: CrossEntropyWithSoftmax = 3.80597620 * 640; EvalClassificationError = 0.88593750 * 640; time = 0.0958s; samplesPerSecond = 6682.6
-MPI Rank 2: 05/03/2016 18:00:34:  Epoch[ 1 of 3]-Minibatch[  51-  60, 18.75%]: CrossEntropyWithSoftmax = 3.73511552 * 640; EvalClassificationError = 0.87812500 * 640; time = 0.0956s; samplesPerSecond = 6692.5
-MPI Rank 2: 05/03/2016 18:00:34:  Epoch[ 1 of 3]-Minibatch[  61-  70, 21.88%]: CrossEntropyWithSoftmax = 3.57260725 * 640; EvalClassificationError = 0.81875000 * 640; time = 0.0956s; samplesPerSecond = 6692.3
-MPI Rank 2: 05/03/2016 18:00:34:  Epoch[ 1 of 3]-Minibatch[  71-  80, 25.00%]: CrossEntropyWithSoftmax = 3.42293687 * 640; EvalClassificationError = 0.80468750 * 640; time = 0.0956s; samplesPerSecond = 6691.8
-MPI Rank 2: 05/03/2016 18:00:34:  Epoch[ 1 of 3]-Minibatch[  81-  90, 28.12%]: CrossEntropyWithSoftmax = 3.34304309 * 640; EvalClassificationError = 0.76718750 * 640; time = 0.0957s; samplesPerSecond = 6688.7
-MPI Rank 2: 05/03/2016 18:00:34:  Epoch[ 1 of 3]-Minibatch[  91- 100, 31.25%]: CrossEntropyWithSoftmax = 3.37037793 * 640; EvalClassificationError = 0.84687500 * 640; time = 0.0957s; samplesPerSecond = 6684.4
-MPI Rank 2: 05/03/2016 18:00:35:  Epoch[ 1 of 3]-Minibatch[ 101- 110, 34.38%]: CrossEntropyWithSoftmax = 3.21606065 * 640; EvalClassificationError = 0.76093750 * 640; time = 0.0957s; samplesPerSecond = 6689.3
-MPI Rank 2: 05/03/2016 18:00:35:  Epoch[ 1 of 3]-Minibatch[ 111- 120, 37.50%]: CrossEntropyWithSoftmax = 3.31610118 * 640; EvalClassificationError = 0.78437500 * 640; time = 0.0958s; samplesPerSecond = 6681.1
-MPI Rank 2: 05/03/2016 18:00:35:  Epoch[ 1 of 3]-Minibatch[ 121- 130, 40.62%]: CrossEntropyWithSoftmax = 3.14285888 * 640; EvalClassificationError = 0.75000000 * 640; time = 0.0958s; samplesPerSecond = 6679.2
-MPI Rank 2: 05/03/2016 18:00:35:  Epoch[ 1 of 3]-Minibatch[ 131- 140, 43.75%]: CrossEntropyWithSoftmax = 3.01821991 * 640; EvalClassificationError = 0.70937500 * 640; time = 0.0958s; samplesPerSecond = 6682.2
-MPI Rank 2: 05/03/2016 18:00:35:  Epoch[ 1 of 3]-Minibatch[ 141- 150, 46.88%]: CrossEntropyWithSoftmax = 3.01218944 * 640; EvalClassificationError = 0.73906250 * 640; time = 0.0958s; samplesPerSecond = 6682.7
-MPI Rank 2: 05/03/2016 18:00:35:  Epoch[ 1 of 3]-Minibatch[ 151- 160, 50.00%]: CrossEntropyWithSoftmax = 2.98947652 * 640; EvalClassificationError = 0.73593750 * 640; time = 0.0958s; samplesPerSecond = 6678.1
-MPI Rank 2: 05/03/2016 18:00:35:  Epoch[ 1 of 3]-Minibatch[ 161- 170, 53.12%]: CrossEntropyWithSoftmax = 2.86297716 * 640; EvalClassificationError = 0.70000000 * 640; time = 0.0958s; samplesPerSecond = 6677.6
-MPI Rank 2: 05/03/2016 18:00:35:  Epoch[ 1 of 3]-Minibatch[ 171- 180, 56.25%]: CrossEntropyWithSoftmax = 2.71901077 * 640; EvalClassificationError = 0.68593750 * 640; time = 0.0958s; samplesPerSecond = 6677.5
-MPI Rank 2: 05/03/2016 18:00:35:  Epoch[ 1 of 3]-Minibatch[ 181- 190, 59.38%]: CrossEntropyWithSoftmax = 2.80860596 * 640; EvalClassificationError = 0.71250000 * 640; time = 0.0960s; samplesPerSecond = 6664.7
-MPI Rank 2: 05/03/2016 18:00:35:  Epoch[ 1 of 3]-Minibatch[ 191- 200, 62.50%]: CrossEntropyWithSoftmax = 2.60590434 * 640; EvalClassificationError = 0.64687500 * 640; time = 0.0959s; samplesPerSecond = 6670.3
-MPI Rank 2: 05/03/2016 18:00:36:  Epoch[ 1 of 3]-Minibatch[ 201- 210, 65.62%]: CrossEntropyWithSoftmax = 2.63920069 * 640; EvalClassificationError = 0.66875000 * 640; time = 0.0958s; samplesPerSecond = 6680.9
-MPI Rank 2: 05/03/2016 18:00:36:  Epoch[ 1 of 3]-Minibatch[ 211- 220, 68.75%]: CrossEntropyWithSoftmax = 2.58372597 * 640; EvalClassificationError = 0.65781250 * 640; time = 0.0957s; samplesPerSecond = 6684.9
-MPI Rank 2: 05/03/2016 18:00:36:  Epoch[ 1 of 3]-Minibatch[ 221- 230, 71.88%]: CrossEntropyWithSoftmax = 2.50997096 * 640; EvalClassificationError = 0.62031250 * 640; time = 0.0957s; samplesPerSecond = 6685.0
-MPI Rank 2: 05/03/2016 18:00:36:  Epoch[ 1 of 3]-Minibatch[ 231- 240, 75.00%]: CrossEntropyWithSoftmax = 2.42126950 * 640; EvalClassificationError = 0.62968750 * 640; time = 0.0958s; samplesPerSecond = 6683.2
-MPI Rank 2: 05/03/2016 18:00:36:  Epoch[ 1 of 3]-Minibatch[ 241- 250, 78.12%]: CrossEntropyWithSoftmax = 2.40125789 * 640; EvalClassificationError = 0.65156250 * 640; time = 0.0958s; samplesPerSecond = 6678.4
-MPI Rank 2: 05/03/2016 18:00:36:  Epoch[ 1 of 3]-Minibatch[ 251- 260, 81.25%]: CrossEntropyWithSoftmax = 2.47110816 * 640; EvalClassificationError = 0.63281250 * 640; time = 0.0958s; samplesPerSecond = 6682.5
-MPI Rank 2: 05/03/2016 18:00:36:  Epoch[ 1 of 3]-Minibatch[ 261- 270, 84.38%]: CrossEntropyWithSoftmax = 2.33215267 * 640; EvalClassificationError = 0.60312500 * 640; time = 0.0957s; samplesPerSecond = 6688.2
-MPI Rank 2: 05/03/2016 18:00:36:  Epoch[ 1 of 3]-Minibatch[ 271- 280, 87.50%]: CrossEntropyWithSoftmax = 2.21936103 * 640; EvalClassificationError = 0.56875000 * 640; time = 0.0958s; samplesPerSecond = 6682.2
-MPI Rank 2: 05/03/2016 18:00:36:  Epoch[ 1 of 3]-Minibatch[ 281- 290, 90.62%]: CrossEntropyWithSoftmax = 2.31959580 * 640; EvalClassificationError = 0.61093750 * 640; time = 0.0958s; samplesPerSecond = 6682.8
-MPI Rank 2: 05/03/2016 18:00:36:  Epoch[ 1 of 3]-Minibatch[ 291- 300, 93.75%]: CrossEntropyWithSoftmax = 2.19592881 * 640; EvalClassificationError = 0.61718750 * 640; time = 0.0958s; samplesPerSecond = 6684.1
-MPI Rank 2: 05/03/2016 18:00:36:  Epoch[ 1 of 3]-Minibatch[ 301- 310, 96.88%]: CrossEntropyWithSoftmax = 2.28411654 * 640; EvalClassificationError = 0.60000000 * 640; time = 0.0958s; samplesPerSecond = 6681.8
-MPI Rank 2: 05/03/2016 18:00:37:  Epoch[ 1 of 3]-Minibatch[ 311- 320, 100.00%]: CrossEntropyWithSoftmax = 2.18307184 * 640; EvalClassificationError = 0.55781250 * 640; time = 0.0958s; samplesPerSecond = 6682.7
-MPI Rank 2: 05/03/2016 18:00:37: Finished Epoch[ 1 of 3]: [Training] CrossEntropyWithSoftmax = 2.99723568 * 20480; EvalClassificationError = 0.72426758 * 20480; totalSamplesSeen = 20480; learningRatePerSample = 0.015625; epochTime=3.06908s
-=======
-MPI Rank 2: 08/16/2016 10:08:05: Starting minibatch loop.
-MPI Rank 2: 08/16/2016 10:08:06:  Epoch[ 1 of 3]-Minibatch[   1-  10, 3.12%]: CrossEntropyWithSoftmax = 4.62512789 * 640; EvalErrorPrediction = 0.94062500 * 640; time = 0.1006s; samplesPerSecond = 6362.3
-MPI Rank 2: 08/16/2016 10:08:06:  Epoch[ 1 of 3]-Minibatch[  11-  20, 6.25%]: CrossEntropyWithSoftmax = 4.35619366 * 640; EvalErrorPrediction = 0.92343750 * 640; time = 0.0993s; samplesPerSecond = 6446.8
-MPI Rank 2: 08/16/2016 10:08:06:  Epoch[ 1 of 3]-Minibatch[  21-  30, 9.38%]: CrossEntropyWithSoftmax = 3.97911998 * 640; EvalErrorPrediction = 0.89531250 * 640; time = 0.0992s; samplesPerSecond = 6448.4
-MPI Rank 2: 08/16/2016 10:08:06:  Epoch[ 1 of 3]-Minibatch[  31-  40, 12.50%]: CrossEntropyWithSoftmax = 3.73643568 * 640; EvalErrorPrediction = 0.84531250 * 640; time = 0.0989s; samplesPerSecond = 6470.1
-MPI Rank 2: 08/16/2016 10:08:06:  Epoch[ 1 of 3]-Minibatch[  41-  50, 15.62%]: CrossEntropyWithSoftmax = 3.83079081 * 640; EvalErrorPrediction = 0.88281250 * 640; time = 0.0981s; samplesPerSecond = 6527.1
-MPI Rank 2: 08/16/2016 10:08:06:  Epoch[ 1 of 3]-Minibatch[  51-  60, 18.75%]: CrossEntropyWithSoftmax = 3.71437689 * 640; EvalErrorPrediction = 0.86875000 * 640; time = 0.0981s; samplesPerSecond = 6524.4
-MPI Rank 2: 08/16/2016 10:08:06:  Epoch[ 1 of 3]-Minibatch[  61-  70, 21.88%]: CrossEntropyWithSoftmax = 3.42186230 * 640; EvalErrorPrediction = 0.79062500 * 640; time = 0.0981s; samplesPerSecond = 6524.2
-MPI Rank 2: 08/16/2016 10:08:06:  Epoch[ 1 of 3]-Minibatch[  71-  80, 25.00%]: CrossEntropyWithSoftmax = 3.53658053 * 640; EvalErrorPrediction = 0.82031250 * 640; time = 0.0981s; samplesPerSecond = 6521.2
-MPI Rank 2: 08/16/2016 10:08:06:  Epoch[ 1 of 3]-Minibatch[  81-  90, 28.12%]: CrossEntropyWithSoftmax = 3.49758017 * 640; EvalErrorPrediction = 0.81718750 * 640; time = 0.0981s; samplesPerSecond = 6526.5
-MPI Rank 2: 08/16/2016 10:08:06:  Epoch[ 1 of 3]-Minibatch[  91- 100, 31.25%]: CrossEntropyWithSoftmax = 3.39996308 * 640; EvalErrorPrediction = 0.80468750 * 640; time = 0.0981s; samplesPerSecond = 6525.6
-MPI Rank 2: 08/16/2016 10:08:06:  Epoch[ 1 of 3]-Minibatch[ 101- 110, 34.38%]: CrossEntropyWithSoftmax = 3.49445773 * 640; EvalErrorPrediction = 0.82500000 * 640; time = 0.0981s; samplesPerSecond = 6523.6
-MPI Rank 2: 08/16/2016 10:08:07:  Epoch[ 1 of 3]-Minibatch[ 111- 120, 37.50%]: CrossEntropyWithSoftmax = 3.26676999 * 640; EvalErrorPrediction = 0.79218750 * 640; time = 0.0981s; samplesPerSecond = 6522.4
-MPI Rank 2: 08/16/2016 10:08:07:  Epoch[ 1 of 3]-Minibatch[ 121- 130, 40.62%]: CrossEntropyWithSoftmax = 3.18870173 * 640; EvalErrorPrediction = 0.78906250 * 640; time = 0.0981s; samplesPerSecond = 6523.6
-MPI Rank 2: 08/16/2016 10:08:07:  Epoch[ 1 of 3]-Minibatch[ 131- 140, 43.75%]: CrossEntropyWithSoftmax = 3.05687264 * 640; EvalErrorPrediction = 0.74687500 * 640; time = 0.0980s; samplesPerSecond = 6528.4
-MPI Rank 2: 08/16/2016 10:08:07:  Epoch[ 1 of 3]-Minibatch[ 141- 150, 46.88%]: CrossEntropyWithSoftmax = 2.95594569 * 640; EvalErrorPrediction = 0.71875000 * 640; time = 0.0981s; samplesPerSecond = 6524.6
-MPI Rank 2: 08/16/2016 10:08:07:  Epoch[ 1 of 3]-Minibatch[ 151- 160, 50.00%]: CrossEntropyWithSoftmax = 3.10219604 * 640; EvalErrorPrediction = 0.74062500 * 640; time = 0.0981s; samplesPerSecond = 6527.0
-MPI Rank 2: 08/16/2016 10:08:07:  Epoch[ 1 of 3]-Minibatch[ 161- 170, 53.12%]: CrossEntropyWithSoftmax = 2.80745014 * 640; EvalErrorPrediction = 0.70625000 * 640; time = 0.0980s; samplesPerSecond = 6527.3
-MPI Rank 2: 08/16/2016 10:08:07:  Epoch[ 1 of 3]-Minibatch[ 171- 180, 56.25%]: CrossEntropyWithSoftmax = 2.72061842 * 640; EvalErrorPrediction = 0.65468750 * 640; time = 0.0981s; samplesPerSecond = 6524.6
-MPI Rank 2: 08/16/2016 10:08:07:  Epoch[ 1 of 3]-Minibatch[ 181- 190, 59.38%]: CrossEntropyWithSoftmax = 2.80425747 * 640; EvalErrorPrediction = 0.71718750 * 640; time = 0.0983s; samplesPerSecond = 6509.5
-MPI Rank 2: 08/16/2016 10:08:07:  Epoch[ 1 of 3]-Minibatch[ 191- 200, 62.50%]: CrossEntropyWithSoftmax = 2.71253068 * 640; EvalErrorPrediction = 0.67812500 * 640; time = 0.0981s; samplesPerSecond = 6522.4
-MPI Rank 2: 08/16/2016 10:08:07:  Epoch[ 1 of 3]-Minibatch[ 201- 210, 65.62%]: CrossEntropyWithSoftmax = 2.59360399 * 640; EvalErrorPrediction = 0.66093750 * 640; time = 0.0981s; samplesPerSecond = 6521.4
-MPI Rank 2: 08/16/2016 10:08:08:  Epoch[ 1 of 3]-Minibatch[ 211- 220, 68.75%]: CrossEntropyWithSoftmax = 2.60386649 * 640; EvalErrorPrediction = 0.65625000 * 640; time = 0.0981s; samplesPerSecond = 6525.3
-MPI Rank 2: 08/16/2016 10:08:08:  Epoch[ 1 of 3]-Minibatch[ 221- 230, 71.88%]: CrossEntropyWithSoftmax = 2.53706678 * 640; EvalErrorPrediction = 0.65625000 * 640; time = 0.0981s; samplesPerSecond = 6525.5
-MPI Rank 2: 08/16/2016 10:08:08:  Epoch[ 1 of 3]-Minibatch[ 231- 240, 75.00%]: CrossEntropyWithSoftmax = 2.56177343 * 640; EvalErrorPrediction = 0.65625000 * 640; time = 0.0980s; samplesPerSecond = 6529.3
-MPI Rank 2: 08/16/2016 10:08:08:  Epoch[ 1 of 3]-Minibatch[ 241- 250, 78.12%]: CrossEntropyWithSoftmax = 2.50118791 * 640; EvalErrorPrediction = 0.64218750 * 640; time = 0.0981s; samplesPerSecond = 6524.0
-MPI Rank 2: 08/16/2016 10:08:08:  Epoch[ 1 of 3]-Minibatch[ 251- 260, 81.25%]: CrossEntropyWithSoftmax = 2.40119788 * 640; EvalErrorPrediction = 0.62500000 * 640; time = 0.0981s; samplesPerSecond = 6524.9
-MPI Rank 2: 08/16/2016 10:08:08:  Epoch[ 1 of 3]-Minibatch[ 261- 270, 84.38%]: CrossEntropyWithSoftmax = 2.27491503 * 640; EvalErrorPrediction = 0.58906250 * 640; time = 0.0981s; samplesPerSecond = 6521.8
-MPI Rank 2: 08/16/2016 10:08:08:  Epoch[ 1 of 3]-Minibatch[ 271- 280, 87.50%]: CrossEntropyWithSoftmax = 2.51724208 * 640; EvalErrorPrediction = 0.65781250 * 640; time = 0.0981s; samplesPerSecond = 6524.2
-MPI Rank 2: 08/16/2016 10:08:08:  Epoch[ 1 of 3]-Minibatch[ 281- 290, 90.62%]: CrossEntropyWithSoftmax = 2.27797542 * 640; EvalErrorPrediction = 0.59687500 * 640; time = 0.0982s; samplesPerSecond = 6519.7
-MPI Rank 2: 08/16/2016 10:08:08:  Epoch[ 1 of 3]-Minibatch[ 291- 300, 93.75%]: CrossEntropyWithSoftmax = 2.26017740 * 640; EvalErrorPrediction = 0.60937500 * 640; time = 0.0981s; samplesPerSecond = 6521.7
-MPI Rank 2: 08/16/2016 10:08:08:  Epoch[ 1 of 3]-Minibatch[ 301- 310, 96.88%]: CrossEntropyWithSoftmax = 2.24735342 * 640; EvalErrorPrediction = 0.58437500 * 640; time = 0.0981s; samplesPerSecond = 6520.7
-MPI Rank 2: 08/16/2016 10:08:09:  Epoch[ 1 of 3]-Minibatch[ 311- 320, 100.00%]: CrossEntropyWithSoftmax = 2.23665382 * 640; EvalErrorPrediction = 0.60625000 * 640; time = 0.0982s; samplesPerSecond = 6520.3
-MPI Rank 2: 08/16/2016 10:08:09: Finished Epoch[ 1 of 3]: [Training] CrossEntropyWithSoftmax = 3.03815141 * 20480; EvalErrorPrediction = 0.73432617 * 20480; totalSamplesSeen = 20480; learningRatePerSample = 0.015625; epochTime=3.14859s
->>>>>>> 8493f118
-MPI Rank 2: 
-MPI Rank 2: 08/16/2016 10:08:09: Starting Epoch 2: learning rate per sample = 0.001953  effective momentum = 0.656119  momentum as time constant = 607.5 samples
+MPI Rank 2: 05/03/2016 18:00:34:  Epoch[ 1 of 3]-Minibatch[   1-  10, 3.12%]: CrossEntropyWithSoftmax = 4.40318406 * 640; EvalErrorPrediction = 0.90468750 * 640; time = 0.0969s; samplesPerSecond = 6603.9
+MPI Rank 2: 05/03/2016 18:00:34:  Epoch[ 1 of 3]-Minibatch[  11-  20, 6.25%]: CrossEntropyWithSoftmax = 4.15980357 * 640; EvalErrorPrediction = 0.87187500 * 640; time = 0.0958s; samplesPerSecond = 6683.1
+MPI Rank 2: 05/03/2016 18:00:34:  Epoch[ 1 of 3]-Minibatch[  21-  30, 9.38%]: CrossEntropyWithSoftmax = 3.98424210 * 640; EvalErrorPrediction = 0.87812500 * 640; time = 0.0957s; samplesPerSecond = 6685.0
+MPI Rank 2: 05/03/2016 18:00:34:  Epoch[ 1 of 3]-Minibatch[  31-  40, 12.50%]: CrossEntropyWithSoftmax = 3.86209050 * 640; EvalErrorPrediction = 0.87656250 * 640; time = 0.0957s; samplesPerSecond = 6686.2
+MPI Rank 2: 05/03/2016 18:00:34:  Epoch[ 1 of 3]-Minibatch[  41-  50, 15.62%]: CrossEntropyWithSoftmax = 3.80597620 * 640; EvalErrorPrediction = 0.88593750 * 640; time = 0.0958s; samplesPerSecond = 6682.6
+MPI Rank 2: 05/03/2016 18:00:34:  Epoch[ 1 of 3]-Minibatch[  51-  60, 18.75%]: CrossEntropyWithSoftmax = 3.73511552 * 640; EvalErrorPrediction = 0.87812500 * 640; time = 0.0956s; samplesPerSecond = 6692.5
+MPI Rank 2: 05/03/2016 18:00:34:  Epoch[ 1 of 3]-Minibatch[  61-  70, 21.88%]: CrossEntropyWithSoftmax = 3.57260725 * 640; EvalErrorPrediction = 0.81875000 * 640; time = 0.0956s; samplesPerSecond = 6692.3
+MPI Rank 2: 05/03/2016 18:00:34:  Epoch[ 1 of 3]-Minibatch[  71-  80, 25.00%]: CrossEntropyWithSoftmax = 3.42293687 * 640; EvalErrorPrediction = 0.80468750 * 640; time = 0.0956s; samplesPerSecond = 6691.8
+MPI Rank 2: 05/03/2016 18:00:34:  Epoch[ 1 of 3]-Minibatch[  81-  90, 28.12%]: CrossEntropyWithSoftmax = 3.34304309 * 640; EvalErrorPrediction = 0.76718750 * 640; time = 0.0957s; samplesPerSecond = 6688.7
+MPI Rank 2: 05/03/2016 18:00:34:  Epoch[ 1 of 3]-Minibatch[  91- 100, 31.25%]: CrossEntropyWithSoftmax = 3.37037793 * 640; EvalErrorPrediction = 0.84687500 * 640; time = 0.0957s; samplesPerSecond = 6684.4
+MPI Rank 2: 05/03/2016 18:00:35:  Epoch[ 1 of 3]-Minibatch[ 101- 110, 34.38%]: CrossEntropyWithSoftmax = 3.21606065 * 640; EvalErrorPrediction = 0.76093750 * 640; time = 0.0957s; samplesPerSecond = 6689.3
+MPI Rank 2: 05/03/2016 18:00:35:  Epoch[ 1 of 3]-Minibatch[ 111- 120, 37.50%]: CrossEntropyWithSoftmax = 3.31610118 * 640; EvalErrorPrediction = 0.78437500 * 640; time = 0.0958s; samplesPerSecond = 6681.1
+MPI Rank 2: 05/03/2016 18:00:35:  Epoch[ 1 of 3]-Minibatch[ 121- 130, 40.62%]: CrossEntropyWithSoftmax = 3.14285888 * 640; EvalErrorPrediction = 0.75000000 * 640; time = 0.0958s; samplesPerSecond = 6679.2
+MPI Rank 2: 05/03/2016 18:00:35:  Epoch[ 1 of 3]-Minibatch[ 131- 140, 43.75%]: CrossEntropyWithSoftmax = 3.01821991 * 640; EvalErrorPrediction = 0.70937500 * 640; time = 0.0958s; samplesPerSecond = 6682.2
+MPI Rank 2: 05/03/2016 18:00:35:  Epoch[ 1 of 3]-Minibatch[ 141- 150, 46.88%]: CrossEntropyWithSoftmax = 3.01218944 * 640; EvalErrorPrediction = 0.73906250 * 640; time = 0.0958s; samplesPerSecond = 6682.7
+MPI Rank 2: 05/03/2016 18:00:35:  Epoch[ 1 of 3]-Minibatch[ 151- 160, 50.00%]: CrossEntropyWithSoftmax = 2.98947652 * 640; EvalErrorPrediction = 0.73593750 * 640; time = 0.0958s; samplesPerSecond = 6678.1
+MPI Rank 2: 05/03/2016 18:00:35:  Epoch[ 1 of 3]-Minibatch[ 161- 170, 53.12%]: CrossEntropyWithSoftmax = 2.86297716 * 640; EvalErrorPrediction = 0.70000000 * 640; time = 0.0958s; samplesPerSecond = 6677.6
+MPI Rank 2: 05/03/2016 18:00:35:  Epoch[ 1 of 3]-Minibatch[ 171- 180, 56.25%]: CrossEntropyWithSoftmax = 2.71901077 * 640; EvalErrorPrediction = 0.68593750 * 640; time = 0.0958s; samplesPerSecond = 6677.5
+MPI Rank 2: 05/03/2016 18:00:35:  Epoch[ 1 of 3]-Minibatch[ 181- 190, 59.38%]: CrossEntropyWithSoftmax = 2.80860596 * 640; EvalErrorPrediction = 0.71250000 * 640; time = 0.0960s; samplesPerSecond = 6664.7
+MPI Rank 2: 05/03/2016 18:00:35:  Epoch[ 1 of 3]-Minibatch[ 191- 200, 62.50%]: CrossEntropyWithSoftmax = 2.60590434 * 640; EvalErrorPrediction = 0.64687500 * 640; time = 0.0959s; samplesPerSecond = 6670.3
+MPI Rank 2: 05/03/2016 18:00:36:  Epoch[ 1 of 3]-Minibatch[ 201- 210, 65.62%]: CrossEntropyWithSoftmax = 2.63920069 * 640; EvalErrorPrediction = 0.66875000 * 640; time = 0.0958s; samplesPerSecond = 6680.9
+MPI Rank 2: 05/03/2016 18:00:36:  Epoch[ 1 of 3]-Minibatch[ 211- 220, 68.75%]: CrossEntropyWithSoftmax = 2.58372597 * 640; EvalErrorPrediction = 0.65781250 * 640; time = 0.0957s; samplesPerSecond = 6684.9
+MPI Rank 2: 05/03/2016 18:00:36:  Epoch[ 1 of 3]-Minibatch[ 221- 230, 71.88%]: CrossEntropyWithSoftmax = 2.50997096 * 640; EvalErrorPrediction = 0.62031250 * 640; time = 0.0957s; samplesPerSecond = 6685.0
+MPI Rank 2: 05/03/2016 18:00:36:  Epoch[ 1 of 3]-Minibatch[ 231- 240, 75.00%]: CrossEntropyWithSoftmax = 2.42126950 * 640; EvalErrorPrediction = 0.62968750 * 640; time = 0.0958s; samplesPerSecond = 6683.2
+MPI Rank 2: 05/03/2016 18:00:36:  Epoch[ 1 of 3]-Minibatch[ 241- 250, 78.12%]: CrossEntropyWithSoftmax = 2.40125789 * 640; EvalErrorPrediction = 0.65156250 * 640; time = 0.0958s; samplesPerSecond = 6678.4
+MPI Rank 2: 05/03/2016 18:00:36:  Epoch[ 1 of 3]-Minibatch[ 251- 260, 81.25%]: CrossEntropyWithSoftmax = 2.47110816 * 640; EvalErrorPrediction = 0.63281250 * 640; time = 0.0958s; samplesPerSecond = 6682.5
+MPI Rank 2: 05/03/2016 18:00:36:  Epoch[ 1 of 3]-Minibatch[ 261- 270, 84.38%]: CrossEntropyWithSoftmax = 2.33215267 * 640; EvalErrorPrediction = 0.60312500 * 640; time = 0.0957s; samplesPerSecond = 6688.2
+MPI Rank 2: 05/03/2016 18:00:36:  Epoch[ 1 of 3]-Minibatch[ 271- 280, 87.50%]: CrossEntropyWithSoftmax = 2.21936103 * 640; EvalErrorPrediction = 0.56875000 * 640; time = 0.0958s; samplesPerSecond = 6682.2
+MPI Rank 2: 05/03/2016 18:00:36:  Epoch[ 1 of 3]-Minibatch[ 281- 290, 90.62%]: CrossEntropyWithSoftmax = 2.31959580 * 640; EvalErrorPrediction = 0.61093750 * 640; time = 0.0958s; samplesPerSecond = 6682.8
+MPI Rank 2: 05/03/2016 18:00:36:  Epoch[ 1 of 3]-Minibatch[ 291- 300, 93.75%]: CrossEntropyWithSoftmax = 2.19592881 * 640; EvalErrorPrediction = 0.61718750 * 640; time = 0.0958s; samplesPerSecond = 6684.1
+MPI Rank 2: 05/03/2016 18:00:36:  Epoch[ 1 of 3]-Minibatch[ 301- 310, 96.88%]: CrossEntropyWithSoftmax = 2.28411654 * 640; EvalErrorPrediction = 0.60000000 * 640; time = 0.0958s; samplesPerSecond = 6681.8
+MPI Rank 2: 05/03/2016 18:00:37:  Epoch[ 1 of 3]-Minibatch[ 311- 320, 100.00%]: CrossEntropyWithSoftmax = 2.18307184 * 640; EvalErrorPrediction = 0.55781250 * 640; time = 0.0958s; samplesPerSecond = 6682.7
+MPI Rank 2: 05/03/2016 18:00:37: Finished Epoch[ 1 of 3]: [Training] CrossEntropyWithSoftmax = 2.99723568 * 20480; EvalErrorPrediction = 0.72426758 * 20480; totalSamplesSeen = 20480; learningRatePerSample = 0.015625; epochTime=3.06908s
+MPI Rank 2: 
+MPI Rank 2: 05/03/2016 18:00:37: Starting Epoch 2: learning rate per sample = 0.001953  effective momentum = 0.656119  momentum as time constant = 607.5 samples
 MPI Rank 2: minibatchiterator: epoch 1: frames [20480..40960] (first utterance at frame 20480), data subset 2 of 3, with 1 datapasses
 MPI Rank 2: 
-<<<<<<< HEAD
 MPI Rank 2: 05/03/2016 18:00:37: Starting minibatch loop, DataParallelSGD training (MyRank = 2, NumNodes = 3, NumGradientBits = 1), distributed reading is ENABLED.
-MPI Rank 2: 05/03/2016 18:00:37:  Epoch[ 2 of 3]-Minibatch[   1-  10, 12.50%]: CrossEntropyWithSoftmax = 2.07462499 * 2560; EvalClassificationError = 0.56367188 * 2560; time = 0.1500s; samplesPerSecond = 17071.3
-MPI Rank 2: 05/03/2016 18:00:37:  Epoch[ 2 of 3]-Minibatch[  11-  20, 25.00%]: CrossEntropyWithSoftmax = 2.05320994 * 2560; EvalClassificationError = 0.55507812 * 2560; time = 0.1391s; samplesPerSecond = 18407.6
-MPI Rank 2: 05/03/2016 18:00:37:  Epoch[ 2 of 3]-Minibatch[  21-  30, 37.50%]: CrossEntropyWithSoftmax = 2.02998212 * 2560; EvalClassificationError = 0.55625000 * 2560; time = 0.1396s; samplesPerSecond = 18333.1
-MPI Rank 2: 05/03/2016 18:00:37:  Epoch[ 2 of 3]-Minibatch[  31-  40, 50.00%]: CrossEntropyWithSoftmax = 2.01198559 * 2560; EvalClassificationError = 0.56640625 * 2560; time = 0.1384s; samplesPerSecond = 18491.0
-MPI Rank 2: 05/03/2016 18:00:37:  Epoch[ 2 of 3]-Minibatch[  41-  50, 62.50%]: CrossEntropyWithSoftmax = 1.97539682 * 2560; EvalClassificationError = 0.55234375 * 2560; time = 0.1385s; samplesPerSecond = 18485.6
-MPI Rank 2: 05/03/2016 18:00:37:  Epoch[ 2 of 3]-Minibatch[  51-  60, 75.00%]: CrossEntropyWithSoftmax = 2.07754441 * 2560; EvalClassificationError = 0.56210938 * 2560; time = 0.1382s; samplesPerSecond = 18523.3
-MPI Rank 2: 05/03/2016 18:00:38:  Epoch[ 2 of 3]-Minibatch[  61-  70, 87.50%]: CrossEntropyWithSoftmax = 2.00580381 * 2560; EvalClassificationError = 0.55625000 * 2560; time = 0.1382s; samplesPerSecond = 18529.9
-MPI Rank 2: 05/03/2016 18:00:38:  Epoch[ 2 of 3]-Minibatch[  71-  80, 100.00%]: CrossEntropyWithSoftmax = 2.13146949 * 2560; EvalClassificationError = 0.57656250 * 2560; time = 0.1387s; samplesPerSecond = 18452.8
-MPI Rank 2: 05/03/2016 18:00:38: Finished Epoch[ 2 of 3]: [Training] CrossEntropyWithSoftmax = 2.04500215 * 20480; EvalClassificationError = 0.56108398 * 20480; totalSamplesSeen = 40960; learningRatePerSample = 0.001953125; epochTime=1.12651s
-=======
-MPI Rank 2: 08/16/2016 10:08:09: Starting minibatch loop, DataParallelSGD training (MyRank = 2, NumNodes = 3, NumGradientBits = 1), distributed reading is ENABLED.
-MPI Rank 2: 08/16/2016 10:08:09:  Epoch[ 2 of 3]-Minibatch[   1-  10, 12.50%]: CrossEntropyWithSoftmax = 2.19429672 * 2560; EvalErrorPrediction = 0.60039062 * 2560; time = 0.1485s; samplesPerSecond = 17237.9
-MPI Rank 2: 08/16/2016 10:08:09:  Epoch[ 2 of 3]-Minibatch[  11-  20, 25.00%]: CrossEntropyWithSoftmax = 2.15577544 * 2560; EvalErrorPrediction = 0.57070312 * 2560; time = 0.1432s; samplesPerSecond = 17878.8
-MPI Rank 2: 08/16/2016 10:08:09:  Epoch[ 2 of 3]-Minibatch[  21-  30, 37.50%]: CrossEntropyWithSoftmax = 2.09655267 * 2560; EvalErrorPrediction = 0.56289062 * 2560; time = 0.1419s; samplesPerSecond = 18040.0
-MPI Rank 2: 08/16/2016 10:08:09:  Epoch[ 2 of 3]-Minibatch[  31-  40, 50.00%]: CrossEntropyWithSoftmax = 2.06745115 * 2560; EvalErrorPrediction = 0.56171875 * 2560; time = 0.1419s; samplesPerSecond = 18036.3
-MPI Rank 2: 08/16/2016 10:08:09:  Epoch[ 2 of 3]-Minibatch[  41-  50, 62.50%]: CrossEntropyWithSoftmax = 2.06705242 * 2560; EvalErrorPrediction = 0.55976563 * 2560; time = 0.1420s; samplesPerSecond = 18024.4
-MPI Rank 2: 08/16/2016 10:08:09:  Epoch[ 2 of 3]-Minibatch[  51-  60, 75.00%]: CrossEntropyWithSoftmax = 2.00136482 * 2560; EvalErrorPrediction = 0.54531250 * 2560; time = 0.1427s; samplesPerSecond = 17945.9
-MPI Rank 2: 08/16/2016 10:08:10:  Epoch[ 2 of 3]-Minibatch[  61-  70, 87.50%]: CrossEntropyWithSoftmax = 1.99508116 * 2560; EvalErrorPrediction = 0.54765625 * 2560; time = 0.1420s; samplesPerSecond = 18031.1
-MPI Rank 2: 08/16/2016 10:08:10:  Epoch[ 2 of 3]-Minibatch[  71-  80, 100.00%]: CrossEntropyWithSoftmax = 1.99964996 * 2560; EvalErrorPrediction = 0.55507812 * 2560; time = 0.1422s; samplesPerSecond = 18006.9
-MPI Rank 2: 08/16/2016 10:08:10: Finished Epoch[ 2 of 3]: [Training] CrossEntropyWithSoftmax = 2.07215304 * 20480; EvalErrorPrediction = 0.56293945 * 20480; totalSamplesSeen = 40960; learningRatePerSample = 0.001953125; epochTime=1.14989s
->>>>>>> 8493f118
-MPI Rank 2: 
-MPI Rank 2: 08/16/2016 10:08:10: Starting Epoch 3: learning rate per sample = 0.000098  effective momentum = 0.656119  momentum as time constant = 2429.9 samples
+MPI Rank 2: 05/03/2016 18:00:37:  Epoch[ 2 of 3]-Minibatch[   1-  10, 12.50%]: CrossEntropyWithSoftmax = 2.07462499 * 2560; EvalErrorPrediction = 0.56367188 * 2560; time = 0.1500s; samplesPerSecond = 17071.3
+MPI Rank 2: 05/03/2016 18:00:37:  Epoch[ 2 of 3]-Minibatch[  11-  20, 25.00%]: CrossEntropyWithSoftmax = 2.05320994 * 2560; EvalErrorPrediction = 0.55507812 * 2560; time = 0.1391s; samplesPerSecond = 18407.6
+MPI Rank 2: 05/03/2016 18:00:37:  Epoch[ 2 of 3]-Minibatch[  21-  30, 37.50%]: CrossEntropyWithSoftmax = 2.02998212 * 2560; EvalErrorPrediction = 0.55625000 * 2560; time = 0.1396s; samplesPerSecond = 18333.1
+MPI Rank 2: 05/03/2016 18:00:37:  Epoch[ 2 of 3]-Minibatch[  31-  40, 50.00%]: CrossEntropyWithSoftmax = 2.01198559 * 2560; EvalErrorPrediction = 0.56640625 * 2560; time = 0.1384s; samplesPerSecond = 18491.0
+MPI Rank 2: 05/03/2016 18:00:37:  Epoch[ 2 of 3]-Minibatch[  41-  50, 62.50%]: CrossEntropyWithSoftmax = 1.97539682 * 2560; EvalErrorPrediction = 0.55234375 * 2560; time = 0.1385s; samplesPerSecond = 18485.6
+MPI Rank 2: 05/03/2016 18:00:37:  Epoch[ 2 of 3]-Minibatch[  51-  60, 75.00%]: CrossEntropyWithSoftmax = 2.07754441 * 2560; EvalErrorPrediction = 0.56210938 * 2560; time = 0.1382s; samplesPerSecond = 18523.3
+MPI Rank 2: 05/03/2016 18:00:38:  Epoch[ 2 of 3]-Minibatch[  61-  70, 87.50%]: CrossEntropyWithSoftmax = 2.00580381 * 2560; EvalErrorPrediction = 0.55625000 * 2560; time = 0.1382s; samplesPerSecond = 18529.9
+MPI Rank 2: 05/03/2016 18:00:38:  Epoch[ 2 of 3]-Minibatch[  71-  80, 100.00%]: CrossEntropyWithSoftmax = 2.13146949 * 2560; EvalErrorPrediction = 0.57656250 * 2560; time = 0.1387s; samplesPerSecond = 18452.8
+MPI Rank 2: 05/03/2016 18:00:38: Finished Epoch[ 2 of 3]: [Training] CrossEntropyWithSoftmax = 2.04500215 * 20480; EvalErrorPrediction = 0.56108398 * 20480; totalSamplesSeen = 40960; learningRatePerSample = 0.001953125; epochTime=1.12651s
+MPI Rank 2: 
+MPI Rank 2: 05/03/2016 18:00:38: Starting Epoch 3: learning rate per sample = 0.000098  effective momentum = 0.656119  momentum as time constant = 2429.9 samples
 MPI Rank 2: minibatchiterator: epoch 2: frames [40960..61440] (first utterance at frame 40960), data subset 2 of 3, with 1 datapasses
 MPI Rank 2: 
-<<<<<<< HEAD
 MPI Rank 2: 05/03/2016 18:00:38: Starting minibatch loop, DataParallelSGD training (MyRank = 2, NumNodes = 3, NumGradientBits = 1), distributed reading is ENABLED.
-MPI Rank 2: 05/03/2016 18:00:38:  Epoch[ 3 of 3]-Minibatch[   1-  10, 50.00%]: CrossEntropyWithSoftmax = 1.97563233 * 10240; EvalClassificationError = 0.54248047 * 10240; time = 0.2834s; samplesPerSecond = 36126.4
-MPI Rank 2: 05/03/2016 18:00:38:  Epoch[ 3 of 3]-Minibatch[  11-  20, 100.00%]: CrossEntropyWithSoftmax = 1.94366837 * 10240; EvalClassificationError = 0.53730469 * 10240; time = 0.2810s; samplesPerSecond = 36442.2
-MPI Rank 2: 05/03/2016 18:00:38: Finished Epoch[ 3 of 3]: [Training] CrossEntropyWithSoftmax = 1.95965035 * 20480; EvalClassificationError = 0.53989258 * 20480; totalSamplesSeen = 61440; learningRatePerSample = 9.7656251e-05; epochTime=0.570665s
+MPI Rank 2: 05/03/2016 18:00:38:  Epoch[ 3 of 3]-Minibatch[   1-  10, 50.00%]: CrossEntropyWithSoftmax = 1.97563233 * 10240; EvalErrorPrediction = 0.54248047 * 10240; time = 0.2834s; samplesPerSecond = 36126.4
+MPI Rank 2: 05/03/2016 18:00:38:  Epoch[ 3 of 3]-Minibatch[  11-  20, 100.00%]: CrossEntropyWithSoftmax = 1.94366837 * 10240; EvalErrorPrediction = 0.53730469 * 10240; time = 0.2810s; samplesPerSecond = 36442.2
+MPI Rank 2: 05/03/2016 18:00:38: Finished Epoch[ 3 of 3]: [Training] CrossEntropyWithSoftmax = 1.95965035 * 20480; EvalErrorPrediction = 0.53989258 * 20480; totalSamplesSeen = 61440; learningRatePerSample = 9.7656251e-05; epochTime=0.570665s
 MPI Rank 2: 05/03/2016 18:00:38: CNTKCommandTrainEnd: speechTrain
-=======
-MPI Rank 2: 08/16/2016 10:08:10: Starting minibatch loop, DataParallelSGD training (MyRank = 2, NumNodes = 3, NumGradientBits = 1), distributed reading is ENABLED.
-MPI Rank 2: 08/16/2016 10:08:10:  Epoch[ 3 of 3]-Minibatch[   1-  10, 50.00%]: CrossEntropyWithSoftmax = 1.95876979 * 10240; EvalErrorPrediction = 0.53154297 * 10240; time = 0.2880s; samplesPerSecond = 35554.3
-MPI Rank 2: 08/16/2016 10:08:10:  Epoch[ 3 of 3]-Minibatch[  11-  20, 100.00%]: CrossEntropyWithSoftmax = 1.97868556 * 10240; EvalErrorPrediction = 0.55019531 * 10240; time = 0.2824s; samplesPerSecond = 36264.2
-MPI Rank 2: 08/16/2016 10:08:10: Finished Epoch[ 3 of 3]: [Training] CrossEntropyWithSoftmax = 1.96872768 * 20480; EvalErrorPrediction = 0.54086914 * 20480; totalSamplesSeen = 61440; learningRatePerSample = 9.7656251e-05; epochTime=0.57713s
-MPI Rank 2: 08/16/2016 10:08:10: CNTKCommandTrainEnd: speechTrain
->>>>>>> 8493f118
-MPI Rank 2: 
-MPI Rank 2: 08/16/2016 10:08:10: Action "train" complete.
-MPI Rank 2: 
-MPI Rank 2: 08/16/2016 10:08:10: __COMPLETED__
-MPI Rank 2: ~MPIWrapper+MPI Rank 2: 
+MPI Rank 2: 05/03/2016 18:00:38: Action "train" complete.
+MPI Rank 2: 
+MPI Rank 2: 05/03/2016 18:00:38: __COMPLETED__